--- conflicted
+++ resolved
@@ -74,17 +74,6 @@
 
       # Job-specifc step(s):
 
-<<<<<<< HEAD
-    # For now, we run mypy only on modified files
-    - name: Get changed Python files
-      id: changed-py-files
-      uses: tj-actions/changed-files@v45
-      with:
-        files: "airbyte_cdk/**/*.py"
-    - name: Run mypy on changed files
-      if: steps.changed-py-files.outputs.any_changed == 'true'
-      run: mypy ${{ steps.changed-py-files.outputs.all_changed_files }} --config-file mypy.ini --install-types --non-interactive
-=======
       # For now, we run mypy only on modified files
       - name: Get changed Python files
         id: changed-py-files
@@ -93,5 +82,4 @@
           files: "airbyte_cdk/**/*.py"
       - name: Run mypy on changed files
         if: steps.changed-py-files.outputs.any_changed == 'true'
-        run: poetry run mypy ${{ steps.changed-py-files.outputs.all_changed_files }} --config-file mypy.ini --install-types --non-interactive
->>>>>>> 9e793689
+        run: poetry run mypy ${{ steps.changed-py-files.outputs.all_changed_files }} --config-file mypy.ini --install-types --non-interactive