--- conflicted
+++ resolved
@@ -65,11 +65,7 @@
           echo "Setting detected version to '$DETECTED_VERSION'"
           echo "DETECTED_VERSION=${DETECTED_VERSION}" >> $GITHUB_ENV
 
-<<<<<<< HEAD
-      - name: Validate and set VERSION (git-ref='${{ github.ref_name }}', detected='${{ env.DETECTED_VERSION }}', input='${{ github.event.inputs.version || 'none' }}')
-=======
       - name: Validate and set VERSION (detected='${{ env.DETECTED_VERSION }}', input='${{ github.event.inputs.version || 'none' }}')
->>>>>>> 168c1ab3
         id: set_version
         run: |
           INPUT_VERSION=${{ github.event.inputs.version }}
