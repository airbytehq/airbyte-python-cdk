--- conflicted
+++ resolved
@@ -75,18 +75,12 @@
           - connector: source-google-drive
             cdk_extra: file-based
           - connector: destination-motherduck
-<<<<<<< HEAD
             # For now, we mark as 'n/a' to always test this connector
             cdk_extra: n/a  # change to 'sql' to test less often
-          - connector: source-amplitude
-            cdk_extra: n/a
-=======
-            cdk_extra: sql
           # source-amplitude failing for unrelated issue "date too far back"
           # e.g. https://github.com/airbytehq/airbyte-python-cdk/actions/runs/16053716569/job/45302638848?pr=639
           # - connector: source-amplitude
           #   cdk_extra: n/a
->>>>>>> acb92dd5
           - connector: source-intercom
             cdk_extra: n/a
           - connector: source-pokeapi
