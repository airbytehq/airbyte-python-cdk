--- conflicted
+++ resolved
@@ -72,23 +72,17 @@
             cdk_extra: n/a
           - connector: source-shopify
             cdk_extra: n/a
-<<<<<<< HEAD
-          - connector: source-chargebee
-            cdk_extra: n/a
-          - connector: source-s3
-            cdk_extra: file-based
-          - connector: destination-pgvector
-            cdk_extra: vector-db-based
-=======
           # Chargebee is being flaky:
           # - connector: source-chargebee
           #   cdk_extra: n/a
-          # These two are behind in CDK updates and can't be used as tests until they are updated:
+          # This is behind in CDK updates and can't be used in tests until updated:
           # - connector: source-s3
           #   cdk_extra: file-based
+          - connector: destination-pgvector
+            cdk_extra: vector-db-based
+          # Can bring back Pinecone for testing once it is updated to latest CDK version:
           # - connector: destination-pinecone
           #   cdk_extra: vector-db-based
->>>>>>> c3477604
           - connector: destination-motherduck
             cdk_extra: sql
           # ZenDesk currently failing (as of 2024-12-02)
