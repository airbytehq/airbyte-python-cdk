--- conflicted
+++ resolved
@@ -34,12 +34,8 @@
 cachetools = "*"
 Deprecated = "~1.2"
 dpath = "^2.1.6"
-<<<<<<< HEAD
+dunamai = "^1.22.0"
 genson = "1.3.0"
-=======
-dunamai = "^1.22.0"
-genson = "1.2.2"
->>>>>>> 9e793689
 isodate = "~0.6.1"
 Jinja2 = "~3.1.2"
 jsonref = "~0.2"
