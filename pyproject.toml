[build-system]
requires = ["poetry-core>=1.0.0,<2.0", "poetry-dynamic-versioning>=1.0.0,<2.0.0"]
build-backend = "poetry_dynamic_versioning.backend"


[tool.poetry]
name = "airbyte-cdk"
description = "A framework for writing Airbyte Connectors."
authors = ["Airbyte <contact@airbyte.io>"]
license = "MIT"
readme = "README.md"
homepage = "https://airbyte.com"
repository = "https://github.com/airbytehq/airbyte-python-cdk"
documentation = "https://docs.airbyte.io/"
classifiers = [
    "Development Status :: 3 - Alpha",
    "Intended Audience :: Developers",
    "Topic :: Scientific/Engineering",
    "Topic :: Software Development :: Libraries :: Python Modules",
    "License :: OSI Approved :: MIT License",
    "Programming Language :: Python :: 3.10",
]
keywords = ["airbyte", "connector-development-kit", "cdk"]

# Python CDK uses dynamic versioning: https://github.com/mtkennerly/poetry-dynamic-versioning
version = "0.0.0"  # Version will be calculated dynamically.

[tool.poetry-dynamic-versioning]
enable = true

[tool.poetry.dependencies]
python = ">=3.10,<3.13"
airbyte-protocol-models-dataclasses = "^0.17.1"

backoff = "*"
boltons = "^25.0.0"
cachetools = "*"
click = "^8.1.8"
dpath = "^2.1.6"
dunamai = "^1.22.0"
genson = "1.3.0"
google-cloud-secret-manager = "^2.17.0"
isodate = "~0.6.1"
Jinja2 = "~3.1.2"
jsonref = "~0.2"
jsonschema = "~4.17.3"  # 4.18 has some significant breaking changes: https://github.com/python-jsonschema/jsonschema/releases/tag/v4.18.0
packaging = "*"  # Transitive dependency used directly in code
pandas = "2.2.2"
psutil = "6.1.0" # TODO: Remove if unused
pydantic = "^2.7"
pyrate-limiter = "~3.1.0"
python-dateutil = "^2.9.0"
python-ulid = "^3.0.0"
PyYAML = "^6.0.1"
rapidfuzz = "^3.10.1" # TODO: Remove if unused
requests = "*"
requests_cache = "*"
rich = "*"  # Use whichever version meets other constraints
rich-click = "^1.8.8"
typing-extensions = "*"  # Transitive dependency used directly in code
wcmatch = "10.0"
# Extras depedencies
avro = { version = ">=1.11.2,<1.13.0", optional = true }  # TODO: Move into dev dependencies if only used in tests
cohere = { version = "4.21", optional = true }
fastavro = { version = "~1.8.0", optional = true }
langchain = { version = "0.1.16", optional = true }
langchain_core = { version = "0.1.42", optional = true }
markdown = { version = "*", optional = true }  # TODO: Remove if unused
openai = { version = "0.27.9", extras = ["embeddings"], optional = true }  # Used indirectly by langchain library
pdf2image = { version = "1.16.3", optional = true }
"pdfminer.six" = { version = "20221105", optional = true }  # Used indirectly by unstructured library
pyarrow = { version = "^19.0.0", optional = true }
pytesseract = { version = "0.3.10", optional = true }  # Used indirectly by unstructured library
python-calamine = { version = "0.2.3", optional = true }  # TODO: Remove if unused
python-snappy = { version = "0.7.3", optional = true }  # TODO: remove if unused
tiktoken = { version = "0.8.0", optional = true }
nltk = { version = "3.9.1", optional = true }
# This will ensure that even when you run poetry install or pip install, the compatible version of numpy will always be chosen.
# airbyte-ci will try to install latest version when --use-local-cdk is used, resulting in the conflict.
numpy = "<2"
unstructured = { version = "0.10.27", extras = ["docx", "pptx"], optional = true }
"unstructured.pytesseract" = { version = ">=0.3.12", optional = true }
pyjwt = "^2.8.0"
cryptography = ">=44.0.0,<45.0.0"  # Constrained as transitive dependency due to a bug in newer versions
pytz = "2024.2"
pytest = {version = "^7", optional = true }
orjson = "^3.10.7"
serpyco-rs = "^1.10.2"
sqlalchemy = {version = "^2.0,!=2.0.36", optional = true }
xmltodict = ">=0.13,<0.15"
anyascii = "^0.3.2"
whenever = "^0.6.16"
setuptools = "^80.9.0"  # Some connectors depend on this as an undeclared transitive dependency (e.g. source-shopify)
<<<<<<< HEAD
unidecode = "^1.3.8" # Used by source-google-sheets to convert unicode to ascii
=======
dateparser = "^1.2.2"
>>>>>>> a562875f

[tool.poetry.group.dev.dependencies]
freezegun = "*"
mypy = "*"
asyncio = "3.4.3"
ruff = "^0.11.5"
pdoc = "^15.0.0"
poethepoet = "^0.24.2"
pyproject-flake8 = "^6.1.0"
pytest = "*"  # Version will be set by the 'dev' extra
pytest-memray = "^1.6.0"
pympler = "*"
pytest-cov = "*"
pytest-httpserver = "*"
pytest-mock = "*"
requests-mock = "*"
# Stubs packages for mypy typing
types-requests = "^2.32.0.20241016"
types-python-dateutil = "^2.9.0.20241003"
types-pyyaml = "^6.0.12.20240917"
types-cachetools = "^5.5.0.20240820"
deptry = "^0.23.0"

[tool.poetry.extras]
file-based = ["avro", "fastavro", "pyarrow", "unstructured", "pdf2image", "pdfminer.six", "unstructured.pytesseract", "pytesseract", "markdown", "python-calamine", "python-snappy"]
vector-db-based = ["langchain", "openai", "cohere", "tiktoken"]
sql = ["sqlalchemy"]
dev = ["pytest"]

[tool.poetry.scripts]

airbyte-cdk = "airbyte_cdk.cli.airbyte_cdk:cli"
source-declarative-manifest = "airbyte_cdk.cli.source_declarative_manifest:run"

# Ruff configuration moved to ruff.toml

[tool.poe.tasks]
# Installation
install = { shell = "poetry install --all-extras", help = "Install all dependencies." }
lock = { shell = "poetry lock", help = "Lock all dependencies." }

# Pre-commit tasks
pre-commit = {cmd = "poetry run pre-commit run --all-files", help = "Run all pre-commit hooks on all files."}

# Build tasks
assemble = {cmd = "bin/generate-component-manifest-dagger.sh", help = "Generate component manifest files."}
build-package = {cmd = "poetry build", help = "Build the python package: source and wheels archives."}
build = {sequence = ["assemble", "build-package"], help = "Run all tasks to build the package."}

# Format check tasks
format-check = {sequence = ["_format-check-ruff", "_format-check-prettier"], help = "Check formatting for all file types via Ruff and Prettier.", ignore_fail = "return_non_zero"}
_format-check-ruff = {cmd = "poetry run ruff format --check .", help = "Check formatting with Ruff."}
_format-check-prettier = {cmd = "npx prettier . --check", help = "Check formatting with prettier."}

# Format fix tasks
format-fix = {sequence = ["_format-fix-ruff", "_format-fix-prettier"], help = "Format all file types via Ruff and Prettier.", ignore_fail = "return_non_zero"}
_format-fix-ruff = {cmd = "poetry run ruff format .", help = "Format with Ruff."}
_format-fix-prettier = {cmd = "npx prettier . --write", help = "Format with prettier."}

# Linting/Typing check tasks
lint = {cmd = "poetry run ruff check .", help = "Lint with Ruff."}
type-check = {cmd = "poetry run mypy airbyte_cdk", help = "Type check modified files with mypy."}

# Linting/Typing fix tasks
lint-fix = { cmd = "poetry run ruff check --fix .", help = "Auto-fix any lint issues that Ruff can automatically resolve (excluding 'unsafe' fixes) with Ruff." }
lint-fix-unsafe = { cmd = "poetry run ruff check --fix --unsafe-fixes .", help = "Lint-fix modified files, including 'unsafe' fixes with Ruff. It is recommended to first commit any pending changes and then always manually review any unsafe changes applied." }

# ruff fix everything (ignoring non-Python fixes)
ruff-fix = { sequence = ["lint-fix", "_format-fix-ruff"],  help = "Lint-fix and format-fix all code." }

# Lockfile check task
_check-lockfile = {cmd = "poetry check", help = "Check the poetry lock file."}

# Combined Check and Fix tasks
check-all = {sequence = ["lint", "format-check", "type-check", "_check-lockfile"], help = "Lint, format, and type-check modified files.", ignore_fail = "return_non_zero"}
fix-all = {sequence = ["format-fix", "lint-fix"], help = "Lint-fix and format-fix modified files, ignoring unsafe fixes.", ignore_fail = "return_non_zero"}
fix-and-check = {sequence = ["fix-all", "check-all"], help = "Lint-fix and format-fix, then re-check to see if any issues remain.", ignore_fail = "return_non_zero"}

# PyTest tasks
pytest = {cmd = "poetry run coverage run -m pytest --durations=10", help = "Run all pytest tests."}
pytest-fast = {cmd = "poetry run coverage run -m pytest unit_tests --durations=5 --exitfirst -m 'not flaky and not slow and not requires_creds'", help = "Run pytest tests, failing fast and excluding slow tests."}
unit-test-with-cov = {cmd = "poetry run pytest -s unit_tests --cov=airbyte_cdk --cov-report=term --cov-config ./pyproject.toml", help = "Run unit tests and create a coverage report."}

# Combined check tasks (other)

# TODO: find a version of the modified mypy check that works both locally and in CI.
check-local = {sequence = ["lint", "type-check", "_check-lockfile", "unit-test-with-cov"], help = "Lint all code, type-check modified files, and run unit tests."}
check-ci = {sequence = ["_check-lockfile", "build", "lint", "unit-test-with-cov"], help = "Build the package, lint and run unit tests. Does not include type-checking."}

# Build and check
pre-push = {sequence = ["build", "check-local"], help = "Run all build and check tasks."}

# API Docs with PDoc
docs-generate = {env = {PDOC_ALLOW_EXEC = "1"}, cmd = "python -m docs.generate run", help="Generate API documentation with PDoc."}
docs-preview = {shell = "poe docs-generate && open docs/generated/index.html", help="Generate API documentation with PDoc and then open the docs in the default web browser."}

[tool.check-wheel-contents]
# Quality control for Python wheel generation. Docs here:
# - https://github.com/jwodder/check-wheel-contents
ignore = [
  "W002"  # Duplicate files. (TODO: Fix the few duplicate files, mostly `__init__.py` files that have only copyright text.)
]

# [tool.pytest.ini_options]
# NOTE: PyTest options moved to dedicated `pytest.ini`

[tool.airbyte_ci]
python_versions = ["3.10", "3.11"]
optional_poetry_groups = ["dev"]
poetry_extras = ["file-based", "vector-db-based"]
poe_tasks = ["check-ci"]
mount_docker_socket = true

[tool.deptry]
exclude = [
  "bin",
  "docs",
  "unit_tests",
]

[tool.deptry.per_rule_ignores]
# This is a mapping of rules and package names to be ignored for that rule.

# DEP001: Project should not contain missing dependencies.
# https://deptry.com/rules-violations/#missing-dependencies-dep001
DEP001 = [
  # These are imported but not declared:
  "source_declarative_manifest",  # Imported only in dynamic import tests, not in main code
  "google"  # Imported via google.cloud.secretmanager_v1 which is provided by google-cloud-secret-manager
]

# DEP002: Project should not contain unused dependencies.
# https://deptry.com/rules-violations/#missing-dependencies-dep002
DEP002 = [
  "setuptools",  # Incorrectly used without declaring in some connectors (e.g. source-shopify)
  "cryptography",  # Constrained as transitive dependency due to a bug in newer versions
  "google-cloud-secret-manager",  # Deptry can't detect that `google.cloud.secretmanager_v1` uses this package
  "dateparser",  # Used by `source-amazon-seller-partner` for parsing string-formatted dates w/ timezone abbreviations. May add to `AirbyteDateTime`.

  # TODO: Remove these dependencies if not needed:
  "avro",  # Only imported in `unit_tests` code
  "psutil",
  "rapidfuzz",
  "cohere",
  "markdown",
  "openai",
  "pdf2image",
  "pdfminer.six",
  "pytesseract",
  "python-calamine",
  "python-snappy",
  "tiktoken",
  "unstructured.pytesseract",
]

# DEP003: Project should not use transitive dependencies.
# https://deptry.com/rules-violations/#transitive-dependencies-dep003
DEP003 = [
  # Transitive dependencies that are imported directly
  "pydantic_core"  # Pydantic internals, no need to define as separate dependency
]

# DEP004: Project should not use development dependencies in non-development code.
# https://deptry.com/rules-violations/#misplaced-development-dependencies-dep004
DEP004 = [
  # The `airbyte_cdk.test.utils` module is main code.
  # TODO: These should probably be declared within a `tests` extra:
  "pytest",
  "requests_mock",
]<|MERGE_RESOLUTION|>--- conflicted
+++ resolved
@@ -91,11 +91,8 @@
 anyascii = "^0.3.2"
 whenever = "^0.6.16"
 setuptools = "^80.9.0"  # Some connectors depend on this as an undeclared transitive dependency (e.g. source-shopify)
-<<<<<<< HEAD
-unidecode = "^1.3.8" # Used by source-google-sheets to convert unicode to ascii
-=======
+unidecode = "^1.3.8"  # IMPORTANT: DO NOT USE. Added to support source-google-sheets migration. This dep is deprecated in favour of `anyascii` and is slated for removal.
 dateparser = "^1.2.2"
->>>>>>> a562875f
 
 [tool.poetry.group.dev.dependencies]
 freezegun = "*"
