--- conflicted
+++ resolved
@@ -207,15 +207,12 @@
 # [tool.pytest.ini_options]
 # NOTE: PyTest options moved to dedicated `pytest.ini`
 
-<<<<<<< HEAD
-=======
 [tool.airbyte_ci]
-python_versions = ["3.10", "3.11"]
+python_versions = ["3.10", "3.11", "3.12", "3.13"]
 optional_poetry_groups = ["dev"]
 poetry_extras = ["file-based", "vector-db-based", "manifest-server"]
 poe_tasks = ["check-ci"]
 mount_docker_socket = true
->>>>>>> 784bdb33
 
 [tool.deptry]
 exclude = [
