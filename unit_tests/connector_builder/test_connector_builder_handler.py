--- conflicted
+++ resolved
@@ -17,13 +17,10 @@
 
 from airbyte_cdk import connector_builder
 from airbyte_cdk.connector_builder.connector_builder_handler import (
-<<<<<<< HEAD
-=======
     DEFAULT_MAXIMUM_NUMBER_OF_PAGES_PER_SLICE,
     DEFAULT_MAXIMUM_NUMBER_OF_SLICES,
     DEFAULT_MAXIMUM_RECORDS,
     TestLimits,
->>>>>>> 02246dc5
     create_source,
     get_limits,
     resolve_manifest,
