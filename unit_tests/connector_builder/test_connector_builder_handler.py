--- conflicted
+++ resolved
@@ -784,13 +784,9 @@
         "client_secret": "a client secret",
         "refresh_token": "a refresh token",
     }
-<<<<<<< HEAD
-    source = ManifestDeclarativeSource(source_config=manifest, emit_connector_builder_messages=True)
-=======
     source = ConcurrentDeclarativeSource(
-        catalog=None, config=config, state=None, source_config=manifest
-    )
->>>>>>> addd4431
+        catalog=None, config=config, state=None, source_config=manifest, emit_connector_builder_messages=True,
+    )
 
     refresh_request_response = {
         "access_token": "an updated access token",
