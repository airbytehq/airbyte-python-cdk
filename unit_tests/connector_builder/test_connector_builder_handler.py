#
# Copyright (c) 2023 Airbyte, Inc., all rights reserved.
#

import copy
import dataclasses
import json
import logging
import os
from typing import List, Literal, Union
from unittest import mock
from unittest.mock import MagicMock, patch

import orjson
import pytest
import requests

from airbyte_cdk import connector_builder
from airbyte_cdk.connector_builder.connector_builder_handler import (
    TestLimits,
    create_source,
    get_limits,
    resolve_manifest,
)
from airbyte_cdk.connector_builder.main import (
    handle_connector_builder_request,
    handle_request,
    read_stream,
)
from airbyte_cdk.connector_builder.models import (
    LogMessage,
    StreamRead,
    StreamReadPages,
    StreamReadSlices,
)
from airbyte_cdk.models import (
    AirbyteLogMessage,
    AirbyteMessage,
    AirbyteMessageSerializer,
    AirbyteRecordMessage,
    AirbyteStateBlob,
    AirbyteStateMessage,
    AirbyteStream,
    AirbyteStreamState,
    ConfiguredAirbyteCatalog,
    ConfiguredAirbyteCatalogSerializer,
    ConfiguredAirbyteStream,
    ConnectorSpecification,
    DestinationSyncMode,
    Level,
    StreamDescriptor,
    SyncMode,
    Type,
)
from airbyte_cdk.models import Type as MessageType
from airbyte_cdk.sources.declarative.concurrent_declarative_source import (
    ConcurrentDeclarativeSource,
<<<<<<< HEAD
    TestLimits,
=======
>>>>>>> 02246dc5
)
from airbyte_cdk.sources.declarative.declarative_stream import DeclarativeStream
from airbyte_cdk.sources.declarative.retrievers.simple_retriever import SimpleRetriever
from airbyte_cdk.sources.declarative.stream_slicers import StreamSlicerTestReadDecorator
from airbyte_cdk.sources.streams.concurrent.default_stream import DefaultStream
from airbyte_cdk.test.mock_http import HttpMocker, HttpRequest, HttpResponse
from airbyte_cdk.utils.airbyte_secrets_utils import filter_secrets, update_secrets
from unit_tests.connector_builder.utils import create_configured_catalog

_stream_name = "stream_with_custom_requester"
_stream_primary_key = "id"
_stream_url_base = "https://api.sendgrid.com"
_stream_options = {
    "name": _stream_name,
    "primary_key": _stream_primary_key,
    "url_base": _stream_url_base,
}
_page_size = 2

_A_STATE = [
    AirbyteStateMessage(
        type="STREAM",
        stream=AirbyteStreamState(
            stream_descriptor=StreamDescriptor(name=_stream_name),
            stream_state=AirbyteStateBlob({"key": "value"}),
        ),
    )
]

_A_PER_PARTITION_STATE = [
    AirbyteStateMessage(
        type="STREAM",
        stream=AirbyteStreamState(
            stream_descriptor=StreamDescriptor(name=_stream_name),
            stream_state=AirbyteStateBlob(
                {
                    "states": [
                        {
                            "partition": {"key": "value"},
                            "cursor": {"item_id": 0},
                        },
                    ],
                    "parent_state": {},
                }
            ),
        ),
    )
]

MANIFEST = {
    "version": "0.30.3",
    "definitions": {
        "retriever": {
            "paginator": {
                "type": "DefaultPaginator",
                "page_size": _page_size,
                "page_size_option": {"inject_into": "request_parameter", "field_name": "page_size"},
                "page_token_option": {"inject_into": "path", "type": "RequestPath"},
                "pagination_strategy": {
                    "type": "CursorPagination",
                    "cursor_value": "{{ response._metadata.next }}",
                    "page_size": _page_size,
                },
            },
            "partition_router": {
                "type": "ListPartitionRouter",
                "values": ["0", "1", "2", "3", "4", "5", "6", "7"],
                "cursor_field": "item_id",
            },
            "requester": {
                "path": "/v3/marketing/lists",
                "authenticator": {
                    "type": "BearerAuthenticator",
                    "api_token": "{{ config.apikey }}",
                },
                "request_parameters": {"a_param": "10"},
            },
            "record_selector": {"extractor": {"field_path": ["result"]}},
        },
    },
    "streams": [
        {
            "type": "DeclarativeStream",
            "$parameters": _stream_options,
            "retriever": "#/definitions/retriever",
        },
    ],
    "check": {"type": "CheckStream", "stream_names": ["lists"]},
    "spec": {
        "connection_specification": {
            "$schema": "http://json-schema.org/draft-07/schema#",
            "type": "object",
            "required": [],
            "properties": {},
            "additionalProperties": True,
        },
        "type": "Spec",
    },
}

DYNAMIC_STREAM_MANIFEST = {
    "version": "0.30.3",
    "definitions": {
        "retriever": {
            "paginator": {
                "type": "DefaultPaginator",
                "page_size": _page_size,
                "page_size_option": {"inject_into": "request_parameter", "field_name": "page_size"},
                "page_token_option": {"inject_into": "path", "type": "RequestPath"},
                "pagination_strategy": {
                    "type": "CursorPagination",
                    "cursor_value": "{{ response._metadata.next }}",
                    "page_size": _page_size,
                },
            },
            "partition_router": {
                "type": "ListPartitionRouter",
                "values": ["0", "1", "2", "3", "4", "5", "6", "7"],
                "cursor_field": "item_id",
            },
            "requester": {
                "path": "/v3/marketing/lists",
                "authenticator": {
                    "type": "BearerAuthenticator",
                    "api_token": "{{ config.apikey }}",
                },
                "request_parameters": {"a_param": "10"},
            },
            "record_selector": {"extractor": {"field_path": ["result"]}},
        },
    },
    "streams": [
        {
            "type": "DeclarativeStream",
            "$parameters": _stream_options,
            "retriever": "#/definitions/retriever",
        },
    ],
    "check": {"type": "CheckStream", "stream_names": ["lists"]},
    "spec": {
        "connection_specification": {
            "$schema": "http://json-schema.org/draft-07/schema#",
            "type": "object",
            "required": [],
            "properties": {},
            "additionalProperties": True,
        },
        "type": "Spec",
    },
    "dynamic_streams": [
        {
            "type": "DynamicDeclarativeStream",
            "name": "TestDynamicStream",
            "stream_template": {
                "type": "DeclarativeStream",
                "name": "",
                "primary_key": [],
                "schema_loader": {
                    "type": "InlineSchemaLoader",
                    "schema": {
                        "$schema": "http://json-schema.org/schema#",
                        "properties": {
                            "ABC": {"type": "number"},
                            "AED": {"type": "number"},
                        },
                        "type": "object",
                    },
                },
                "retriever": {
                    "type": "SimpleRetriever",
                    "requester": {
                        "type": "HttpRequester",
                        "url_base": "https://api.test.com",
                        "path": "",
                        "http_method": "GET",
                        "authenticator": {
                            "type": "ApiKeyAuthenticator",
                            "header": "apikey",
                            "api_token": "{{ config['api_key'] }}",
                        },
                    },
                    "record_selector": {
                        "type": "RecordSelector",
                        "extractor": {"type": "DpathExtractor", "field_path": []},
                    },
                    "paginator": {"type": "NoPagination"},
                },
            },
            "components_resolver": {
                "type": "HttpComponentsResolver",
                "retriever": {
                    "type": "SimpleRetriever",
                    "requester": {
                        "type": "HttpRequester",
                        "url_base": "https://api.test.com",
                        "path": "parent/{{ stream_partition.parent_id }}/items",
                        "http_method": "GET",
                        "authenticator": {
                            "type": "ApiKeyAuthenticator",
                            "header": "apikey",
                            "api_token": "{{ config['api_key'] }}",
                        },
                    },
                    "record_selector": {
                        "type": "RecordSelector",
                        "extractor": {"type": "DpathExtractor", "field_path": []},
                    },
                    "paginator": {"type": "NoPagination"},
                    "partition_router": {
                        "type": "SubstreamPartitionRouter",
                        "parent_stream_configs": [
                            {
                                "type": "ParentStreamConfig",
                                "parent_key": "id",
                                "partition_field": "parent_id",
                                "stream": {
                                    "type": "DeclarativeStream",
                                    "name": "parent",
                                    "retriever": {
                                        "type": "SimpleRetriever",
                                        "requester": {
                                            "type": "HttpRequester",
                                            "url_base": "https://api.test.com",
                                            "path": "/parents",
                                            "http_method": "GET",
                                            "authenticator": {
                                                "type": "ApiKeyAuthenticator",
                                                "header": "apikey",
                                                "api_token": "{{ config['api_key'] }}",
                                            },
                                        },
                                        "record_selector": {
                                            "type": "RecordSelector",
                                            "extractor": {
                                                "type": "DpathExtractor",
                                                "field_path": [],
                                            },
                                        },
                                    },
                                    "schema_loader": {
                                        "type": "InlineSchemaLoader",
                                        "schema": {
                                            "$schema": "http://json-schema.org/schema#",
                                            "properties": {"id": {"type": "integer"}},
                                            "type": "object",
                                        },
                                    },
                                },
                            }
                        ],
                    },
                },
                "components_mapping": [
                    {
                        "type": "ComponentMappingDefinition",
                        "field_path": ["name"],
                        "value": "parent_{{stream_slice['parent_id']}}_{{components_values['name']}}",
                    },
                    {
                        "type": "ComponentMappingDefinition",
                        "field_path": [
                            "retriever",
                            "requester",
                            "path",
                        ],
                        "value": "{{ stream_slice['parent_id'] }}/{{ components_values['id'] }}",
                    },
                ],
            },
        }
    ],
}

OAUTH_MANIFEST = {
    "version": "0.30.3",
    "definitions": {
        "retriever": {
            "paginator": {
                "type": "DefaultPaginator",
                "page_size": _page_size,
                "page_size_option": {"inject_into": "request_parameter", "field_name": "page_size"},
                "page_token_option": {"inject_into": "path", "type": "RequestPath"},
                "pagination_strategy": {
                    "type": "CursorPagination",
                    "cursor_value": "{{ response.next }}",
                    "page_size": _page_size,
                },
            },
            "partition_router": {
                "type": "ListPartitionRouter",
                "values": ["0", "1", "2", "3", "4", "5", "6", "7"],
                "cursor_field": "item_id",
            },
            "requester": {
                "path": "/v3/marketing/lists",
                "authenticator": {"type": "OAuthAuthenticator", "api_token": "{{ config.apikey }}"},
                "request_parameters": {"a_param": "10"},
            },
            "record_selector": {"extractor": {"field_path": ["result"]}},
        },
    },
    "streams": [
        {
            "type": "DeclarativeStream",
            "$parameters": _stream_options,
            "retriever": "#/definitions/retriever",
        },
    ],
    "check": {"type": "CheckStream", "stream_names": ["lists"]},
    "spec": {
        "connection_specification": {
            "$schema": "http://json-schema.org/draft-07/schema#",
            "type": "object",
            "required": [],
            "properties": {},
            "additionalProperties": True,
        },
        "type": "Spec",
    },
}

RESOLVE_MANIFEST_CONFIG = {
    "__injected_declarative_manifest": MANIFEST,
    "__command": "resolve_manifest",
}

RESOLVE_DYNAMIC_STREAM_MANIFEST_CONFIG = {
    "__injected_declarative_manifest": DYNAMIC_STREAM_MANIFEST,
    "__command": "full_resolve_manifest",
    "__test_read_config": {"max_streams": 2},
}

TEST_READ_CONFIG = {
    "__injected_declarative_manifest": MANIFEST,
    "__command": "test_read",
    "__test_read_config": {"max_pages_per_slice": 2, "max_slices": 5, "max_records": 10},
}

DUMMY_CATALOG = {
    "streams": [
        {
            "stream": {
                "name": "dummy_stream",
                "json_schema": {
                    "$schema": "http://json-schema.org/draft-07/schema#",
                    "type": "object",
                    "properties": {},
                },
                "supported_sync_modes": ["full_refresh"],
                "source_defined_cursor": False,
            },
            "sync_mode": "full_refresh",
            "destination_sync_mode": "overwrite",
        }
    ]
}

CONFIGURED_CATALOG = {
    "streams": [
        {
            "stream": {
                "name": _stream_name,
                "json_schema": {
                    "$schema": "http://json-schema.org/draft-07/schema#",
                    "type": "object",
                    "properties": {},
                },
                "supported_sync_modes": ["full_refresh"],
                "source_defined_cursor": False,
            },
            "sync_mode": "full_refresh",
            "destination_sync_mode": "overwrite",
        }
    ]
}

MOCK_RESPONSE = {
    "result": [
        {"id": 1, "name": "Nora Moon", "position": "director"},
        {"id": 2, "name": "Hae Sung Jung", "position": "cinematographer"},
        {"id": 3, "name": "Arthur Zenneranski", "position": "composer"},
    ]
}


def get_retriever(stream: Union[DeclarativeStream, DefaultStream]):
    return (
        stream.retriever
        if isinstance(stream, DeclarativeStream)
        else stream._stream_partition_generator._partition_factory._retriever
    )


@pytest.fixture
def valid_resolve_manifest_config_file(tmp_path):
    config_file = tmp_path / "config.json"
    config_file.write_text(json.dumps(RESOLVE_MANIFEST_CONFIG))
    return config_file


@pytest.fixture
def valid_read_config_file(tmp_path):
    config_file = tmp_path / "config.json"
    config_file.write_text(json.dumps(TEST_READ_CONFIG))
    return config_file


@pytest.fixture
def dummy_catalog(tmp_path):
    config_file = tmp_path / "catalog.json"
    config_file.write_text(json.dumps(DUMMY_CATALOG))
    return config_file


@pytest.fixture
def configured_catalog(tmp_path):
    config_file = tmp_path / "catalog.json"
    config_file.write_text(json.dumps(CONFIGURED_CATALOG))
    return config_file


@pytest.fixture
def invalid_config_file(tmp_path):
    invalid_config = copy.deepcopy(RESOLVE_MANIFEST_CONFIG)
    invalid_config["__command"] = "bad_command"
    config_file = tmp_path / "config.json"
    config_file.write_text(json.dumps(invalid_config))
    return config_file


def _mocked_send(self, request, **kwargs) -> requests.Response:
    """
    Mocks the outbound send operation to provide faster and more reliable responses compared to actual API requests
    """
    response = requests.Response()
    response.request = request
    response.status_code = 200
    response.headers = {"header": "value"}
    response_body = MOCK_RESPONSE
    response._content = json.dumps(response_body).encode("utf-8")
    return response


def test_handle_resolve_manifest(valid_resolve_manifest_config_file, dummy_catalog):
    with mock.patch.object(
        connector_builder.main,
        "handle_connector_builder_request",
        return_value=AirbyteMessage(type=MessageType.RECORD),
    ) as patched_handle:
        handle_request(
            [
                "read",
                "--config",
                str(valid_resolve_manifest_config_file),
                "--catalog",
                str(dummy_catalog),
            ],
        )
        assert patched_handle.call_count == 1


def test_handle_test_read(valid_read_config_file, configured_catalog):
    with mock.patch.object(
        connector_builder.main,
        "handle_connector_builder_request",
        return_value=AirbyteMessage(type=MessageType.RECORD),
    ) as patch:
        handle_request(
            [
                "read",
                "--config",
                str(valid_read_config_file),
                "--catalog",
                str(configured_catalog),
            ],
        )
        assert patch.call_count == 1


def test_resolve_manifest(valid_resolve_manifest_config_file):
    config = copy.deepcopy(RESOLVE_MANIFEST_CONFIG)
    command = "resolve_manifest"
    config["__command"] = command
    source = ConcurrentDeclarativeSource(
        catalog=None, config=config, state=None, source_config=MANIFEST
    )
    limits = TestLimits()
    resolved_manifest = handle_connector_builder_request(
        source, command, config, create_configured_catalog("dummy_stream"), _A_STATE, limits
    )

    expected_resolved_manifest = {
        "type": "DeclarativeSource",
        "version": "0.30.3",
        "definitions": {
            "retriever": {
                "paginator": {
                    "type": "DefaultPaginator",
                    "page_size": _page_size,
                    "page_size_option": {
                        "inject_into": "request_parameter",
                        "field_name": "page_size",
                    },
                    "page_token_option": {"inject_into": "path", "type": "RequestPath"},
                    "pagination_strategy": {
                        "type": "CursorPagination",
                        "cursor_value": "{{ response._metadata.next }}",
                        "page_size": _page_size,
                    },
                },
                "partition_router": {
                    "type": "ListPartitionRouter",
                    "values": ["0", "1", "2", "3", "4", "5", "6", "7"],
                    "cursor_field": "item_id",
                },
                "requester": {
                    "path": "/v3/marketing/lists",
                    "authenticator": {
                        "type": "BearerAuthenticator",
                        "api_token": "{{ config.apikey }}",
                    },
                    "request_parameters": {"a_param": "10"},
                },
                "record_selector": {"extractor": {"field_path": ["result"]}},
            },
        },
        "streams": [
            {
                "type": "DeclarativeStream",
                "retriever": {
                    "type": "SimpleRetriever",
                    "paginator": {
                        "type": "DefaultPaginator",
                        "page_size": _page_size,
                        "page_size_option": {
                            "type": "RequestOption",
                            "inject_into": "request_parameter",
                            "field_name": "page_size",
                            "name": _stream_name,
                            "primary_key": _stream_primary_key,
                            "url_base": _stream_url_base,
                            "$parameters": _stream_options,
                        },
                        "page_token_option": {
                            "type": "RequestPath",
                            "inject_into": "path",
                            "name": _stream_name,
                            "primary_key": _stream_primary_key,
                            "url_base": _stream_url_base,
                            "$parameters": _stream_options,
                        },
                        "pagination_strategy": {
                            "type": "CursorPagination",
                            "cursor_value": "{{ response._metadata.next }}",
                            "name": _stream_name,
                            "primary_key": _stream_primary_key,
                            "url_base": _stream_url_base,
                            "$parameters": _stream_options,
                            "page_size": _page_size,
                        },
                        "name": _stream_name,
                        "primary_key": _stream_primary_key,
                        "url_base": _stream_url_base,
                        "$parameters": _stream_options,
                    },
                    "requester": {
                        "type": "HttpRequester",
                        "path": "/v3/marketing/lists",
                        "authenticator": {
                            "type": "BearerAuthenticator",
                            "api_token": "{{ config.apikey }}",
                            "name": _stream_name,
                            "primary_key": _stream_primary_key,
                            "url_base": _stream_url_base,
                            "$parameters": _stream_options,
                        },
                        "request_parameters": {"a_param": "10"},
                        "name": _stream_name,
                        "primary_key": _stream_primary_key,
                        "url_base": _stream_url_base,
                        "$parameters": _stream_options,
                    },
                    "partition_router": {
                        "type": "ListPartitionRouter",
                        "values": ["0", "1", "2", "3", "4", "5", "6", "7"],
                        "cursor_field": "item_id",
                        "name": _stream_name,
                        "primary_key": _stream_primary_key,
                        "url_base": _stream_url_base,
                        "$parameters": _stream_options,
                    },
                    "record_selector": {
                        "type": "RecordSelector",
                        "extractor": {
                            "type": "DpathExtractor",
                            "field_path": ["result"],
                            "name": _stream_name,
                            "primary_key": _stream_primary_key,
                            "url_base": _stream_url_base,
                            "$parameters": _stream_options,
                        },
                        "name": _stream_name,
                        "primary_key": _stream_primary_key,
                        "url_base": _stream_url_base,
                        "$parameters": _stream_options,
                    },
                    "name": _stream_name,
                    "primary_key": _stream_primary_key,
                    "url_base": _stream_url_base,
                    "$parameters": _stream_options,
                },
                "name": _stream_name,
                "primary_key": _stream_primary_key,
                "url_base": _stream_url_base,
                "$parameters": _stream_options,
            },
        ],
        "check": {"type": "CheckStream", "stream_names": ["lists"]},
        "spec": {
            "connection_specification": {
                "$schema": "http://json-schema.org/draft-07/schema#",
                "type": "object",
                "required": [],
                "properties": {},
                "additionalProperties": True,
            },
            "type": "Spec",
        },
    }
    assert resolved_manifest.record.data["manifest"] == expected_resolved_manifest
    assert resolved_manifest.record.stream == "resolve_manifest"


def test_resolve_manifest_error_returns_error_response():
    class MockConcurrentDeclarativeSource:
        @property
        def resolved_manifest(self):
            raise ValueError

    source = MockConcurrentDeclarativeSource()
    response = resolve_manifest(source)
    assert "Error resolving manifest" in response.trace.error.message


def test_read():
    config = TEST_READ_CONFIG
    source = ConcurrentDeclarativeSource(
        catalog=None, config=config, state=None, source_config=MANIFEST
    )

    real_record = AirbyteRecordMessage(
        data={"id": "1234", "key": "value"}, emitted_at=1, stream=_stream_name
    )
    stream_read = StreamRead(
        logs=[{"message": "here be a log message"}],
        slices=[
            StreamReadSlices(
                pages=[StreamReadPages(records=[real_record], request=None, response=None)],
                slice_descriptor=None,
                state=None,
            )
        ],
        auxiliary_requests=[],
        test_read_limit_reached=False,
        inferred_schema=None,
        inferred_datetime_formats=None,
        latest_config_update={},
    )

    expected_airbyte_message = AirbyteMessage(
        type=MessageType.RECORD,
        record=AirbyteRecordMessage(
            stream=_stream_name,
            data={
                "logs": [{"message": "here be a log message"}],
                "slices": [
                    {
                        "pages": [{"records": [real_record], "request": None, "response": None}],
                        "slice_descriptor": None,
                        "state": None,
                        "auxiliary_requests": None,
                    }
                ],
                "test_read_limit_reached": False,
                "auxiliary_requests": [],
                "inferred_schema": None,
                "inferred_datetime_formats": None,
                "latest_config_update": {},
            },
            emitted_at=1,
        ),
    )
    limits = TestLimits()
    with patch(
        "airbyte_cdk.connector_builder.test_reader.TestReader.run_test_read",
        return_value=stream_read,
    ) as mock:
        output_record = handle_connector_builder_request(
            source,
            "test_read",
            config,
            ConfiguredAirbyteCatalogSerializer.load(CONFIGURED_CATALOG),
            _A_STATE,
            limits,
        )
        mock.assert_called_with(
            source,
            config,
            ConfiguredAirbyteCatalogSerializer.load(CONFIGURED_CATALOG),
            _stream_name,
            _A_STATE,
            limits.max_records,
        )
        output_record.record.emitted_at = 1
        assert (
            orjson.dumps(AirbyteMessageSerializer.dump(output_record)).decode()
            == orjson.dumps(AirbyteMessageSerializer.dump(expected_airbyte_message)).decode()
        )


def test_config_update() -> None:
    manifest = copy.deepcopy(MANIFEST)
    manifest["definitions"]["retriever"]["requester"]["authenticator"] = {
        "type": "OAuthAuthenticator",
        "token_refresh_endpoint": "https://oauth.endpoint.com/tokens/bearer",
        "client_id": "{{ config['credentials']['client_id'] }}",
        "client_secret": "{{ config['credentials']['client_secret'] }}",
        "refresh_token": "{{ config['credentials']['refresh_token'] }}",
        "refresh_token_updater": {},
    }
    config = copy.deepcopy(TEST_READ_CONFIG)
    config["__injected_declarative_manifest"] = manifest
    config["credentials"] = {
        "client_id": "a client id",
        "client_secret": "a client secret",
        "refresh_token": "a refresh token",
    }
    source = ConcurrentDeclarativeSource(
<<<<<<< HEAD
        catalog=None, config=config, state=None, source_config=manifest
=======
        catalog=None,
        config=config,
        state=None,
        source_config=manifest,
        emit_connector_builder_messages=True,
>>>>>>> 02246dc5
    )

    refresh_request_response = {
        "access_token": "an updated access token",
        "refresh_token": "an updated refresh token",
        "expires_in": 3600,
    }
    with patch(
        "airbyte_cdk.sources.streams.http.requests_native_auth.SingleUseRefreshTokenOauth2Authenticator._make_handled_request",
        return_value=refresh_request_response,
    ):
        output = handle_connector_builder_request(
            source,
            "test_read",
            config,
            ConfiguredAirbyteCatalogSerializer.load(CONFIGURED_CATALOG),
            _A_PER_PARTITION_STATE,
            TestLimits(),
        )
        assert output.record.data["latest_config_update"]


@patch("traceback.TracebackException.from_exception")
def test_read_returns_error_response(mock_from_exception):
    class MockDeclarativeStream:
        @property
        def primary_key(self):
            return [[]]

        @property
        def cursor_field(self):
            return []

        @property
        def name(self):
            return _stream_name

    class MockConcurrentDeclarativeSource:
        def streams(self, config):
            return [MockDeclarativeStream()]

        def read(self, logger, config, catalog, state):
            raise ValueError("error_message")

        def spec(self, logger: logging.Logger) -> ConnectorSpecification:
            connector_specification = mock.Mock()
            connector_specification.connectionSpecification = {}
            return connector_specification

        def deprecation_warnings(self) -> List[AirbyteLogMessage]:
            return []

        @property
        def check_config_against_spec(self) -> Literal[False]:
            return False

    stack_trace = "a stack trace"
    mock_from_exception.return_value = stack_trace

    source = MockConcurrentDeclarativeSource()
    limits = TestLimits()
    response = read_stream(
        source,
        TEST_READ_CONFIG,
        ConfiguredAirbyteCatalogSerializer.load(CONFIGURED_CATALOG),
        _A_STATE,
        limits,
    )

    expected_stream_read = StreamRead(
        logs=[LogMessage("error_message", "ERROR", "error_message", "a stack trace")],
        slices=[],
        test_read_limit_reached=False,
        auxiliary_requests=[],
        inferred_schema=None,
        inferred_datetime_formats={},
        latest_config_update=None,
    )

    expected_message = AirbyteMessage(
        type=MessageType.RECORD,
        record=AirbyteRecordMessage(
            stream=_stream_name, data=dataclasses.asdict(expected_stream_read), emitted_at=1
        ),
    )
    response.record.emitted_at = 1
    assert response == expected_message


def test_handle_429_response():
    response = _create_429_page_response(
        {"result": [{"error": "too many requests"}], "_metadata": {"next": "next"}}
    )

    # Add backoff strategy to avoid default endless backoff loop
    TEST_READ_CONFIG["__injected_declarative_manifest"]["definitions"]["retriever"]["requester"][
        "error_handler"
    ] = {"backoff_strategies": [{"type": "ConstantBackoffStrategy", "backoff_time_in_seconds": 5}]}

    config = TEST_READ_CONFIG
    limits = TestLimits()
    catalog = ConfiguredAirbyteCatalogSerializer.load(CONFIGURED_CATALOG)
    source = create_source(config=config, limits=limits, catalog=catalog, state=None)

    with patch("requests.Session.send", return_value=response) as mock_send:
        response = handle_connector_builder_request(
            source,
            "test_read",
            config,
            catalog,
            _A_PER_PARTITION_STATE,
            limits,
        )

        # The test read will attempt a read for 5 partitions, and attempt 1 request
        # each time that will not be retried
        assert mock_send.call_count == 5


@pytest.mark.parametrize(
    "command",
    [
        pytest.param("check", id="test_check_command_error"),
        pytest.param("spec", id="test_spec_command_error"),
        pytest.param("discover", id="test_discover_command_error"),
        pytest.param(None, id="test_command_is_none_error"),
        pytest.param("", id="test_command_is_empty_error"),
    ],
)
def test_invalid_protocol_command(command, valid_resolve_manifest_config_file):
    config = copy.deepcopy(RESOLVE_MANIFEST_CONFIG)
    config["__command"] = "resolve_manifest"
    with pytest.raises(SystemExit):
        handle_request(
            [command, "--config", str(valid_resolve_manifest_config_file), "--catalog", ""]
        )


def test_missing_command(valid_resolve_manifest_config_file):
    with pytest.raises(SystemExit):
        handle_request(["--config", str(valid_resolve_manifest_config_file), "--catalog", ""])


def test_missing_catalog(valid_resolve_manifest_config_file):
    with pytest.raises(SystemExit):
        handle_request(["read", "--config", str(valid_resolve_manifest_config_file)])


def test_missing_config(valid_resolve_manifest_config_file):
    with pytest.raises(SystemExit):
        handle_request(["read", "--catalog", str(valid_resolve_manifest_config_file)])


def test_invalid_config_command(invalid_config_file, dummy_catalog):
    with pytest.raises(ValueError):
        handle_request(
            [
                "read",
                "--config",
                str(invalid_config_file),
                "--catalog",
                str(dummy_catalog),
            ],
        )


@pytest.fixture
def manifest_declarative_source():
    return mock.Mock(spec=ConcurrentDeclarativeSource, autospec=True)


def create_mock_retriever(name, url_base, path):
    http_stream = mock.Mock(spec=SimpleRetriever, autospec=True)
    http_stream.name = name
    http_stream.requester = MagicMock()
    http_stream.requester.get_url_base.return_value = url_base
    http_stream.requester.get_path.return_value = path
    http_stream._paginator_path.return_value = None
    return http_stream


def create_mock_declarative_stream(http_stream):
    declarative_stream = mock.Mock(spec=DeclarativeStream, autospec=True)
    declarative_stream.retriever = http_stream
    return declarative_stream


@pytest.mark.parametrize(
    "test_name, config, expected_max_records, expected_max_slices, expected_max_pages_per_slice",
    [
        (
            "test_no_test_read_config",
            {},
            TestLimits.DEFAULT_MAX_RECORDS,
            TestLimits.DEFAULT_MAX_SLICES,
            TestLimits.DEFAULT_MAX_PAGES_PER_SLICE,
        ),
        (
            "test_no_values_set",
            {"__test_read_config": {}},
            TestLimits.DEFAULT_MAX_RECORDS,
            TestLimits.DEFAULT_MAX_SLICES,
            TestLimits.DEFAULT_MAX_PAGES_PER_SLICE,
        ),
        (
            "test_values_are_set",
            {"__test_read_config": {"max_slices": 1, "max_pages_per_slice": 2, "max_records": 3}},
            3,
            1,
            2,
        ),
    ],
)
def test_get_limits(
    test_name, config, expected_max_records, expected_max_slices, expected_max_pages_per_slice
):
    limits = get_limits(config)
    assert limits.max_records == expected_max_records
    assert limits.max_pages_per_slice == expected_max_pages_per_slice
    assert limits.max_slices == expected_max_slices


def test_create_source():
    max_records = 3
    max_pages_per_slice = 2
    max_slices = 1
    limits = TestLimits(max_records, max_pages_per_slice, max_slices)

    config = {"__injected_declarative_manifest": MANIFEST}

    source = create_source(config=config, limits=limits, catalog=None, state=None)

    assert isinstance(source, ConcurrentDeclarativeSource)
    assert source._constructor._limit_pages_fetched_per_slice == limits.max_pages_per_slice
    assert source._constructor._limit_slices_fetched == limits.max_slices
    assert source._constructor._disable_cache


def request_log_message(request: dict) -> AirbyteMessage:
    return AirbyteMessage(
        type=Type.LOG,
        log=AirbyteLogMessage(level=Level.INFO, message=f"request:{json.dumps(request)}"),
    )


def response_log_message(response: dict) -> AirbyteMessage:
    return AirbyteMessage(
        type=Type.LOG,
        log=AirbyteLogMessage(level=Level.INFO, message=f"response:{json.dumps(response)}"),
    )


def _create_request():
    url = "https://example.com/api"
    headers = {"Content-Type": "application/json"}
    return requests.Request("POST", url, headers=headers, json={"key": "value"}).prepare()


def _create_response(body, request):
    response = requests.Response()
    response.status_code = 200
    response._content = bytes(json.dumps(body), "utf-8")
    response.headers["Content-Type"] = "application/json"
    response.request = request
    return response


def _create_429_response(body, request):
    response = requests.Response()
    response.status_code = 429
    response._content = bytes(json.dumps(body), "utf-8")
    response.headers["Content-Type"] = "application/json"
    response.request = request
    return response


def _create_page_response(response_body):
    request = _create_request()
    return _create_response(response_body, request)


def _create_429_page_response(response_body):
    request = _create_request()
    return _create_429_response(response_body, request)


@patch.object(
    requests.Session,
    "send",
    side_effect=(
        _create_page_response({"result": [{"id": 0}, {"id": 1}], "_metadata": {"next": "next"}}),
        _create_page_response({"result": [{"id": 2}], "_metadata": {"next": "next"}}),
    )
    * 10,
)
def test_read_source(mock_http_stream):
    """
    This test sort of acts as an integration test for the connector builder.

    Each slice has two pages
    The first page has two records
    The second page one record

    The response._metadata.next field in the first page tells the paginator to fetch the next page.
    """
    max_records = 100
    max_pages_per_slice = 2
    max_slices = 3
    limits = TestLimits(max_records, max_pages_per_slice, max_slices)

    catalog = ConfiguredAirbyteCatalog(
        streams=[
            ConfiguredAirbyteStream(
                stream=AirbyteStream(
                    name=_stream_name, json_schema={}, supported_sync_modes=[SyncMode.full_refresh]
                ),
                sync_mode=SyncMode.full_refresh,
                destination_sync_mode=DestinationSyncMode.append,
            )
        ]
    )

    config = {"__injected_declarative_manifest": MANIFEST}

    source = create_source(config=config, limits=limits, catalog=catalog, state=None)

    output_data = read_stream(source, config, catalog, _A_PER_PARTITION_STATE, limits).record.data
    slices = output_data["slices"]

    assert len(slices) == max_slices
    for s in slices:
        pages = s["pages"]
        assert len(pages) == max_pages_per_slice

        first_page, second_page = pages[0], pages[1]
        assert len(first_page["records"]) == _page_size
        assert len(second_page["records"]) == 1

    streams = source.streams(config)
    for s in streams:
        retriever = get_retriever(s)
        assert isinstance(retriever, SimpleRetriever)
        assert isinstance(retriever.stream_slicer, StreamSlicerTestReadDecorator)


@patch.object(
    requests.Session,
    "send",
    side_effect=(
        _create_page_response({"result": [{"id": 0}, {"id": 1}], "_metadata": {"next": "next"}}),
        _create_page_response({"result": [{"id": 2}], "_metadata": {"next": "next"}}),
    ),
)
def test_read_source_single_page_single_slice(mock_http_stream):
    max_records = 100
    max_pages_per_slice = 1
    max_slices = 1
    limits = TestLimits(max_records, max_pages_per_slice, max_slices)

    catalog = ConfiguredAirbyteCatalog(
        streams=[
            ConfiguredAirbyteStream(
                stream=AirbyteStream(
                    name=_stream_name, json_schema={}, supported_sync_modes=[SyncMode.full_refresh]
                ),
                sync_mode=SyncMode.full_refresh,
                destination_sync_mode=DestinationSyncMode.append,
            )
        ]
    )

    config = {"__injected_declarative_manifest": MANIFEST}

    source = create_source(config=config, limits=limits, catalog=catalog, state=None)

    output_data = read_stream(source, config, catalog, _A_PER_PARTITION_STATE, limits).record.data
    slices = output_data["slices"]

    assert len(slices) == max_slices
    for s in slices:
        pages = s["pages"]
        assert len(pages) == max_pages_per_slice

        first_page = pages[0]
        assert len(first_page["records"]) == _page_size

    streams = source.streams(config)
    for s in streams:
        retriever = get_retriever(s)
        assert isinstance(retriever, SimpleRetriever)
        assert isinstance(retriever.stream_slicer, StreamSlicerTestReadDecorator)


@pytest.mark.parametrize(
    "deployment_mode, url_base, expected_error",
    [
        pytest.param(
            "CLOUD",
            "https://airbyte.com/api/v1/characters",
            None,
            id="test_cloud_read_with_public_endpoint",
        ),
        pytest.param(
            "CLOUD",
            "https://10.0.27.27",
            "AirbyteTracedException",
            id="test_cloud_read_with_private_endpoint",
        ),
        pytest.param(
            "CLOUD",
            "https://localhost:80/api/v1/cast",
            "AirbyteTracedException",
            id="test_cloud_read_with_localhost",
        ),
        pytest.param(
            "CLOUD",
            "http://unsecured.protocol/api/v1",
            "InvalidSchema",
            id="test_cloud_read_with_unsecured_endpoint",
        ),
        pytest.param(
            "CLOUD",
            "https://domainwithoutextension",
            "Invalid URL",
            id="test_cloud_read_with_invalid_url_endpoint",
        ),
        pytest.param(
            "OSS", "https://airbyte.com/api/v1/", None, id="test_oss_read_with_public_endpoint"
        ),
        pytest.param(
            "OSS", "https://10.0.27.27/api/v1/", None, id="test_oss_read_with_private_endpoint"
        ),
    ],
)
@patch.object(requests.Session, "send", _mocked_send)
def test_handle_read_external_requests(deployment_mode, url_base, expected_error):
    """
    This test acts like an integration test for the connector builder when it receives Test Read requests.

    The scenario being tested is whether requests should be denied if they are done on an unsecure channel or are made to internal
    endpoints when running on Cloud or OSS deployments
    """

    limits = TestLimits(max_records=100, max_pages_per_slice=1, max_slices=1)

    catalog = ConfiguredAirbyteCatalog(
        streams=[
            ConfiguredAirbyteStream(
                stream=AirbyteStream(
                    name=_stream_name, json_schema={}, supported_sync_modes=[SyncMode.full_refresh]
                ),
                sync_mode=SyncMode.full_refresh,
                destination_sync_mode=DestinationSyncMode.append,
            )
        ]
    )

    test_manifest = MANIFEST
    test_manifest["streams"][0]["$parameters"]["url_base"] = url_base
    config = {"__injected_declarative_manifest": test_manifest}

    source = create_source(config=config, limits=limits, catalog=catalog, state=None)

    with mock.patch.dict(os.environ, {"DEPLOYMENT_MODE": deployment_mode}, clear=False):
        output_data = read_stream(
            source, config, catalog, _A_PER_PARTITION_STATE, limits
        ).record.data
        if expected_error:
            assert len(output_data["logs"]) > 0, (
                "Expected at least one log message with the expected error"
            )
            error_message = output_data["logs"][0]
            assert error_message["level"] == "ERROR"
            assert expected_error in error_message["stacktrace"]
        else:
            page_records = output_data["slices"][0]["pages"][0]
            assert len(page_records) == len(MOCK_RESPONSE["result"])


@pytest.mark.parametrize(
    "deployment_mode, token_url, expected_error",
    [
        pytest.param(
            "CLOUD",
            "https://airbyte.com/tokens/bearer",
            None,
            id="test_cloud_read_with_public_endpoint",
        ),
        pytest.param(
            "CLOUD",
            "https://10.0.27.27/tokens/bearer",
            "StreamThreadException",
            id="test_cloud_read_with_private_endpoint",
        ),
        pytest.param(
            "CLOUD",
            "http://unsecured.protocol/tokens/bearer",
            "StreamThreadException",
            id="test_cloud_read_with_unsecured_endpoint",
        ),
        pytest.param(
            "CLOUD",
            "https://domainwithoutextension",
            "Invalid URL",
            id="test_cloud_read_with_invalid_url_endpoint",
        ),
        pytest.param(
            "OSS",
            "https://airbyte.com/tokens/bearer",
            None,
            id="test_oss_read_with_public_endpoint",
        ),
        pytest.param(
            "OSS",
            "https://10.0.27.27/tokens/bearer",
            None,
            id="test_oss_read_with_private_endpoint",
        ),
    ],
)
@patch.object(requests.Session, "send", _mocked_send)
def test_handle_read_external_oauth_request(deployment_mode, token_url, expected_error):
    """
    This test acts like an integration test for the connector builder when it receives Test Read requests.

    The scenario being tested is whether requests should be denied if they are done on an unsecure channel or are made to internal
    endpoints when running on Cloud or OSS deployments
    """

    limits = TestLimits(max_records=100, max_pages_per_slice=1, max_slices=1)

    catalog = ConfiguredAirbyteCatalog(
        streams=[
            ConfiguredAirbyteStream(
                stream=AirbyteStream(
                    name=_stream_name, json_schema={}, supported_sync_modes=[SyncMode.full_refresh]
                ),
                sync_mode=SyncMode.full_refresh,
                destination_sync_mode=DestinationSyncMode.append,
            )
        ]
    )

    oauth_authenticator_config: dict[str, str] = {
        "type": "OAuthAuthenticator",
        "token_refresh_endpoint": token_url,
        "client_id": "greta",
        "client_secret": "teo",
        "refresh_token": "john",
    }

    test_manifest = MANIFEST
    test_manifest["definitions"]["retriever"]["requester"]["authenticator"] = (
        oauth_authenticator_config
    )
    config = {"__injected_declarative_manifest": test_manifest}

    source = create_source(config=config, limits=limits, catalog=catalog, state=None)

    with mock.patch.dict(os.environ, {"DEPLOYMENT_MODE": deployment_mode}, clear=False):
        output_data = read_stream(
            source, config, catalog, _A_PER_PARTITION_STATE, limits
        ).record.data
        if expected_error:
            assert len(output_data["logs"]) > 0, (
                "Expected at least one log message with the expected error"
            )
            error_message = output_data["logs"][0]
            assert error_message["level"] == "ERROR"
            assert expected_error in error_message["stacktrace"]


def test_read_stream_exception_with_secrets():
    # Define the test parameters
    config = {"__injected_declarative_manifest": "test_manifest", "api_key": "super_secret_key"}
    catalog = ConfiguredAirbyteCatalog(
        streams=[
            ConfiguredAirbyteStream(
                stream=AirbyteStream(
                    name=_stream_name, json_schema={}, supported_sync_modes=[SyncMode.full_refresh]
                ),
                sync_mode=SyncMode.full_refresh,
                destination_sync_mode=DestinationSyncMode.append,
            )
        ]
    )
    state = []
    limits = TestLimits()

    # Add the secret to be filtered
    update_secrets([config["api_key"]])

    # Mock the source
    mock_source = MagicMock()

    # Patch the handler to raise an exception
    with patch(
        "airbyte_cdk.connector_builder.test_reader.TestReader.run_test_read"
    ) as mock_handler:
        mock_handler.side_effect = Exception("Test exception with secret key: super_secret_key")

        # Call the read_stream function and check for the correct error message
        response = read_stream(mock_source, config, catalog, state, limits)

        # Check if the error message contains the filtered secret
        filtered_message = filter_secrets("Test exception with secret key: super_secret_key")
        assert response.type == Type.TRACE
        assert filtered_message in response.trace.error.message
        assert "super_secret_key" not in response.trace.error.message


def test_full_resolve_manifest(valid_resolve_manifest_config_file):
    config = copy.deepcopy(RESOLVE_DYNAMIC_STREAM_MANIFEST_CONFIG)
    command = config["__command"]
    source = ConcurrentDeclarativeSource(
        catalog=None, config=config, state=None, source_config=DYNAMIC_STREAM_MANIFEST
    )
    limits = TestLimits(max_streams=2)
    with HttpMocker() as http_mocker:
        http_mocker.get(
            HttpRequest(url="https://api.test.com/parents"),
            HttpResponse(body=json.dumps([{"id": 1}, {"id": 2}])),
        )
        parent_ids = [1, 2]
        for parent_id in parent_ids:
            http_mocker.get(
                HttpRequest(url=f"https://api.test.com/parent/{parent_id}/items"),
                HttpResponse(
                    body=json.dumps(
                        [
                            {"id": 1, "name": "item_1"},
                            {"id": 2, "name": "item_2"},
                        ]
                    )
                ),
            )
        resolved_manifest = handle_connector_builder_request(
            source, command, config, create_configured_catalog("dummy_stream"), _A_STATE, limits
        )

    expected_resolved_manifest = {
        "version": "0.30.3",
        "definitions": {
            "retriever": {
                "paginator": {
                    "type": "DefaultPaginator",
                    "page_size": 2,
                    "page_size_option": {
                        "inject_into": "request_parameter",
                        "field_name": "page_size",
                    },
                    "page_token_option": {"inject_into": "path", "type": "RequestPath"},
                    "pagination_strategy": {
                        "type": "CursorPagination",
                        "cursor_value": "{{ response._metadata.next }}",
                        "page_size": 2,
                    },
                },
                "partition_router": {
                    "type": "ListPartitionRouter",
                    "values": ["0", "1", "2", "3", "4", "5", "6", "7"],
                    "cursor_field": "item_id",
                },
                "requester": {
                    "path": "/v3/marketing/lists",
                    "authenticator": {
                        "type": "BearerAuthenticator",
                        "api_token": "{{ config.apikey }}",
                    },
                    "request_parameters": {"a_param": "10"},
                },
                "record_selector": {"extractor": {"field_path": ["result"]}},
            }
        },
        "streams": [
            {
                "type": "DeclarativeStream",
                "retriever": {
                    "paginator": {
                        "type": "DefaultPaginator",
                        "page_size": 2,
                        "page_size_option": {
                            "inject_into": "request_parameter",
                            "field_name": "page_size",
                            "type": "RequestOption",
                            "name": "stream_with_custom_requester",
                            "primary_key": "id",
                            "url_base": "https://10.0.27.27/api/v1/",
                            "$parameters": {
                                "name": "stream_with_custom_requester",
                                "primary_key": "id",
                                "url_base": "https://10.0.27.27/api/v1/",
                            },
                        },
                        "page_token_option": {
                            "inject_into": "path",
                            "type": "RequestPath",
                            "name": "stream_with_custom_requester",
                            "primary_key": "id",
                            "url_base": "https://10.0.27.27/api/v1/",
                            "$parameters": {
                                "name": "stream_with_custom_requester",
                                "primary_key": "id",
                                "url_base": "https://10.0.27.27/api/v1/",
                            },
                        },
                        "pagination_strategy": {
                            "type": "CursorPagination",
                            "cursor_value": "{{ response._metadata.next }}",
                            "page_size": 2,
                            "name": "stream_with_custom_requester",
                            "primary_key": "id",
                            "url_base": "https://10.0.27.27/api/v1/",
                            "$parameters": {
                                "name": "stream_with_custom_requester",
                                "primary_key": "id",
                                "url_base": "https://10.0.27.27/api/v1/",
                            },
                        },
                        "name": "stream_with_custom_requester",
                        "primary_key": "id",
                        "url_base": "https://10.0.27.27/api/v1/",
                        "$parameters": {
                            "name": "stream_with_custom_requester",
                            "primary_key": "id",
                            "url_base": "https://10.0.27.27/api/v1/",
                        },
                    },
                    "partition_router": {
                        "type": "ListPartitionRouter",
                        "values": ["0", "1", "2", "3", "4", "5", "6", "7"],
                        "cursor_field": "item_id",
                        "name": "stream_with_custom_requester",
                        "primary_key": "id",
                        "url_base": "https://10.0.27.27/api/v1/",
                        "$parameters": {
                            "name": "stream_with_custom_requester",
                            "primary_key": "id",
                            "url_base": "https://10.0.27.27/api/v1/",
                        },
                    },
                    "requester": {
                        "path": "/v3/marketing/lists",
                        "authenticator": {
                            "type": "BearerAuthenticator",
                            "api_token": "{{ config.apikey }}",
                            "name": "stream_with_custom_requester",
                            "primary_key": "id",
                            "url_base": "https://10.0.27.27/api/v1/",
                            "$parameters": {
                                "name": "stream_with_custom_requester",
                                "primary_key": "id",
                                "url_base": "https://10.0.27.27/api/v1/",
                            },
                        },
                        "request_parameters": {"a_param": "10"},
                        "type": "HttpRequester",
                        "name": "stream_with_custom_requester",
                        "primary_key": "id",
                        "url_base": "https://10.0.27.27/api/v1/",
                        "$parameters": {
                            "name": "stream_with_custom_requester",
                            "primary_key": "id",
                            "url_base": "https://10.0.27.27/api/v1/",
                        },
                    },
                    "record_selector": {
                        "extractor": {
                            "field_path": ["result"],
                            "type": "DpathExtractor",
                            "name": "stream_with_custom_requester",
                            "primary_key": "id",
                            "url_base": "https://10.0.27.27/api/v1/",
                            "$parameters": {
                                "name": "stream_with_custom_requester",
                                "primary_key": "id",
                                "url_base": "https://10.0.27.27/api/v1/",
                            },
                        },
                        "type": "RecordSelector",
                        "name": "stream_with_custom_requester",
                        "primary_key": "id",
                        "url_base": "https://10.0.27.27/api/v1/",
                        "$parameters": {
                            "name": "stream_with_custom_requester",
                            "primary_key": "id",
                            "url_base": "https://10.0.27.27/api/v1/",
                        },
                    },
                    "type": "SimpleRetriever",
                    "name": "stream_with_custom_requester",
                    "primary_key": "id",
                    "url_base": "https://10.0.27.27/api/v1/",
                    "$parameters": {
                        "name": "stream_with_custom_requester",
                        "primary_key": "id",
                        "url_base": "https://10.0.27.27/api/v1/",
                    },
                },
                "name": "stream_with_custom_requester",
                "primary_key": "id",
                "url_base": "https://10.0.27.27/api/v1/",
                "$parameters": {
                    "name": "stream_with_custom_requester",
                    "primary_key": "id",
                    "url_base": "https://10.0.27.27/api/v1/",
                },
                "dynamic_stream_name": None,
            },
            {
                "type": "DeclarativeStream",
                "name": "parent_1_item_1",
                "primary_key": [],
                "schema_loader": {
                    "type": "InlineSchemaLoader",
                    "schema": {
                        "$schema": "http://json-schema.org/schema#",
                        "properties": {"ABC": {"type": "number"}, "AED": {"type": "number"}},
                        "type": "object",
                    },
                },
                "retriever": {
                    "type": "SimpleRetriever",
                    "requester": {
                        "type": "HttpRequester",
                        "url_base": "https://api.test.com",
                        "path": "1/1",
                        "http_method": "GET",
                        "authenticator": {
                            "type": "ApiKeyAuthenticator",
                            "header": "apikey",
                            "api_token": "{{ config['api_key'] }}",
                        },
                    },
                    "record_selector": {
                        "type": "RecordSelector",
                        "extractor": {"type": "DpathExtractor", "field_path": []},
                    },
                    "paginator": {"type": "NoPagination"},
                },
                "dynamic_stream_name": "TestDynamicStream",
            },
            {
                "type": "DeclarativeStream",
                "name": "parent_1_item_2",
                "primary_key": [],
                "schema_loader": {
                    "type": "InlineSchemaLoader",
                    "schema": {
                        "$schema": "http://json-schema.org/schema#",
                        "properties": {"ABC": {"type": "number"}, "AED": {"type": "number"}},
                        "type": "object",
                    },
                },
                "retriever": {
                    "type": "SimpleRetriever",
                    "requester": {
                        "type": "HttpRequester",
                        "url_base": "https://api.test.com",
                        "path": "1/2",
                        "http_method": "GET",
                        "authenticator": {
                            "type": "ApiKeyAuthenticator",
                            "header": "apikey",
                            "api_token": "{{ config['api_key'] }}",
                        },
                    },
                    "record_selector": {
                        "type": "RecordSelector",
                        "extractor": {"type": "DpathExtractor", "field_path": []},
                    },
                    "paginator": {"type": "NoPagination"},
                },
                "dynamic_stream_name": "TestDynamicStream",
            },
        ],
        "check": {"type": "CheckStream", "stream_names": ["lists"]},
        "spec": {
            "connection_specification": {
                "$schema": "http://json-schema.org/draft-07/schema#",
                "type": "object",
                "required": [],
                "properties": {},
                "additionalProperties": True,
            },
            "type": "Spec",
        },
        "dynamic_streams": [
            {
                "type": "DynamicDeclarativeStream",
                "name": "TestDynamicStream",
                "stream_template": {
                    "type": "DeclarativeStream",
                    "name": "",
                    "primary_key": [],
                    "schema_loader": {
                        "type": "InlineSchemaLoader",
                        "schema": {
                            "$schema": "http://json-schema.org/schema#",
                            "properties": {"ABC": {"type": "number"}, "AED": {"type": "number"}},
                            "type": "object",
                        },
                    },
                    "retriever": {
                        "type": "SimpleRetriever",
                        "requester": {
                            "type": "HttpRequester",
                            "url_base": "https://api.test.com",
                            "path": "",
                            "http_method": "GET",
                            "authenticator": {
                                "type": "ApiKeyAuthenticator",
                                "header": "apikey",
                                "api_token": "{{ config['api_key'] }}",
                            },
                        },
                        "record_selector": {
                            "type": "RecordSelector",
                            "extractor": {"type": "DpathExtractor", "field_path": []},
                        },
                        "paginator": {"type": "NoPagination"},
                    },
                },
                "components_resolver": {
                    "type": "HttpComponentsResolver",
                    "retriever": {
                        "type": "SimpleRetriever",
                        "requester": {
                            "type": "HttpRequester",
                            "url_base": "https://api.test.com",
                            "path": "parent/{{ stream_partition.parent_id }}/items",
                            "http_method": "GET",
                            "authenticator": {
                                "type": "ApiKeyAuthenticator",
                                "header": "apikey",
                                "api_token": "{{ config['api_key'] }}",
                            },
                            "use_cache": True,
                        },
                        "record_selector": {
                            "type": "RecordSelector",
                            "extractor": {"type": "DpathExtractor", "field_path": []},
                        },
                        "paginator": {"type": "NoPagination"},
                        "partition_router": {
                            "type": "SubstreamPartitionRouter",
                            "parent_stream_configs": [
                                {
                                    "type": "ParentStreamConfig",
                                    "parent_key": "id",
                                    "partition_field": "parent_id",
                                    "stream": {
                                        "type": "DeclarativeStream",
                                        "name": "parent",
                                        "retriever": {
                                            "type": "SimpleRetriever",
                                            "requester": {
                                                "type": "HttpRequester",
                                                "url_base": "https://api.test.com",
                                                "path": "/parents",
                                                "http_method": "GET",
                                                "authenticator": {
                                                    "type": "ApiKeyAuthenticator",
                                                    "header": "apikey",
                                                    "api_token": "{{ config['api_key'] }}",
                                                },
                                            },
                                            "record_selector": {
                                                "type": "RecordSelector",
                                                "extractor": {
                                                    "type": "DpathExtractor",
                                                    "field_path": [],
                                                },
                                            },
                                        },
                                        "schema_loader": {
                                            "type": "InlineSchemaLoader",
                                            "schema": {
                                                "$schema": "http://json-schema.org/schema#",
                                                "properties": {"id": {"type": "integer"}},
                                                "type": "object",
                                            },
                                        },
                                    },
                                }
                            ],
                        },
                    },
                    "components_mapping": [
                        {
                            "type": "ComponentMappingDefinition",
                            "field_path": ["name"],
                            "value": "parent_{{stream_slice['parent_id']}}_{{components_values['name']}}",
                        },
                        {
                            "type": "ComponentMappingDefinition",
                            "field_path": ["retriever", "requester", "path"],
                            "value": "{{ stream_slice['parent_id'] }}/{{ components_values['id'] }}",
                        },
                    ],
                },
            }
        ],
        "type": "DeclarativeSource",
    }
    assert resolved_manifest.record.data["manifest"] == expected_resolved_manifest
    assert resolved_manifest.record.stream == "full_resolve_manifest"<|MERGE_RESOLUTION|>--- conflicted
+++ resolved
@@ -55,10 +55,7 @@
 from airbyte_cdk.models import Type as MessageType
 from airbyte_cdk.sources.declarative.concurrent_declarative_source import (
     ConcurrentDeclarativeSource,
-<<<<<<< HEAD
     TestLimits,
-=======
->>>>>>> 02246dc5
 )
 from airbyte_cdk.sources.declarative.declarative_stream import DeclarativeStream
 from airbyte_cdk.sources.declarative.retrievers.simple_retriever import SimpleRetriever
@@ -797,15 +794,11 @@
         "refresh_token": "a refresh token",
     }
     source = ConcurrentDeclarativeSource(
-<<<<<<< HEAD
-        catalog=None, config=config, state=None, source_config=manifest
-=======
         catalog=None,
         config=config,
         state=None,
         source_config=manifest,
         emit_connector_builder_messages=True,
->>>>>>> 02246dc5
     )
 
     refresh_request_response = {
