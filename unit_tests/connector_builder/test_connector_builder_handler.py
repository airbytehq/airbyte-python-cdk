--- conflicted
+++ resolved
@@ -17,13 +17,10 @@
 
 from airbyte_cdk import connector_builder
 from airbyte_cdk.connector_builder.connector_builder_handler import (
-<<<<<<< HEAD
-=======
     DEFAULT_MAXIMUM_NUMBER_OF_PAGES_PER_SLICE,
     DEFAULT_MAXIMUM_NUMBER_OF_SLICES,
     DEFAULT_MAXIMUM_RECORDS,
     TestLimits,
->>>>>>> 3244eec2
     create_source,
     get_limits,
     resolve_manifest,
@@ -59,6 +56,7 @@
     Type,
 )
 from airbyte_cdk.models import Type as MessageType
+from airbyte_cdk.sources.declarative.concurrent_declarative_source import ConcurrentDeclarativeSource
 from airbyte_cdk.sources.declarative.declarative_stream import DeclarativeStream
 from airbyte_cdk.sources.declarative.manifest_declarative_source import ManifestDeclarativeSource
 from airbyte_cdk.sources.declarative.retrievers.simple_retriever import SimpleRetriever
@@ -792,7 +790,6 @@
         "client_secret": "a client secret",
         "refresh_token": "a refresh token",
     }
-<<<<<<< HEAD
     source = ConcurrentDeclarativeSource(
         catalog=None,
         config=config,
@@ -800,9 +797,6 @@
         source_config=manifest,
         emit_connector_builder_messages=True,
     )
-=======
-    source = ManifestDeclarativeSource(source_config=manifest)
->>>>>>> 3244eec2
 
     refresh_request_response = {
         "access_token": "an updated access token",
