#
# Copyright (c) 2023 Airbyte, Inc., all rights reserved.
#

import json
import logging
from typing import Optional, Union
from unittest.mock import Mock

import freezegun
import pendulum
import pytest
import requests
from requests import Response
from requests.exceptions import RequestException

from airbyte_cdk.models import FailureType, OrchestratorType, Type
from airbyte_cdk.sources.streams.http.requests_native_auth import (
    BasicHttpAuthenticator,
    MultipleTokenAuthenticator,
    Oauth2Authenticator,
    SingleUseRefreshTokenOauth2Authenticator,
    TokenAuthenticator,
)
from airbyte_cdk.utils import AirbyteTracedException

LOGGER = logging.getLogger(__name__)

resp = Response()


def test_token_authenticator():
    """
    Should match passed in token, no matter how many times token is retrieved.
    """
    token_auth = TokenAuthenticator(token="test-token")
    header1 = token_auth.get_auth_header()
    header2 = token_auth.get_auth_header()

    prepared_request = requests.PreparedRequest()
    prepared_request.headers = {}
    token_auth(prepared_request)

    assert {"Authorization": "Bearer test-token"} == prepared_request.headers
    assert {"Authorization": "Bearer test-token"} == header1
    assert {"Authorization": "Bearer test-token"} == header2


def test_basic_http_authenticator():
    """
    Should match passed in token, no matter how many times token is retrieved.
    """
    token_auth = BasicHttpAuthenticator(username="user", password="password")
    header1 = token_auth.get_auth_header()
    header2 = token_auth.get_auth_header()

    prepared_request = requests.PreparedRequest()
    prepared_request.headers = {}
    token_auth(prepared_request)

    assert {"Authorization": "Basic dXNlcjpwYXNzd29yZA=="} == prepared_request.headers
    assert {"Authorization": "Basic dXNlcjpwYXNzd29yZA=="} == header1
    assert {"Authorization": "Basic dXNlcjpwYXNzd29yZA=="} == header2


def test_multiple_token_authenticator():
    multiple_token_auth = MultipleTokenAuthenticator(tokens=["token1", "token2"])
    header1 = multiple_token_auth.get_auth_header()
    header2 = multiple_token_auth.get_auth_header()
    header3 = multiple_token_auth.get_auth_header()

    prepared_request = requests.PreparedRequest()
    prepared_request.headers = {}
    multiple_token_auth(prepared_request)

    assert {"Authorization": "Bearer token2"} == prepared_request.headers
    assert {"Authorization": "Bearer token1"} == header1
    assert {"Authorization": "Bearer token2"} == header2
    assert {"Authorization": "Bearer token1"} == header3


class TestOauth2Authenticator:
    """
    Test class for OAuth2Authenticator.
    """

    refresh_endpoint = "refresh_end"
    client_id = "client_id"
    client_secret = "client_secret"
    refresh_token = "refresh_token"

    def test_get_auth_header_fresh(self, mocker):
        """
        Should not retrieve new token if current token is valid.
        """
        oauth = Oauth2Authenticator(
            token_refresh_endpoint=TestOauth2Authenticator.refresh_endpoint,
            client_id=TestOauth2Authenticator.client_id,
            client_secret=TestOauth2Authenticator.client_secret,
            refresh_token=TestOauth2Authenticator.refresh_token,
        )

        mocker.patch.object(
            Oauth2Authenticator, "refresh_access_token", return_value=("access_token", 1000)
        )
        header = oauth.get_auth_header()
        assert {"Authorization": "Bearer access_token"} == header

    def test_get_auth_header_expired(self, mocker):
        """
        Should retrieve new token if current token is expired.
        """
        oauth = Oauth2Authenticator(
            token_refresh_endpoint=TestOauth2Authenticator.refresh_endpoint,
            client_id=TestOauth2Authenticator.client_id,
            client_secret=TestOauth2Authenticator.client_secret,
            refresh_token=TestOauth2Authenticator.refresh_token,
        )

        expire_immediately = 0
        mocker.patch.object(
            Oauth2Authenticator,
            "refresh_access_token",
            return_value=("access_token_1", expire_immediately),
        )
        oauth.get_auth_header()  # Set the first expired token.

        valid_100_secs = 100
        mocker.patch.object(
            Oauth2Authenticator,
            "refresh_access_token",
            return_value=("access_token_2", valid_100_secs),
        )
        header = oauth.get_auth_header()
        assert {"Authorization": "Bearer access_token_2"} == header

    def test_refresh_request_body(self):
        """
        Request body should match given configuration.
        """
        scopes = ["scope1", "scope2"]
        oauth = Oauth2Authenticator(
            token_refresh_endpoint="refresh_end",
            client_id="some_client_id",
            client_secret="some_client_secret",
            refresh_token="some_refresh_token",
            scopes=["scope1", "scope2"],
            token_expiry_date=pendulum.now().add(days=3),
            grant_type="some_grant_type",
            refresh_request_body={
                "custom_field": "in_outbound_request",
                "another_field": "exists_in_body",
                "scopes": ["no_override"],
            },
        )
        body = oauth.build_refresh_request_body()
        expected = {
            "grant_type": "some_grant_type",
            "client_id": "some_client_id",
            "client_secret": "some_client_secret",
            "refresh_token": "some_refresh_token",
            "scopes": scopes,
            "custom_field": "in_outbound_request",
            "another_field": "exists_in_body",
        }
        assert body == expected

<<<<<<< HEAD
    def test_refresh_request_headers(self):
        """
        Request headers should match given configuration.
        """
        oauth = Oauth2Authenticator(
            token_refresh_endpoint="refresh_end",
            client_id="some_client_id",
            client_secret="some_client_secret",
            refresh_token="some_refresh_token",
            token_expiry_date=pendulum.now().add(days=3),
            refresh_request_headers={
                "Authorization": "Bearer some_refresh_token",
                "Content-Type": "application/x-www-form-urlencoded",
            },
        )
        headers = oauth.build_refresh_request_headers()
        expected = {
            "Authorization": "Bearer some_refresh_token",
            "Content-Type": "application/x-www-form-urlencoded",
        }
        assert headers == expected

        oauth = Oauth2Authenticator(
            token_refresh_endpoint="refresh_end",
            client_id="some_client_id",
            client_secret="some_client_secret",
            refresh_token="some_refresh_token",
            token_expiry_date=pendulum.now().add(days=3),
        )
        headers = oauth.build_refresh_request_headers()
        assert headers is None
=======
    def test_refresh_request_body_with_keys_override(self):
        """
        Request body should match given configuration.
        """
        scopes = ["scope1", "scope2"]
        oauth = Oauth2Authenticator(
            token_refresh_endpoint="refresh_end",
            client_id_name="custom_client_id_key",
            client_id="some_client_id",
            client_secret_name="custom_client_secret_key",
            client_secret="some_client_secret",
            refresh_token_name="custom_refresh_token_key",
            refresh_token="some_refresh_token",
            scopes=["scope1", "scope2"],
            token_expiry_date=pendulum.now().add(days=3),
            grant_type_name="custom_grant_type",
            grant_type="some_grant_type",
            refresh_request_body={
                "custom_field": "in_outbound_request",
                "another_field": "exists_in_body",
                "scopes": ["no_override"],
            },
        )
        body = oauth.build_refresh_request_body()
        expected = {
            "custom_grant_type": "some_grant_type",
            "custom_client_id_key": "some_client_id",
            "custom_client_secret_key": "some_client_secret",
            "custom_refresh_token_key": "some_refresh_token",
            "scopes": scopes,
            "custom_field": "in_outbound_request",
            "another_field": "exists_in_body",
        }
        assert body == expected
>>>>>>> 40a9f1e1

    def test_refresh_access_token(self, mocker):
        oauth = Oauth2Authenticator(
            token_refresh_endpoint="refresh_end",
            client_id="some_client_id",
            client_secret="some_client_secret",
            refresh_token="some_refresh_token",
            scopes=["scope1", "scope2"],
            token_expiry_date=pendulum.now().add(days=3),
            refresh_request_body={
                "custom_field": "in_outbound_request",
                "another_field": "exists_in_body",
                "scopes": ["no_override"],
            },
        )

        resp.status_code = 200
        mocker.patch.object(
            resp, "json", return_value={"access_token": "access_token", "expires_in": 1000}
        )
        mocker.patch.object(requests, "request", side_effect=mock_request, autospec=True)
        token, expires_in = oauth.refresh_access_token()

        assert isinstance(expires_in, int)
        assert ("access_token", 1000) == (token, expires_in)

        # Test with expires_in as str
        mocker.patch.object(
            resp, "json", return_value={"access_token": "access_token", "expires_in": "2000"}
        )
        token, expires_in = oauth.refresh_access_token()

        assert isinstance(expires_in, str)
        assert ("access_token", "2000") == (token, expires_in)

        # Test with expires_in as str
        mocker.patch.object(
            resp,
            "json",
            return_value={"access_token": "access_token", "expires_in": "2022-04-24T00:00:00Z"},
        )
        token, expires_in = oauth.refresh_access_token()

        assert isinstance(expires_in, str)
        assert ("access_token", "2022-04-24T00:00:00Z") == (token, expires_in)

    def test_refresh_access_token_when_headers_provided(self, mocker):
        expected_headers = {
            "Authorization": "Bearer some_access_token",
            "Content-Type": "application/x-www-form-urlencoded",
        }
        oauth = Oauth2Authenticator(
            token_refresh_endpoint="refresh_end",
            client_id="some_client_id",
            client_secret="some_client_secret",
            refresh_token="some_refresh_token",
            scopes=["scope1", "scope2"],
            token_expiry_date=pendulum.now().add(days=3),
            refresh_request_headers=expected_headers,
        )

        resp.status_code = 200
        mocker.patch.object(
            resp, "json", return_value={"access_token": "access_token", "expires_in": 1000}
        )
        mocked_request = mocker.patch.object(
            requests, "request", side_effect=mock_request, autospec=True
        )
        token, expires_in = oauth.refresh_access_token()

        assert isinstance(expires_in, int)
        assert ("access_token", 1000) == (token, expires_in)

        assert mocked_request.call_args.kwargs["headers"] == expected_headers

    @pytest.mark.parametrize(
        "expires_in_response, token_expiry_date_format, expected_token_expiry_date",
        [
            (3600, None, pendulum.datetime(year=2022, month=1, day=1, hour=1)),
            ("90012", None, pendulum.datetime(year=2022, month=1, day=2, hour=1, second=12)),
            ("2024-02-28", "YYYY-MM-DD", pendulum.datetime(year=2024, month=2, day=28)),
            (
                "2022-02-12T00:00:00.000000+00:00",
                "YYYY-MM-DDTHH:mm:ss.SSSSSSZ",
                pendulum.datetime(year=2022, month=2, day=12),
            ),
        ],
        ids=["seconds", "string_of_seconds", "simple_date", "simple_datetime"],
    )
    @freezegun.freeze_time("2022-01-01")
    def test_parse_refresh_token_lifespan(
        self,
        mocker,
        expires_in_response: Union[str, int],
        token_expiry_date_format: Optional[str],
        expected_token_expiry_date: pendulum.DateTime,
    ):
        oauth = Oauth2Authenticator(
            token_refresh_endpoint="refresh_end",
            client_id="some_client_id",
            client_secret="some_client_secret",
            refresh_token="some_refresh_token",
            scopes=["scope1", "scope2"],
            token_expiry_date=pendulum.now().subtract(days=3),
            token_expiry_date_format=token_expiry_date_format,
            token_expiry_is_time_of_expiration=bool(token_expiry_date_format),
            refresh_request_body={
                "custom_field": "in_outbound_request",
                "another_field": "exists_in_body",
                "scopes": ["no_override"],
            },
        )

        resp.status_code = 200
        mocker.patch.object(
            resp,
            "json",
            return_value={"access_token": "access_token", "expires_in": expires_in_response},
        )
        mocker.patch.object(requests, "request", side_effect=mock_request, autospec=True)
        token, expire_in = oauth.refresh_access_token()
        expires_datetime = oauth._parse_token_expiration_date(expire_in)

        assert isinstance(expires_datetime, pendulum.DateTime)
        assert ("access_token", expected_token_expiry_date) == (token, expires_datetime)

    @pytest.mark.usefixtures("mock_sleep")
    @pytest.mark.parametrize("error_code", (429, 500, 502, 504))
    def test_refresh_access_token_retry(self, error_code, requests_mock):
        oauth = Oauth2Authenticator(
            f"https://{TestOauth2Authenticator.refresh_endpoint}",
            TestOauth2Authenticator.client_id,
            TestOauth2Authenticator.client_secret,
            TestOauth2Authenticator.refresh_token,
        )
        requests_mock.post(
            f"https://{TestOauth2Authenticator.refresh_endpoint}",
            [
                {"status_code": error_code},
                {"status_code": error_code},
                {"json": {"access_token": "token", "expires_in": 10}},
            ],
        )
        token, expires_in = oauth.refresh_access_token()
        assert isinstance(expires_in, int)
        assert (token, expires_in) == ("token", 10)
        assert requests_mock.call_count == 3

    def test_auth_call_method(self, mocker):
        oauth = Oauth2Authenticator(
            token_refresh_endpoint=TestOauth2Authenticator.refresh_endpoint,
            client_id=TestOauth2Authenticator.client_id,
            client_secret=TestOauth2Authenticator.client_secret,
            refresh_token=TestOauth2Authenticator.refresh_token,
        )

        mocker.patch.object(
            Oauth2Authenticator, "refresh_access_token", return_value=("access_token", 1000)
        )
        prepared_request = requests.PreparedRequest()
        prepared_request.headers = {}
        oauth(prepared_request)

        assert {"Authorization": "Bearer access_token"} == prepared_request.headers

    @pytest.mark.parametrize(
        (
            "config_codes",
            "response_code",
            "config_key",
            "response_key",
            "config_values",
            "response_value",
            "wrapped",
        ),
        (
            ((400,), 400, "error", "error", ("invalid_grant",), "invalid_grant", True),
            ((401,), 400, "error", "error", ("invalid_grant",), "invalid_grant", False),
            ((400,), 400, "error_key", "error", ("invalid_grant",), "invalid_grant", False),
            ((400,), 400, "error", "error", ("invalid_grant",), "valid_grant", False),
            ((), 400, "", "error", (), "valid_grant", False),
        ),
    )
    def test_refresh_access_token_wrapped(
        self,
        requests_mock,
        config_codes,
        response_code,
        config_key,
        response_key,
        config_values,
        response_value,
        wrapped,
    ):
        oauth = Oauth2Authenticator(
            f"https://{TestOauth2Authenticator.refresh_endpoint}",
            TestOauth2Authenticator.client_id,
            TestOauth2Authenticator.client_secret,
            TestOauth2Authenticator.refresh_token,
            refresh_token_error_status_codes=config_codes,
            refresh_token_error_key=config_key,
            refresh_token_error_values=config_values,
        )
        error_content = {response_key: response_value}
        requests_mock.post(
            f"https://{TestOauth2Authenticator.refresh_endpoint}",
            status_code=response_code,
            json=error_content,
        )

        exception_to_raise = AirbyteTracedException if wrapped else RequestException
        with pytest.raises(exception_to_raise) as exc_info:
            oauth.refresh_access_token()

        if wrapped:
            error_message = "Refresh token is invalid or expired. Please re-authenticate from Sources/<your source>/Settings."
            assert exc_info.value.internal_message == error_message
            assert exc_info.value.message == error_message
            assert exc_info.value.failure_type == FailureType.config_error


class TestSingleUseRefreshTokenOauth2Authenticator:
    @pytest.fixture
    def connector_config(self):
        return {
            "credentials": {
                "access_token": "my_access_token",
                "refresh_token": "my_refresh_token",
                "client_id": "my_client_id",
                "client_secret": "my_client_secret",
                "token_expiry_date": "2022-12-31T00:00:00+00:00",
            }
        }

    @pytest.fixture
    def invalid_connector_config(self):
        return {"no_credentials_key": "foo"}

    def test_init(self, connector_config):
        authenticator = SingleUseRefreshTokenOauth2Authenticator(
            connector_config,
            token_refresh_endpoint="foobar",
            client_id=connector_config["credentials"]["client_id"],
            client_secret=connector_config["credentials"]["client_secret"],
        )
        assert authenticator.access_token == connector_config["credentials"]["access_token"]
        assert authenticator.get_refresh_token() == connector_config["credentials"]["refresh_token"]
        assert authenticator.get_token_expiry_date() == pendulum.parse(
            connector_config["credentials"]["token_expiry_date"]
        )

    @freezegun.freeze_time("2022-12-31")
    @pytest.mark.parametrize(
        "test_name, expires_in_value, expiry_date_format, expected_expiry_date",
        [
            ("number_of_seconds", 42, None, "2022-12-31T00:00:42+00:00"),
            ("string_of_seconds", "42", None, "2022-12-31T00:00:42+00:00"),
            ("date_format", "2023-04-04", "YYYY-MM-DD", "2023-04-04T00:00:00+00:00"),
        ],
    )
    def test_given_no_message_repository_get_access_token(
        self,
        test_name,
        expires_in_value,
        expiry_date_format,
        expected_expiry_date,
        capsys,
        mocker,
        connector_config,
    ):
        authenticator = SingleUseRefreshTokenOauth2Authenticator(
            connector_config,
            token_refresh_endpoint="foobar",
            client_id=connector_config["credentials"]["client_id"],
            client_secret=connector_config["credentials"]["client_secret"],
            token_expiry_date_format=expiry_date_format,
        )
        authenticator.refresh_access_token = mocker.Mock(
            return_value=("new_access_token", expires_in_value, "new_refresh_token")
        )
        authenticator.token_has_expired = mocker.Mock(return_value=True)
        access_token = authenticator.get_access_token()
        captured = capsys.readouterr()
        airbyte_message = json.loads(captured.out)
        expected_new_config = connector_config.copy()
        expected_new_config["credentials"]["access_token"] = "new_access_token"
        expected_new_config["credentials"]["refresh_token"] = "new_refresh_token"
        expected_new_config["credentials"]["token_expiry_date"] = expected_expiry_date
        assert airbyte_message["control"]["connectorConfig"]["config"] == expected_new_config
        assert authenticator.access_token == access_token == "new_access_token"
        assert authenticator.get_refresh_token() == "new_refresh_token"
        assert authenticator.get_token_expiry_date() > pendulum.now()
        authenticator.token_has_expired = mocker.Mock(return_value=False)
        access_token = authenticator.get_access_token()
        captured = capsys.readouterr()
        assert not captured.out
        assert authenticator.access_token == access_token == "new_access_token"

    def test_given_message_repository_when_get_access_token_then_emit_message(
        self, mocker, connector_config
    ):
        message_repository = Mock()
        authenticator = SingleUseRefreshTokenOauth2Authenticator(
            connector_config,
            token_refresh_endpoint="foobar",
            client_id=connector_config["credentials"]["client_id"],
            client_secret=connector_config["credentials"]["client_secret"],
            token_expiry_date_format="YYYY-MM-DD",
            message_repository=message_repository,
        )
        authenticator.refresh_access_token = mocker.Mock(
            return_value=("new_access_token", "2023-04-04", "new_refresh_token")
        )
        authenticator.token_has_expired = mocker.Mock(return_value=True)

        authenticator.get_access_token()

        emitted_message = message_repository.emit_message.call_args_list[0].args[0]
        assert emitted_message.type == Type.CONTROL
        assert emitted_message.control.type == OrchestratorType.CONNECTOR_CONFIG
        assert (
            emitted_message.control.connectorConfig.config["credentials"]["access_token"]
            == "new_access_token"
        )
        assert (
            emitted_message.control.connectorConfig.config["credentials"]["refresh_token"]
            == "new_refresh_token"
        )
        assert (
            emitted_message.control.connectorConfig.config["credentials"]["token_expiry_date"]
            == "2023-04-04T00:00:00+00:00"
        )
        assert (
            emitted_message.control.connectorConfig.config["credentials"]["client_id"]
            == "my_client_id"
        )
        assert (
            emitted_message.control.connectorConfig.config["credentials"]["client_secret"]
            == "my_client_secret"
        )

    def test_given_message_repository_when_get_access_token_then_log_request(
        self, mocker, connector_config
    ):
        message_repository = Mock()
        authenticator = SingleUseRefreshTokenOauth2Authenticator(
            connector_config,
            token_refresh_endpoint="foobar",
            client_id=connector_config["credentials"]["client_id"],
            client_secret=connector_config["credentials"]["client_secret"],
            message_repository=message_repository,
        )
        mocker.patch(
            "airbyte_cdk.sources.streams.http.requests_native_auth.abstract_oauth.requests.request"
        )
        mocker.patch(
            "airbyte_cdk.sources.streams.http.requests_native_auth.abstract_oauth.format_http_message",
            return_value="formatted json",
        )
        authenticator.token_has_expired = mocker.Mock(return_value=True)

        authenticator.get_access_token()

        assert message_repository.log_message.call_count == 1

    def test_refresh_access_token(self, mocker, connector_config):
        authenticator = SingleUseRefreshTokenOauth2Authenticator(
            connector_config,
            token_refresh_endpoint="foobar",
            client_id=connector_config["credentials"]["client_id"],
            client_secret=connector_config["credentials"]["client_secret"],
        )

        authenticator._get_refresh_access_token_response = mocker.Mock(
            return_value={
                authenticator.get_access_token_name(): "new_access_token",
                authenticator.get_expires_in_name(): "42",
                authenticator.get_refresh_token_name(): "new_refresh_token",
            }
        )
        assert authenticator.refresh_access_token() == (
            "new_access_token",
            "42",
            "new_refresh_token",
        )


def mock_request(method, url, data, headers):
    if url == "refresh_end":
        return resp
    raise Exception(
        f"Error while refreshing access token with request: {method}, {url}, {data}, {headers}"
    )<|MERGE_RESOLUTION|>--- conflicted
+++ resolved
@@ -165,7 +165,6 @@
         }
         assert body == expected
 
-<<<<<<< HEAD
     def test_refresh_request_headers(self):
         """
         Request headers should match given configuration.
@@ -197,7 +196,7 @@
         )
         headers = oauth.build_refresh_request_headers()
         assert headers is None
-=======
+
     def test_refresh_request_body_with_keys_override(self):
         """
         Request body should match given configuration.
@@ -232,7 +231,6 @@
             "another_field": "exists_in_body",
         }
         assert body == expected
->>>>>>> 40a9f1e1
 
     def test_refresh_access_token(self, mocker):
         oauth = Oauth2Authenticator(
