--- conflicted
+++ resolved
@@ -126,17 +126,11 @@
         )
         assert authenticator._get_secret_key() == expected
 
-<<<<<<< HEAD
-    def test_get_secret_key_from_config(self,):
-        authenticator = JwtAuthenticator(
-            config={'secrets': '{"secret_key": "test"}'},
-=======
     def test_get_secret_key_from_config(
         self,
     ):
         authenticator = JwtAuthenticator(
             config={"secrets": '{"secret_key": "test"}'},
->>>>>>> 65e6a0d1
             parameters={},
             secret_key="{{ json_loads(config['secrets'])['secret_key']  }}",
             algorithm="test_algo",
