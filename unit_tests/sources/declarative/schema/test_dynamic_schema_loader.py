--- conflicted
+++ resolved
@@ -87,14 +87,10 @@
                     "types_mapping": [
                         {"target_type": "string", "current_type": "singleLineText"},
                         {
-<<<<<<< HEAD
-                            "target_type": {"field_type": "array", "items": {"field_type": "array", "items": "integer"}},
-=======
                             "target_type": {
                                 "field_type": "array",
                                 "items": {"field_type": "array", "items": "integer"},
                             },
->>>>>>> 3af96dcd
                             "current_type": "formula",
                             "condition": "{{ raw_schema['result']['type'] == 'customInteger' }}",
                         },
@@ -344,14 +340,10 @@
             "currency": {"type": ["null", "number"]},
             "salary": {"type": ["null", "number"]},
             "working_days": {"type": ["null", "array"]},
-<<<<<<< HEAD
-            "avg_salary": {"type": ["null", "array"], "items": {"type": ["null", "array"], "items": {"type": ["null", "integer"]}}},
-=======
             "avg_salary": {
                 "type": ["null", "array"],
                 "items": {"type": ["null", "array"], "items": {"type": ["null", "integer"]}},
             },
->>>>>>> 3af96dcd
         },
     }
     source = ConcurrentDeclarativeSource(
