--- conflicted
+++ resolved
@@ -1,4 +1,5 @@
 # Copyright (c) 2025 Airbyte, Inc., all rights reserved.
+from typing import Set
 
 import pytest
 
@@ -72,11 +73,8 @@
     property_limit,
     expected_property_chunks,
 ):
-<<<<<<< HEAD
-=======
     configured_properties = set(property_fields)
-    property_fields = iter(property_fields)
->>>>>>> 26a9b987
+    property_fields = property_fields
     property_chunking = PropertyChunking(
         property_limit_type=property_limit_type,
         property_limit=property_limit,
@@ -103,7 +101,7 @@
 
     always_include_properties = ["white", "lotus"]
     property_fields = ["maui", "taormina", "koh_samui", "saint_jean_cap_ferrat"]
-    configured_properties = set()
+    configured_properties: Set[str] = set()
     property_chunking = PropertyChunking(
         property_limit_type=PropertyLimitType.property_count,
         property_limit=3,
@@ -177,6 +175,7 @@
         property_chunking.get_request_property_chunks(
             property_fields=property_fields,
             always_include_properties=["id"],
+            configured_properties=None
         )
     )
 
