--- conflicted
+++ resolved
@@ -510,14 +510,9 @@
     paginator.get_request_headers.__name__ = "get_request_headers"
     requester = MagicMock(use_cache=False)
 
-<<<<<<< HEAD
-    stream_slicer = MagicMock()
-    stream_slicer.get_request_headers.return_value = {"key": "value"}
-    stream_slicer.get_request_headers.__name__ = "get_request_headers"
-=======
     request_option_provider = MagicMock()
     request_option_provider.get_request_headers.return_value = {"key": "value"}
->>>>>>> ef97304f
+    request_option_provider.get_request_headers.__name__ = "get_request_headers"
 
     record_selector = MagicMock()
     retriever = SimpleRetriever(
@@ -593,14 +588,9 @@
     paginator.get_request_headers.__name__ = "get_request_headers"
     requester = MagicMock(use_cache=False)
 
-<<<<<<< HEAD
-    stream_slicer = MagicMock()
-    stream_slicer.get_request_headers.return_value = {"key_from_slicer": "value"}
-    stream_slicer.get_request_headers.__name__ = "get_request_headers"
-=======
     request_option_provider = MagicMock()
     request_option_provider.get_request_headers.return_value = {"key_from_slicer": "value"}
->>>>>>> ef97304f
+    request_option_provider.get_request_headers.__name__ = "get_request_headers"
 
     record_selector = MagicMock()
     retriever = SimpleRetriever(
