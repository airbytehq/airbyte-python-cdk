--- conflicted
+++ resolved
@@ -1,8 +1,4 @@
 import re
-<<<<<<< HEAD
-
-=======
->>>>>>> b122c0af
 from pathlib import Path
 from typing import Any, Dict, List, Optional
 from unittest import TestCase
@@ -100,7 +96,6 @@
             .with_stream(ConfiguredAirbyteStreamBuilder().with_name("article_attachments"))
             .build(),
         )
-<<<<<<< HEAD
 
         assert output.records
         file_reference = output.records[0].record.file_reference
@@ -121,36 +116,11 @@
             .build(),
             yaml_file="test_file_stream_with_filename_extractor.yaml",
         )
-=======
->>>>>>> b122c0af
 
         assert output.records
         file_reference = output.records[0].record.file_reference
         assert file_reference
         assert file_reference.file_url
-<<<<<<< HEAD
-=======
-        assert re.match(r"^.*/article_attachments/[0-9a-fA-F-]{36}$", file_reference.file_url)
-        assert file_reference.file_relative_path
-        assert re.match(
-            r"^article_attachments/[0-9a-fA-F-]{36}$", file_reference.file_relative_path
-        )
-        assert file_reference.file_size_bytes
-
-    def test_get_article_attachments_with_filename_extractor(self) -> None:
-        output = read(
-            self._config(),
-            CatalogBuilder()
-            .with_stream(ConfiguredAirbyteStreamBuilder().with_name("article_attachments"))
-            .build(),
-            yaml_file="test_file_stream_with_filename_extractor.yaml",
-        )
-
-        assert output.records
-        file_reference = output.records[0].record.file_reference
-        assert file_reference
-        assert file_reference.file_url
->>>>>>> b122c0af
         # todo: once we finally mock the response update to check file name
         assert not re.match(r"^.*/article_attachments/[0-9a-fA-F-]{36}$", file_reference.file_url)
         assert file_reference.file_relative_path
