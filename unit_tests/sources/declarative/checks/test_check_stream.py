--- conflicted
+++ resolved
@@ -356,11 +356,7 @@
                     },
                     "type": "object",
                 },
-<<<<<<< HEAD
             }
-=======
-            },
->>>>>>> 650165f6
         }
     ],
 }
@@ -369,7 +365,6 @@
 @pytest.mark.parametrize(
     "check_component, expected_result, expectation, response_code, expected_messages",
     [
-<<<<<<< HEAD
         pytest.param({"check": {"type": "CheckStream", "stream_names": ["static_stream"]}}, True, False, 200,
                      [{"id": 1, "name": "static_1"}, {"id": 2, "name": "static_2"}],
                      id="test_check_only_static_streams"),
@@ -434,83 +429,6 @@
              "stream_count": 1}, {"type": "DynamicStreamCheckConfig", "dynamic_stream_name": "http_dynamic_stream"}]}},
                      False, False, 401, ["Unauthorized. Please ensure you are authenticated correctly."],
                      id="test_dynamic_stream_unauthorized_error"),
-=======
-        pytest.param(
-            {"check": {"type": "CheckStream", "stream_names": ["static_stream"]}},
-            id="test_check_only_static_streams",
-        ),
-        pytest.param(
-            {
-                "check": {
-                    "type": "CheckStream",
-                    "stream_names": ["static_stream"],
-                    "dynamic_streams_check_configs": [
-                        {
-                            "type": "DynamicStreamCheckConfig",
-                            "dynamic_stream_name": "http_dynamic_stream",
-                            "stream_count": 1,
-                        }
-                    ],
-                }
-            },
-            id="test_check_static_streams_and_http_dynamic_stream",
-        ),
-        pytest.param(
-            {
-                "check": {
-                    "type": "CheckStream",
-                    "stream_names": ["static_stream"],
-                    "dynamic_streams_check_configs": [
-                        {
-                            "type": "DynamicStreamCheckConfig",
-                            "dynamic_stream_name": "dynamic_stream_1",
-                            "stream_count": 1,
-                        }
-                    ],
-                }
-            },
-            id="test_check_static_streams_and_config_dynamic_stream",
-        ),
-        pytest.param(
-            {
-                "check": {
-                    "type": "CheckStream",
-                    "dynamic_streams_check_configs": [
-                        {
-                            "type": "DynamicStreamCheckConfig",
-                            "dynamic_stream_name": "dynamic_stream_1",
-                            "stream_count": 1,
-                        },
-                        {
-                            "type": "DynamicStreamCheckConfig",
-                            "dynamic_stream_name": "http_dynamic_stream",
-                        },
-                    ],
-                }
-            },
-            id="test_check_http_dynamic_stream_and_config_dynamic_stream",
-        ),
-        pytest.param(
-            {
-                "check": {
-                    "type": "CheckStream",
-                    "stream_names": ["static_stream"],
-                    "dynamic_streams_check_configs": [
-                        {
-                            "type": "DynamicStreamCheckConfig",
-                            "dynamic_stream_name": "dynamic_stream_1",
-                            "stream_count": 1,
-                        },
-                        {
-                            "type": "DynamicStreamCheckConfig",
-                            "dynamic_stream_name": "http_dynamic_stream",
-                        },
-                    ],
-                }
-            },
-            id="test_check_static_streams_and_http_dynamic_stream_and_config_dynamic_stream",
-        ),
->>>>>>> 650165f6
     ],
 )
 def test_check_stream1(check_component, expected_result, expectation, response_code, expected_messages):
