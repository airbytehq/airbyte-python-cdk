#
# Copyright (c) 2024 Airbyte, Inc., all rights reserved.
#

import copy
import json
from datetime import datetime, timedelta, timezone
from typing import Any, Dict, Iterable, List, Mapping, Optional, Tuple, Union

import freezegun
import isodate
import pendulum
from deprecated.classic import deprecated

from airbyte_cdk.models import (
    AirbyteMessage,
    AirbyteRecordMessage,
    AirbyteStateBlob,
    AirbyteStateMessage,
    AirbyteStateType,
    AirbyteStream,
    AirbyteStreamState,
    ConfiguredAirbyteCatalog,
    ConfiguredAirbyteStream,
    DestinationSyncMode,
    FailureType,
    Status,
    StreamDescriptor,
    SyncMode,
)
from airbyte_cdk.sources.declarative.concurrent_declarative_source import (
    ConcurrentDeclarativeSource,
)
from airbyte_cdk.sources.declarative.declarative_stream import DeclarativeStream
from airbyte_cdk.sources.streams import Stream
from airbyte_cdk.sources.streams.checkpoint import Cursor
from airbyte_cdk.sources.streams.concurrent.cursor import ConcurrentCursor
from airbyte_cdk.sources.streams.concurrent.default_stream import DefaultStream
from airbyte_cdk.sources.streams.core import StreamData
from airbyte_cdk.sources.types import Record, StreamSlice
from airbyte_cdk.test.mock_http import HttpMocker, HttpRequest, HttpResponse
from airbyte_cdk.utils import AirbyteTracedException

_CONFIG = {"start_date": "2024-07-01T00:00:00.000Z"}

_CATALOG = ConfiguredAirbyteCatalog(
    streams=[
        ConfiguredAirbyteStream(
            stream=AirbyteStream(
                name="party_members", json_schema={}, supported_sync_modes=[SyncMode.incremental]
            ),
            sync_mode=SyncMode.incremental,
            destination_sync_mode=DestinationSyncMode.append,
        ),
        ConfiguredAirbyteStream(
            stream=AirbyteStream(
                name="palaces", json_schema={}, supported_sync_modes=[SyncMode.full_refresh]
            ),
            sync_mode=SyncMode.full_refresh,
            destination_sync_mode=DestinationSyncMode.append,
        ),
        ConfiguredAirbyteStream(
            stream=AirbyteStream(
                name="locations", json_schema={}, supported_sync_modes=[SyncMode.incremental]
            ),
            sync_mode=SyncMode.incremental,
            destination_sync_mode=DestinationSyncMode.append,
        ),
        ConfiguredAirbyteStream(
            stream=AirbyteStream(
                name="party_members_skills",
                json_schema={},
                supported_sync_modes=[SyncMode.full_refresh],
            ),
            sync_mode=SyncMode.full_refresh,
            destination_sync_mode=DestinationSyncMode.append,
        ),
    ]
)
_LOCATIONS_RESPONSE = HttpResponse(
    json.dumps(
        [
            {"id": "444", "name": "Yongen-jaya", "updated_at": "2024-08-10"},
            {"id": "scramble", "name": "Shibuya", "updated_at": "2024-08-10"},
            {"id": "aoyama", "name": "Aoyama-itchome", "updated_at": "2024-08-10"},
            {"id": "shin123", "name": "Shinjuku", "updated_at": "2024-08-10"},
        ]
    )
)
_PALACES_RESPONSE = HttpResponse(
    json.dumps(
        [
            {"id": "0", "world": "castle", "owner": "kamoshida"},
            {"id": "1", "world": "museum", "owner": "madarame"},
            {"id": "2", "world": "bank", "owner": "kaneshiro"},
            {"id": "3", "world": "pyramid", "owner": "futaba"},
            {"id": "4", "world": "spaceport", "owner": "okumura"},
            {"id": "5", "world": "casino", "owner": "nijima"},
            {"id": "6", "world": "cruiser", "owner": "shido"},
        ]
    )
)
_PARTY_MEMBERS_SKILLS_RESPONSE = HttpResponse(
    json.dumps(
        [
            {"id": "0", "name": "hassou tobi"},
            {"id": "1", "name": "mafreidyne"},
            {"id": "2", "name": "myriad truths"},
        ]
    )
)
_EMPTY_RESPONSE = HttpResponse(json.dumps([]))
_NOW = "2024-09-10T00:00:00"
_NO_STATE_PARTY_MEMBERS_SLICES_AND_RESPONSES = [
    (
        {"start": "2024-07-01", "end": "2024-07-15"},
        HttpResponse(
            json.dumps(
                [
                    {
                        "id": "amamiya",
                        "first_name": "ren",
                        "last_name": "amamiya",
                        "updated_at": "2024-07-10",
                    }
                ]
            )
        ),
    ),
    ({"start": "2024-07-16", "end": "2024-07-30"}, _EMPTY_RESPONSE),
    (
        {"start": "2024-07-31", "end": "2024-08-14"},
        HttpResponse(
            json.dumps(
                [
                    {
                        "id": "nijima",
                        "first_name": "makoto",
                        "last_name": "nijima",
                        "updated_at": "2024-08-10",
                    },
                ]
            )
        ),
    ),
    ({"start": "2024-08-15", "end": "2024-08-29"}, _EMPTY_RESPONSE),
    (
        {"start": "2024-08-30", "end": "2024-09-10"},
        HttpResponse(
            json.dumps(
                [
                    {
                        "id": "yoshizawa",
                        "first_name": "sumire",
                        "last_name": "yoshizawa",
                        "updated_at": "2024-09-10",
                    }
                ]
            )
        ),
    ),
]
_MANIFEST = {
    "version": "5.0.0",
    "definitions": {
        "selector": {
            "type": "RecordSelector",
            "extractor": {"type": "DpathExtractor", "field_path": []},
        },
        "requester": {
            "type": "HttpRequester",
            "url_base": "https://persona.metaverse.com",
            "http_method": "GET",
            "authenticator": {
                "type": "BasicHttpAuthenticator",
                "username": "{{ config['api_key'] }}",
                "password": "{{ config['secret_key'] }}",
            },
            "error_handler": {
                "type": "DefaultErrorHandler",
                "response_filters": [
                    {
                        "http_codes": [403],
                        "action": "FAIL",
                        "failure_type": "config_error",
                        "error_message": "Access denied due to lack of permission or invalid API/Secret key or wrong data region.",
                    },
                    {
                        "http_codes": [404],
                        "action": "IGNORE",
                        "error_message": "No data available for the time range requested.",
                    },
                ],
            },
        },
        "retriever": {
            "type": "SimpleRetriever",
            "record_selector": {"$ref": "#/definitions/selector"},
            "paginator": {"type": "NoPagination"},
            "requester": {"$ref": "#/definitions/requester"},
        },
        "incremental_cursor": {
            "type": "DatetimeBasedCursor",
            "start_datetime": {
                "datetime": "{{ format_datetime(config['start_date'], '%Y-%m-%d') }}"
            },
            "end_datetime": {"datetime": "{{ now_utc().strftime('%Y-%m-%d') }}"},
            "datetime_format": "%Y-%m-%d",
            "cursor_datetime_formats": ["%Y-%m-%d", "%Y-%m-%dT%H:%M:%S"],
            "cursor_granularity": "P1D",
            "step": "P15D",
            "cursor_field": "updated_at",
            "lookback_window": "P5D",
            "start_time_option": {
                "type": "RequestOption",
                "field_name": "start",
                "inject_into": "request_parameter",
            },
            "end_time_option": {
                "type": "RequestOption",
                "field_name": "end",
                "inject_into": "request_parameter",
            },
        },
        "base_stream": {"retriever": {"$ref": "#/definitions/retriever"}},
        "base_incremental_stream": {
            "retriever": {
                "$ref": "#/definitions/retriever",
                "requester": {"$ref": "#/definitions/requester"},
            },
            "incremental_sync": {"$ref": "#/definitions/incremental_cursor"},
        },
        "party_members_stream": {
            "$ref": "#/definitions/base_incremental_stream",
            "retriever": {
                "$ref": "#/definitions/base_incremental_stream/retriever",
                "record_selector": {"$ref": "#/definitions/selector"},
            },
            "$parameters": {"name": "party_members", "primary_key": "id", "path": "/party_members"},
            "schema_loader": {
                "type": "InlineSchemaLoader",
                "schema": {
                    "$schema": "https://json-schema.org/draft-07/schema#",
                    "type": "object",
                    "properties": {
                        "id": {
                            "description": "The identifier",
                            "type": ["null", "string"],
                        },
                        "name": {
                            "description": "The name of the party member",
                            "type": ["null", "string"],
                        },
                    },
                },
            },
        },
        "palaces_stream": {
            "$ref": "#/definitions/base_stream",
            "$parameters": {"name": "palaces", "primary_key": "id", "path": "/palaces"},
            "schema_loader": {
                "type": "InlineSchemaLoader",
                "schema": {
                    "$schema": "https://json-schema.org/draft-07/schema#",
                    "type": "object",
                    "properties": {
                        "id": {
                            "description": "The identifier",
                            "type": ["null", "string"],
                        },
                        "name": {
                            "description": "The name of the metaverse palace",
                            "type": ["null", "string"],
                        },
                    },
                },
            },
        },
        "locations_stream": {
            "$ref": "#/definitions/base_incremental_stream",
            "retriever": {
                "$ref": "#/definitions/base_incremental_stream/retriever",
                "requester": {
                    "$ref": "#/definitions/base_incremental_stream/retriever/requester",
                    "request_parameters": {"m": "active", "i": "1", "g": "country"},
                },
                "record_selector": {"$ref": "#/definitions/selector"},
            },
            "incremental_sync": {
                "$ref": "#/definitions/incremental_cursor",
                "step": "P1M",
                "cursor_field": "updated_at",
            },
            "$parameters": {"name": "locations", "primary_key": "id", "path": "/locations"},
            "schema_loader": {
                "type": "InlineSchemaLoader",
                "schema": {
                    "$schema": "https://json-schema.org/draft-07/schema#",
                    "type": "object",
                    "properties": {
                        "id": {
                            "description": "The identifier",
                            "type": ["null", "string"],
                        },
                        "name": {
                            "description": "The name of the neighborhood location",
                            "type": ["null", "string"],
                        },
                    },
                },
            },
        },
        "party_members_skills_stream": {
            "$ref": "#/definitions/base_stream",
            "retriever": {
                "$ref": "#/definitions/base_stream/retriever",
                "record_selector": {"$ref": "#/definitions/selector"},
                "partition_router": {
                    "type": "SubstreamPartitionRouter",
                    "parent_stream_configs": [
                        {
                            "type": "ParentStreamConfig",
                            "stream": "#/definitions/party_members_stream",
                            "parent_key": "id",
                            "partition_field": "party_member_id",
                        }
                    ],
                },
            },
            "$parameters": {
                "name": "party_members_skills",
                "primary_key": "id",
                "path": "/party_members/{{stream_slice.party_member_id}}/skills",
            },
            "schema_loader": {
                "type": "InlineSchemaLoader",
                "schema": {
                    "$schema": "https://json-schema.org/draft-07/schema#",
                    "type": "object",
                    "properties": {
                        "id": {
                            "description": "The identifier",
                            "type": ["null", "string"],
                        },
                        "name": {
                            "description": "The name of the party member",
                            "type": ["null", "string"],
                        },
                    },
                },
            },
        },
        "arcana_personas_stream": {
            "$ref": "#/definitions/base_stream",
            "retriever": {
                "$ref": "#/definitions/base_stream/retriever",
                "record_selector": {"$ref": "#/definitions/selector"},
                "partition_router": {
                    "type": "ListPartitionRouter",
                    "cursor_field": "arcana_id",
                    "values": [
                        "Fool",
                        "Magician",
                        "Priestess",
                        "Empress",
                        "Emperor",
                        "Hierophant",
                        "Lovers",
                        "Chariot",
                        "Justice",
                        "Hermit",
                        "Fortune",
                        "Strength",
                        "Hanged Man",
                        "Death",
                        "Temperance",
                        "Devil",
                        "Tower",
                        "Star",
                        "Moon",
                        "Sun",
                        "Judgement",
                        "World",
                    ],
                },
            },
            "$parameters": {
                "name": "arcana_personas",
                "primary_key": "id",
                "path": "/arcanas/{{stream_slice.arcana_id}}/personas",
            },
            "schema_loader": {
                "type": "InlineSchemaLoader",
                "schema": {
                    "$schema": "https://json-schema.org/draft-07/schema#",
                    "type": "object",
                    "properties": {
                        "id": {
                            "description": "The identifier",
                            "type": ["null", "string"],
                        },
                        "name": {
                            "description": "The name of the persona",
                            "type": ["null", "string"],
                        },
                        "arcana_id": {
                            "description": "The associated arcana tarot for this persona",
                            "type": ["null", "string"],
                        },
                    },
                },
            },
        },
        "palace_enemies_stream": {
            "$ref": "#/definitions/base_incremental_stream",
            "retriever": {
                "$ref": "#/definitions/base_incremental_stream/retriever",
                "record_selector": {"$ref": "#/definitions/selector"},
                "partition_router": {
                    "type": "SubstreamPartitionRouter",
                    "parent_stream_configs": [
                        {
                            "type": "ParentStreamConfig",
                            "stream": "#/definitions/palaces_stream",
                            "parent_key": "id",
                            "partition_field": "palace_id",
                        }
                    ],
                },
            },
            "$parameters": {
                "name": "palace_enemies",
                "primary_key": "id",
                "path": "/palaces/{{stream_slice.palace_id}}/enemies",
            },
            "schema_loader": {
                "type": "InlineSchemaLoader",
                "schema": {
                    "$schema": "https://json-schema.org/draft-07/schema#",
                    "type": "object",
                    "properties": {
                        "id": {
                            "description": "The identifier",
                            "type": ["null", "string"],
                        },
                        "name": {
                            "description": "The name of the enemy persona",
                            "type": ["null", "string"],
                        },
                        "palace_id": {
                            "description": "The palace id where this persona exists in",
                            "type": ["null", "string"],
                        },
                    },
                },
            },
        },
    },
    "streams": [
        "#/definitions/party_members_stream",
        "#/definitions/palaces_stream",
        "#/definitions/locations_stream",
        "#/definitions/party_members_skills_stream",
        "#/definitions/arcana_personas_stream",
        "#/definitions/palace_enemies_stream",
    ],
    "check": {"stream_names": ["party_members", "locations"]},
    "concurrency_level": {
        "type": "ConcurrencyLevel",
        "default_concurrency": "{{ config['num_workers'] or 10 }}",
        "max_concurrency": 25,
    },
}


@deprecated("See note in docstring for more information")
class DeclarativeStreamDecorator(Stream):
    """
    Helper class that wraps an existing DeclarativeStream but allows for overriding the output of read_records() to
    make it easier to mock behavior and test how low-code streams integrate with the Concurrent CDK.

    NOTE: We are not using that for now but the intent was to scope the tests to only testing that streams were properly instantiated and
    interacted together properly. However, in practice, we had a couple surprises like `get_cursor` and `stream_slices` needed to be
    re-implemented as well. Because of that, we've move away from that in favour of doing tests that integrate up until the HTTP request.
    The drawback of that is that we are dependent on any change later (like if the DatetimeBasedCursor changes, this will affect those
    tests) but it feels less flaky than this. If we have new information in the future to infirm that, feel free to re-use this class as
    necessary.
    """

    def __init__(
        self,
        declarative_stream: DeclarativeStream,
        slice_to_records_mapping: Mapping[tuple[str, str], List[Mapping[str, Any]]],
    ):
        self._declarative_stream = declarative_stream
        self._slice_to_records_mapping = slice_to_records_mapping

    @property
    def name(self) -> str:
        return self._declarative_stream.name

    @property
    def primary_key(self) -> Optional[Union[str, List[str], List[List[str]]]]:
        return self._declarative_stream.primary_key

    def read_records(
        self,
        sync_mode: SyncMode,
        cursor_field: Optional[List[str]] = None,
        stream_slice: Optional[Mapping[str, Any]] = None,
        stream_state: Optional[Mapping[str, Any]] = None,
    ) -> Iterable[Mapping[str, Any]]:
        if isinstance(stream_slice, StreamSlice):
            slice_key = (stream_slice.get("start_time"), stream_slice.get("end_time"))

            # Extra logic to simulate raising an error during certain partitions to validate error handling
            if slice_key == ("2024-08-05", "2024-09-04"):
                raise AirbyteTracedException(
                    message=f"Received an unexpected error during interval with start: {slice_key[0]} and end: {slice_key[1]}.",
                    failure_type=FailureType.config_error,
                )

            if slice_key in self._slice_to_records_mapping:
                yield from self._slice_to_records_mapping.get(slice_key)
            else:
                yield from []
        else:
            raise ValueError(
                f"stream_slice should be of type StreamSlice, but received {type(stream_slice)}"
            )

    def get_json_schema(self) -> Mapping[str, Any]:
        return self._declarative_stream.get_json_schema()

    def get_cursor(self) -> Optional[Cursor]:
        return self._declarative_stream.get_cursor()


def test_group_streams():
    """
    Tests the grouping of low-code streams into ones that can be processed concurrently vs ones that must be processed concurrently
    """

    catalog = ConfiguredAirbyteCatalog(
        streams=[
            ConfiguredAirbyteStream(
                stream=AirbyteStream(
                    name="party_members",
                    json_schema={},
                    supported_sync_modes=[SyncMode.incremental],
                ),
                sync_mode=SyncMode.full_refresh,
                destination_sync_mode=DestinationSyncMode.append,
            ),
            ConfiguredAirbyteStream(
                stream=AirbyteStream(
                    name="palaces", json_schema={}, supported_sync_modes=[SyncMode.full_refresh]
                ),
                sync_mode=SyncMode.full_refresh,
                destination_sync_mode=DestinationSyncMode.append,
            ),
            ConfiguredAirbyteStream(
                stream=AirbyteStream(
                    name="locations", json_schema={}, supported_sync_modes=[SyncMode.incremental]
                ),
                sync_mode=SyncMode.full_refresh,
                destination_sync_mode=DestinationSyncMode.append,
            ),
            ConfiguredAirbyteStream(
                stream=AirbyteStream(
                    name="party_members_skills",
                    json_schema={},
                    supported_sync_modes=[SyncMode.full_refresh],
                ),
                sync_mode=SyncMode.full_refresh,
                destination_sync_mode=DestinationSyncMode.append,
            ),
        ]
    )

    state = []

    source = ConcurrentDeclarativeSource(
        source_config=_MANIFEST, config=_CONFIG, catalog=catalog, state=state
    )
    concurrent_streams = source._concurrent_streams
    synchronous_streams = source._synchronous_streams

<<<<<<< HEAD
    # 1 substream, 2 incremental streams
    assert len(concurrent_streams) == 3
    concurrent_stream_0, concurrent_stream_1, concurrent_stream_2 = concurrent_streams
    assert isinstance(concurrent_stream_0, DefaultStream)
    assert concurrent_stream_0.name == "party_members"
    assert isinstance(concurrent_stream_1, DefaultStream)
    assert concurrent_stream_1.name == "palaces"
    assert isinstance(concurrent_stream_2, DefaultStream)
    assert concurrent_stream_2.name == "locations"

    # 1 full refresh stream
    assert len(synchronous_streams) == 1
    assert isinstance(synchronous_streams[0], DeclarativeStream)
    assert synchronous_streams[0].name == "party_members_skills"
=======
    # 2 incremental streams, 1 substream w/o incremental, 1 list based substream w/o incremental
    assert len(concurrent_streams) == 4
    concurrent_stream_0, concurrent_stream_1, concurrent_stream_2, concurrent_stream_3 = (
        concurrent_streams
    )
    assert isinstance(concurrent_stream_0, DefaultStream)
    assert concurrent_stream_0.name == "party_members"
    assert isinstance(concurrent_stream_1, DefaultStream)
    assert concurrent_stream_1.name == "locations"
    assert isinstance(concurrent_stream_2, DefaultStream)
    assert concurrent_stream_2.name == "party_members_skills"
    assert isinstance(concurrent_stream_3, DefaultStream)
    assert concurrent_stream_3.name == "arcana_personas"

    # 1 full refresh stream, 1 substream w/ incremental
    assert len(synchronous_streams) == 2
    synchronous_stream_0, synchronous_stream_1 = synchronous_streams
    assert isinstance(synchronous_stream_0, DeclarativeStream)
    assert synchronous_stream_0.name == "palaces"
    assert isinstance(synchronous_stream_1, DeclarativeStream)
    assert synchronous_stream_1.name == "palace_enemies"
>>>>>>> cd1bd1c7


@freezegun.freeze_time(time_to_freeze=datetime(2024, 9, 1, 0, 0, 0, 0, tzinfo=timezone.utc))
def test_create_concurrent_cursor():
    """
    Validate that the ConcurrentDeclarativeSource properly instantiates a ConcurrentCursor from the
    low-code DatetimeBasedCursor component
    """

    incoming_locations_state = {
        "slices": [
            {"start": "2024-07-01T00:00:00", "end": "2024-07-31T00:00:00"},
        ],
        "state_type": "date-range",
    }

    state = [
        AirbyteStateMessage(
            type=AirbyteStateType.STREAM,
            stream=AirbyteStreamState(
                stream_descriptor=StreamDescriptor(name="locations", namespace=None),
                stream_state=AirbyteStateBlob(**incoming_locations_state),
            ),
        ),
    ]

    source = ConcurrentDeclarativeSource(
        source_config=_MANIFEST, config=_CONFIG, catalog=_CATALOG, state=state
    )

    party_members_stream = source._concurrent_streams[0]
    assert isinstance(party_members_stream, DefaultStream)
    party_members_cursor = party_members_stream.cursor

    assert isinstance(party_members_cursor, ConcurrentCursor)
    assert party_members_cursor._stream_name == "party_members"
    assert party_members_cursor._cursor_field.cursor_field_key == "updated_at"
    assert party_members_cursor._start == pendulum.parse(_CONFIG.get("start_date"))
    assert party_members_cursor._end_provider() == datetime(
        year=2024, month=9, day=1, tzinfo=timezone.utc
    )
    assert party_members_cursor._slice_boundary_fields == ("start_time", "end_time")
    assert party_members_cursor._slice_range == timedelta(days=15)
    assert party_members_cursor._lookback_window == timedelta(days=5)
    assert party_members_cursor._cursor_granularity == timedelta(days=1)

    locations_stream = source._concurrent_streams[2]
    assert isinstance(locations_stream, DefaultStream)
    locations_cursor = locations_stream.cursor

    assert isinstance(locations_cursor, ConcurrentCursor)
    assert locations_cursor._stream_name == "locations"
    assert locations_cursor._cursor_field.cursor_field_key == "updated_at"
    assert locations_cursor._start == pendulum.parse(_CONFIG.get("start_date"))
    assert locations_cursor._end_provider() == datetime(
        year=2024, month=9, day=1, tzinfo=timezone.utc
    )
    assert locations_cursor._slice_boundary_fields == ("start_time", "end_time")
    assert locations_cursor._slice_range == isodate.Duration(months=1)
    assert locations_cursor._lookback_window == timedelta(days=5)
    assert locations_cursor._cursor_granularity == timedelta(days=1)
    assert locations_cursor.state == {
        "slices": [
            {
                "start": datetime(2024, 7, 1, 0, 0, 0, 0, tzinfo=timezone.utc),
                "end": datetime(2024, 7, 31, 0, 0, 0, 0, tzinfo=timezone.utc),
            }
        ],
        "state_type": "date-range",
    }


def test_check():
    """
    Verifies that the ConcurrentDeclarativeSource check command is run against synchronous streams
    """
    with HttpMocker() as http_mocker:
        http_mocker.get(
            HttpRequest(
                "https://persona.metaverse.com/party_members?start=2024-07-01&end=2024-07-15"
            ),
            HttpResponse(
                json.dumps(
                    {
                        "id": "amamiya",
                        "first_name": "ren",
                        "last_name": "amamiya",
                        "updated_at": "2024-07-10",
                    }
                )
            ),
        )
        http_mocker.get(
            HttpRequest("https://persona.metaverse.com/palaces"),
            HttpResponse(json.dumps({"id": "palace_1"})),
        )
        http_mocker.get(
            HttpRequest(
                "https://persona.metaverse.com/locations?m=active&i=1&g=country&start=2024-07-01&end=2024-07-31"
            ),
            HttpResponse(json.dumps({"id": "location_1"})),
        )
        source = ConcurrentDeclarativeSource(
            source_config=_MANIFEST, config=_CONFIG, catalog=None, state=None
        )

        connection_status = source.check(logger=source.logger, config=_CONFIG)

    assert connection_status.status == Status.SUCCEEDED


def test_discover():
    """
    Verifies that the ConcurrentDeclarativeSource discover command returns concurrent and synchronous catalog definitions
    """
    expected_stream_names = [
        "party_members",
        "palaces",
        "locations",
        "party_members_skills",
        "arcana_personas",
        "palace_enemies",
    ]

    source = ConcurrentDeclarativeSource(
        source_config=_MANIFEST, config=_CONFIG, catalog=None, state=None
    )

    actual_catalog = source.discover(logger=source.logger, config=_CONFIG)

    assert len(actual_catalog.streams) == 6
    assert actual_catalog.streams[0].name in expected_stream_names
    assert actual_catalog.streams[1].name in expected_stream_names
    assert actual_catalog.streams[2].name in expected_stream_names
    assert actual_catalog.streams[3].name in expected_stream_names
    assert actual_catalog.streams[4].name in expected_stream_names
    assert actual_catalog.streams[5].name in expected_stream_names


def _mock_requests(
    http_mocker: HttpMocker,
    url: str,
    query_params: List[Dict[str, str]],
    responses: List[HttpResponse],
) -> None:
    assert len(query_params) == len(responses), "Expecting as many slices as response"

    for i in range(len(query_params)):
        http_mocker.get(HttpRequest(url, query_params=query_params[i]), responses[i])


def _mock_party_members_requests(
    http_mocker: HttpMocker, slices_and_responses: List[Tuple[Dict[str, str], HttpResponse]]
) -> None:
    slices = list(map(lambda slice_and_response: slice_and_response[0], slices_and_responses))
    responses = list(map(lambda slice_and_response: slice_and_response[1], slices_and_responses))

    _mock_requests(
        http_mocker,
        "https://persona.metaverse.com/party_members",
        slices,
        responses,
    )


def _mock_locations_requests(http_mocker: HttpMocker, slices: List[Dict[str, str]]) -> None:
    locations_query_params = list(
        map(lambda _slice: _slice | {"m": "active", "i": "1", "g": "country"}, slices)
    )
    _mock_requests(
        http_mocker,
        "https://persona.metaverse.com/locations",
        locations_query_params,
        [_LOCATIONS_RESPONSE] * len(slices),
    )


def _mock_party_members_skills_requests(http_mocker: HttpMocker) -> None:
    """
    This method assumes _mock_party_members_requests has been called before else the stream won't work.
    """
    http_mocker.get(
        HttpRequest("https://persona.metaverse.com/party_members/amamiya/skills"),
        _PARTY_MEMBERS_SKILLS_RESPONSE,
    )
    http_mocker.get(
        HttpRequest("https://persona.metaverse.com/party_members/nijima/skills"),
        _PARTY_MEMBERS_SKILLS_RESPONSE,
    )
    http_mocker.get(
        HttpRequest("https://persona.metaverse.com/party_members/yoshizawa/skills"),
        _PARTY_MEMBERS_SKILLS_RESPONSE,
    )


@freezegun.freeze_time(_NOW)
def test_read_with_concurrent_and_synchronous_streams():
    """
    Verifies that a ConcurrentDeclarativeSource processes concurrent streams followed by synchronous streams
    """
    location_slices = [
        {"start": "2024-07-01", "end": "2024-07-31"},
        {"start": "2024-08-01", "end": "2024-08-31"},
        {"start": "2024-09-01", "end": "2024-09-10"},
    ]
    source = ConcurrentDeclarativeSource(
        source_config=_MANIFEST, config=_CONFIG, catalog=_CATALOG, state=None
    )
    disable_emitting_sequential_state_messages(source=source)

    with HttpMocker() as http_mocker:
        _mock_party_members_requests(http_mocker, _NO_STATE_PARTY_MEMBERS_SLICES_AND_RESPONSES)
        _mock_locations_requests(http_mocker, location_slices)
        http_mocker.get(HttpRequest("https://persona.metaverse.com/palaces"), _PALACES_RESPONSE)
        _mock_party_members_skills_requests(http_mocker)

        messages = list(
            source.read(logger=source.logger, config=_CONFIG, catalog=_CATALOG, state=[])
        )

    # See _mock_party_members_requests
    party_members_records = get_records_for_stream("party_members", messages)
    assert len(party_members_records) == 3

    party_members_states = get_states_for_stream(stream_name="party_members", messages=messages)
    assert len(party_members_states) == 6
    assert (
        party_members_states[5].stream.stream_state.__dict__
        == AirbyteStateBlob(
            state_type="date-range",
            slices=[
                {
                    "start": "2024-07-01",
                    "end": "2024-09-10",
                    "most_recent_cursor_value": "2024-09-10",
                }
            ],
        ).__dict__
    )

    # Expects 12 records, 3 slices, 4 records each slice
    locations_records = get_records_for_stream(stream_name="locations", messages=messages)
    assert len(locations_records) == 12

    # 3 partitions == 3 state messages + final state message
    # Because we cannot guarantee the order partitions finish, we only validate that the final state has the latest checkpoint value
    locations_states = get_states_for_stream(stream_name="locations", messages=messages)
    assert len(locations_states) == 4
    assert (
        locations_states[3].stream.stream_state.__dict__
        == AirbyteStateBlob(
            state_type="date-range",
            slices=[
                {
                    "start": "2024-07-01",
                    "end": "2024-09-10",
                    "most_recent_cursor_value": "2024-08-10",
                }
            ],
        ).__dict__
    )

    # Expects 7 records, 1 empty slice, 7 records in slice
    palaces_records = get_records_for_stream("palaces", messages)
    assert len(palaces_records) == 7

    palaces_states = get_states_for_stream(stream_name="palaces", messages=messages)
    assert len(palaces_states) == 1
    assert (
        palaces_states[0].stream.stream_state.__dict__
        == AirbyteStateBlob(__ab_no_cursor_state_message=True).__dict__
    )

    # Expects 3 records, 3 slices, 3 records in slice
    party_members_skills_records = get_records_for_stream("party_members_skills", messages)
    assert len(party_members_skills_records) == 9

    party_members_skills_states = get_states_for_stream(
        stream_name="party_members_skills", messages=messages
    )
    assert len(party_members_skills_states) == 1
    assert (
        party_members_skills_states[0].stream.stream_state.__dict__
        == AirbyteStateBlob(__ab_no_cursor_state_message=True).__dict__
    )


@freezegun.freeze_time(_NOW)
def test_read_with_concurrent_and_synchronous_streams_with_concurrent_state():
    """
    Verifies that a ConcurrentDeclarativeSource processes concurrent streams correctly using the incoming
    concurrent state format
    """
    state = [
        AirbyteStateMessage(
            type=AirbyteStateType.STREAM,
            stream=AirbyteStreamState(
                stream_descriptor=StreamDescriptor(name="locations", namespace=None),
                stream_state=AirbyteStateBlob(
                    state_type="date-range",
                    slices=[{"start": "2024-07-01", "end": "2024-07-31"}],
                ),
            ),
        ),
        AirbyteStateMessage(
            type=AirbyteStateType.STREAM,
            stream=AirbyteStreamState(
                stream_descriptor=StreamDescriptor(name="party_members", namespace=None),
                stream_state=AirbyteStateBlob(
                    state_type="date-range",
                    slices=[
                        {"start": "2024-07-16", "end": "2024-07-30"},
                        {"start": "2024-07-31", "end": "2024-08-14"},
                        {"start": "2024-08-30", "end": "2024-09-09"},
                    ],
                ),
            ),
        ),
    ]

    party_members_slices_and_responses = _NO_STATE_PARTY_MEMBERS_SLICES_AND_RESPONSES + [
        (
            {"start": "2024-09-04", "end": "2024-09-10"},  # considering lookback window
            HttpResponse(
                json.dumps(
                    [
                        {
                            "id": "yoshizawa",
                            "first_name": "sumire",
                            "last_name": "yoshizawa",
                            "updated_at": "2024-09-10",
                        }
                    ]
                )
            ),
        )
    ]
    location_slices = [
        {"start": "2024-07-26", "end": "2024-08-25"},
        {"start": "2024-08-26", "end": "2024-09-10"},
    ]

    source = ConcurrentDeclarativeSource(
        source_config=_MANIFEST, config=_CONFIG, catalog=_CATALOG, state=state
    )
    disable_emitting_sequential_state_messages(source=source)

    with HttpMocker() as http_mocker:
        _mock_party_members_requests(http_mocker, party_members_slices_and_responses)
        _mock_locations_requests(http_mocker, location_slices)
        http_mocker.get(HttpRequest("https://persona.metaverse.com/palaces"), _PALACES_RESPONSE)
        _mock_party_members_skills_requests(http_mocker)

        messages = list(
            source.read(logger=source.logger, config=_CONFIG, catalog=_CATALOG, state=state)
        )

    # Expects 8 records, skip successful intervals and are left with 2 slices, 4 records each slice
    locations_records = get_records_for_stream("locations", messages)
    assert len(locations_records) == 8

    locations_states = get_states_for_stream(stream_name="locations", messages=messages)
    assert len(locations_states) == 3
    assert (
        locations_states[2].stream.stream_state.__dict__
        == AirbyteStateBlob(
            state_type="date-range",
            slices=[
                {
                    "start": "2024-07-01",
                    "end": "2024-09-10",
                    "most_recent_cursor_value": "2024-08-10",
                }
            ],
        ).__dict__
    )

    # slices to sync are:
    # * {"start": "2024-07-01", "end": "2024-07-15"}: one record in _NO_STATE_PARTY_MEMBERS_SLICES_AND_RESPONSES
    # * {"start": "2024-09-04", "end": "2024-09-10"}: one record from the lookback window defined in this test
    party_members_records = get_records_for_stream("party_members", messages)
    assert len(party_members_records) == 2

    party_members_states = get_states_for_stream(stream_name="party_members", messages=messages)
    assert len(party_members_states) == 4
    assert (
        party_members_states[3].stream.stream_state.__dict__
        == AirbyteStateBlob(
            state_type="date-range",
            slices=[
                {
                    "start": "2024-07-01",
                    "end": "2024-09-10",
                    "most_recent_cursor_value": "2024-09-10",
                }
            ],
        ).__dict__
    )

    # Expects 7 records, 1 empty slice, 7 records in slice
    palaces_records = get_records_for_stream("palaces", messages)
    assert len(palaces_records) == 7

    # Expects 3 records, 3 slices, 3 records in slice
    party_members_skills_records = get_records_for_stream("party_members_skills", messages)
    assert len(party_members_skills_records) == 9


@freezegun.freeze_time(_NOW)
def test_read_with_concurrent_and_synchronous_streams_with_sequential_state():
    """
    Verifies that a ConcurrentDeclarativeSource processes concurrent streams correctly using the incoming
    legacy state format
    """
    state = [
        AirbyteStateMessage(
            type=AirbyteStateType.STREAM,
            stream=AirbyteStreamState(
                stream_descriptor=StreamDescriptor(name="locations", namespace=None),
                stream_state=AirbyteStateBlob(updated_at="2024-08-06"),
            ),
        ),
        AirbyteStateMessage(
            type=AirbyteStateType.STREAM,
            stream=AirbyteStreamState(
                stream_descriptor=StreamDescriptor(name="party_members", namespace=None),
                stream_state=AirbyteStateBlob(updated_at="2024-08-21"),
            ),
        ),
    ]

    source = ConcurrentDeclarativeSource(
        source_config=_MANIFEST, config=_CONFIG, catalog=_CATALOG, state=state
    )
    disable_emitting_sequential_state_messages(source=source)

    party_members_slices_and_responses = _NO_STATE_PARTY_MEMBERS_SLICES_AND_RESPONSES + [
        (
            {"start": "2024-08-16", "end": "2024-08-30"},
            HttpResponse(
                json.dumps(
                    [
                        {
                            "id": "nijima",
                            "first_name": "makoto",
                            "last_name": "nijima",
                            "updated_at": "2024-08-10",
                        }
                    ]
                )
            ),
        ),  # considering lookback window
        (
            {"start": "2024-08-31", "end": "2024-09-10"},
            HttpResponse(
                json.dumps(
                    [
                        {
                            "id": "yoshizawa",
                            "first_name": "sumire",
                            "last_name": "yoshizawa",
                            "updated_at": "2024-09-10",
                        }
                    ]
                )
            ),
        ),
    ]
    location_slices = [
        {"start": "2024-08-01", "end": "2024-08-31"},
        {"start": "2024-09-01", "end": "2024-09-10"},
    ]

    with HttpMocker() as http_mocker:
        _mock_party_members_requests(http_mocker, party_members_slices_and_responses)
        _mock_locations_requests(http_mocker, location_slices)
        http_mocker.get(HttpRequest("https://persona.metaverse.com/palaces"), _PALACES_RESPONSE)
        _mock_party_members_skills_requests(http_mocker)

        messages = list(
            source.read(logger=source.logger, config=_CONFIG, catalog=_CATALOG, state=state)
        )

    # Expects 8 records, skip successful intervals and are left with 2 slices, 4 records each slice
    locations_records = get_records_for_stream("locations", messages)
    assert len(locations_records) == 8

    locations_states = get_states_for_stream(stream_name="locations", messages=messages)
    assert len(locations_states) == 3
    assert (
        locations_states[2].stream.stream_state.__dict__
        == AirbyteStateBlob(
            state_type="date-range",
            slices=[
                {
                    "start": "2024-07-01",
                    "end": "2024-09-10",
                    "most_recent_cursor_value": "2024-08-10",
                }
            ],
        ).__dict__
    )

    # From extra slices defined in party_members_slices_and_responses
    party_members_records = get_records_for_stream("party_members", messages)
    assert len(party_members_records) == 2

    party_members_states = get_states_for_stream(stream_name="party_members", messages=messages)
    assert len(party_members_states) == 3
    assert (
        party_members_states[2].stream.stream_state.__dict__
        == AirbyteStateBlob(
            state_type="date-range",
            slices=[
                {
                    "start": "2024-07-01",
                    "end": "2024-09-10",
                    "most_recent_cursor_value": "2024-09-10",
                }
            ],
        ).__dict__
    )

    # Expects 7 records, 1 empty slice, 7 records in slice
    palaces_records = get_records_for_stream("palaces", messages)
    assert len(palaces_records) == 7

    # Expects 3 records, 3 slices, 3 records in slice
    party_members_skills_records = get_records_for_stream("party_members_skills", messages)
    assert len(party_members_skills_records) == 9


@freezegun.freeze_time(_NOW)
def test_read_concurrent_with_failing_partition_in_the_middle():
    """
    Verify that partial state is emitted when only some partitions are successful during a concurrent sync attempt
    """
    location_slices = [
        {"start": "2024-07-01", "end": "2024-07-31"},
        # missing slice `{"start": "2024-08-01", "end": "2024-08-31"}` here
        {"start": "2024-09-01", "end": "2024-09-10"},
    ]
    expected_stream_state = {
        "state_type": "date-range",
        "slices": [
            location_slice | {"most_recent_cursor_value": "2024-08-10"}
            for location_slice in location_slices
        ],
    }

    catalog = ConfiguredAirbyteCatalog(
        streams=[
            ConfiguredAirbyteStream(
                stream=AirbyteStream(
                    name="locations", json_schema={}, supported_sync_modes=[SyncMode.incremental]
                ),
                sync_mode=SyncMode.incremental,
                destination_sync_mode=DestinationSyncMode.append,
            ),
        ]
    )

    source = ConcurrentDeclarativeSource(
        source_config=_MANIFEST, config=_CONFIG, catalog=catalog, state=[]
    )
    disable_emitting_sequential_state_messages(source=source)

    location_slices = [
        {"start": "2024-07-01", "end": "2024-07-31"},
        # missing slice `{"start": "2024-08-01", "end": "2024-08-31"}` here
        {"start": "2024-09-01", "end": "2024-09-10"},
    ]

    with HttpMocker() as http_mocker:
        _mock_locations_requests(http_mocker, location_slices)

        messages = []
        try:
            for message in source.read(
                logger=source.logger, config=_CONFIG, catalog=catalog, state=[]
            ):
                messages.append(message)
        except AirbyteTracedException:
            assert (
                get_states_for_stream(stream_name="locations", messages=messages)[
                    -1
                ].stream.stream_state.__dict__
                == expected_stream_state
            )


@freezegun.freeze_time(_NOW)
def test_read_concurrent_skip_streams_not_in_catalog():
    """
    Verifies that the ConcurrentDeclarativeSource only syncs streams that are specified in the incoming ConfiguredCatalog
    """
    with HttpMocker() as http_mocker:
        catalog = ConfiguredAirbyteCatalog(
            streams=[
                ConfiguredAirbyteStream(
                    stream=AirbyteStream(
                        name="palaces", json_schema={}, supported_sync_modes=[SyncMode.full_refresh]
                    ),
                    sync_mode=SyncMode.full_refresh,
                    destination_sync_mode=DestinationSyncMode.append,
                ),
                ConfiguredAirbyteStream(
                    stream=AirbyteStream(
                        name="locations",
                        json_schema={},
                        supported_sync_modes=[SyncMode.incremental],
                    ),
                    sync_mode=SyncMode.incremental,
                    destination_sync_mode=DestinationSyncMode.append,
                ),
            ]
        )

        source = ConcurrentDeclarativeSource(
            source_config=_MANIFEST, config=_CONFIG, catalog=catalog, state=None
        )
        # locations requests
        location_slices = [
            {"start": "2024-07-01", "end": "2024-07-31"},
            {"start": "2024-08-01", "end": "2024-08-31"},
            {"start": "2024-09-01", "end": "2024-09-10"},
        ]
        locations_query_params = list(
            map(lambda _slice: _slice | {"m": "active", "i": "1", "g": "country"}, location_slices)
        )
        _mock_requests(
            http_mocker,
            "https://persona.metaverse.com/locations",
            locations_query_params,
            [_LOCATIONS_RESPONSE] * len(location_slices),
        )

        # palaces requests
        http_mocker.get(HttpRequest("https://persona.metaverse.com/palaces"), _PALACES_RESPONSE)

        disable_emitting_sequential_state_messages(source=source)

        messages = list(
            source.read(logger=source.logger, config=_CONFIG, catalog=catalog, state=[])
        )

    locations_records = get_records_for_stream(stream_name="locations", messages=messages)
    assert len(locations_records) == 12
    locations_states = get_states_for_stream(stream_name="locations", messages=messages)
    assert len(locations_states) == 4

    palaces_records = get_records_for_stream("palaces", messages)
    assert len(palaces_records) == 7
    palaces_states = get_states_for_stream(stream_name="palaces", messages=messages)
    assert len(palaces_states) == 1

    assert len(get_records_for_stream(stream_name="party_members", messages=messages)) == 0
    assert len(get_states_for_stream(stream_name="party_members", messages=messages)) == 0

    assert len(get_records_for_stream(stream_name="party_members_skills", messages=messages)) == 0
    assert len(get_states_for_stream(stream_name="party_members_skills", messages=messages)) == 0


def test_default_perform_interpolation_on_concurrency_level():
    config = {"start_date": "2024-07-01T00:00:00.000Z", "num_workers": 20}
    catalog = ConfiguredAirbyteCatalog(
        streams=[
            ConfiguredAirbyteStream(
                stream=AirbyteStream(
                    name="palaces", json_schema={}, supported_sync_modes=[SyncMode.full_refresh]
                ),
                sync_mode=SyncMode.full_refresh,
                destination_sync_mode=DestinationSyncMode.append,
            ),
        ]
    )

    source = ConcurrentDeclarativeSource(
        source_config=_MANIFEST, config=config, catalog=catalog, state=[]
    )
    assert (
        source._concurrent_source._initial_number_partitions_to_generate == 10
    )  # We floor the number of initial partitions on creation


def test_default_to_single_threaded_when_no_concurrency_level():
    catalog = ConfiguredAirbyteCatalog(
        streams=[
            ConfiguredAirbyteStream(
                stream=AirbyteStream(
                    name="palaces", json_schema={}, supported_sync_modes=[SyncMode.full_refresh]
                ),
                sync_mode=SyncMode.full_refresh,
                destination_sync_mode=DestinationSyncMode.append,
            ),
        ]
    )

    manifest = copy.deepcopy(_MANIFEST)
    del manifest["concurrency_level"]

    source = ConcurrentDeclarativeSource(
        source_config=manifest, config=_CONFIG, catalog=catalog, state=[]
    )
    assert source._concurrent_source._initial_number_partitions_to_generate == 1


def test_concurrency_level_initial_number_partitions_to_generate_is_always_one_or_more():
    config = {"start_date": "2024-07-01T00:00:00.000Z", "num_workers": 1}
    catalog = ConfiguredAirbyteCatalog(
        streams=[
            ConfiguredAirbyteStream(
                stream=AirbyteStream(
                    name="palaces", json_schema={}, supported_sync_modes=[SyncMode.full_refresh]
                ),
                sync_mode=SyncMode.full_refresh,
                destination_sync_mode=DestinationSyncMode.append,
            ),
        ]
    )

    manifest = copy.deepcopy(_MANIFEST)
    manifest["concurrency_level"] = {
        "type": "ConcurrencyLevel",
        "default_concurrency": "{{ config.get('num_workers', 1) }}",
        "max_concurrency": 25,
    }

    source = ConcurrentDeclarativeSource(
        source_config=_MANIFEST, config=config, catalog=catalog, state=[]
    )
    assert source._concurrent_source._initial_number_partitions_to_generate == 1


def test_streams_with_stream_state_interpolation_should_be_synchronous():
    manifest_with_stream_state_interpolation = copy.deepcopy(_MANIFEST)

    # Add stream_state interpolation to the location stream's HttpRequester
    manifest_with_stream_state_interpolation["definitions"]["locations_stream"]["retriever"][
        "requester"
    ]["request_parameters"] = {
        "after": "{{ stream_state['updated_at'] }}",
    }

    # Add a RecordFilter component that uses stream_state interpolation to the party member stream
    manifest_with_stream_state_interpolation["definitions"]["party_members_stream"]["retriever"][
        "record_selector"
    ]["record_filter"] = {
        "type": "RecordFilter",
        "condition": "{{ record.updated_at > stream_state['updated_at'] }}",
    }

    source = ConcurrentDeclarativeSource(
        source_config=manifest_with_stream_state_interpolation,
        config=_CONFIG,
        catalog=_CATALOG,
        state=None,
    )

<<<<<<< HEAD
    # 1 stream with parent stream
    assert len(source._concurrent_streams) == 1
    # 1 full refresh stream, 2 incremental stream with interpolation on state
    assert len(source._synchronous_streams) == 3
=======
    assert len(source._concurrent_streams) == 2
    assert len(source._synchronous_streams) == 4
>>>>>>> cd1bd1c7


def test_given_partition_routing_and_incremental_sync_then_stream_is_not_concurrent():
    manifest = {
        "version": "5.0.0",
        "definitions": {
            "selector": {
                "type": "RecordSelector",
                "extractor": {"type": "DpathExtractor", "field_path": []},
            },
            "requester": {
                "type": "HttpRequester",
                "url_base": "https://persona.metaverse.com",
                "http_method": "GET",
                "authenticator": {
                    "type": "BasicHttpAuthenticator",
                    "username": "{{ config['api_key'] }}",
                    "password": "{{ config['secret_key'] }}",
                },
                "error_handler": {
                    "type": "DefaultErrorHandler",
                    "response_filters": [
                        {
                            "http_codes": [403],
                            "action": "FAIL",
                            "failure_type": "config_error",
                            "error_message": "Access denied due to lack of permission or invalid API/Secret key or wrong data region.",
                        },
                        {
                            "http_codes": [404],
                            "action": "IGNORE",
                            "error_message": "No data available for the time range requested.",
                        },
                    ],
                },
            },
            "retriever": {
                "type": "SimpleRetriever",
                "record_selector": {"$ref": "#/definitions/selector"},
                "paginator": {"type": "NoPagination"},
                "requester": {"$ref": "#/definitions/requester"},
            },
            "incremental_cursor": {
                "type": "DatetimeBasedCursor",
                "start_datetime": {
                    "datetime": "{{ format_datetime(config['start_date'], '%Y-%m-%d') }}"
                },
                "end_datetime": {"datetime": "{{ now_utc().strftime('%Y-%m-%d') }}"},
                "datetime_format": "%Y-%m-%d",
                "cursor_datetime_formats": ["%Y-%m-%d", "%Y-%m-%dT%H:%M:%S"],
                "cursor_granularity": "P1D",
                "step": "P15D",
                "cursor_field": "updated_at",
                "lookback_window": "P5D",
                "start_time_option": {
                    "type": "RequestOption",
                    "field_name": "start",
                    "inject_into": "request_parameter",
                },
                "end_time_option": {
                    "type": "RequestOption",
                    "field_name": "end",
                    "inject_into": "request_parameter",
                },
            },
            "base_stream": {"retriever": {"$ref": "#/definitions/retriever"}},
            "base_incremental_stream": {
                "retriever": {
                    "$ref": "#/definitions/retriever",
                    "requester": {"$ref": "#/definitions/requester"},
                },
                "incremental_sync": {"$ref": "#/definitions/incremental_cursor"},
            },
            "incremental_party_members_skills_stream": {
                "$ref": "#/definitions/base_incremental_stream",
                "retriever": {
                    "$ref": "#/definitions/base_incremental_stream/retriever",
                    "partition_router": {
                        "type": "ListPartitionRouter",
                        "cursor_field": "party_member_id",
                        "values": ["party_member1", "party_member2"],
                    },
                },
                "$parameters": {
                    "name": "incremental_party_members_skills",
                    "primary_key": "id",
                    "path": "/party_members/{{stream_slice.party_member_id}}/skills",
                },
                "schema_loader": {
                    "type": "InlineSchemaLoader",
                    "schema": {
                        "$schema": "https://json-schema.org/draft-07/schema#",
                        "type": "object",
                        "properties": {
                            "id": {
                                "description": "The identifier",
                                "type": ["null", "string"],
                            },
                            "name": {
                                "description": "The name of the party member",
                                "type": ["null", "string"],
                            },
                        },
                    },
                },
            },
        },
        "streams": ["#/definitions/incremental_party_members_skills_stream"],
        "check": {"stream_names": ["incremental_party_members_skills"]},
        "concurrency_level": {
            "type": "ConcurrencyLevel",
            "default_concurrency": "{{ config['num_workers'] or 10 }}",
            "max_concurrency": 25,
        },
    }

    catalog = ConfiguredAirbyteCatalog(
        streams=[
            ConfiguredAirbyteStream(
                stream=AirbyteStream(
                    name="incremental_party_members_skills",
                    json_schema={},
                    supported_sync_modes=[SyncMode.full_refresh],
                ),
                sync_mode=SyncMode.incremental,
                destination_sync_mode=DestinationSyncMode.append,
            )
        ]
    )

    state = []

    source = ConcurrentDeclarativeSource(
        source_config=manifest, config=_CONFIG, catalog=catalog, state=state
    )

    assert len(source._concurrent_streams) == 0
    assert len(source._synchronous_streams) == 1


def create_wrapped_stream(stream: DeclarativeStream) -> Stream:
    slice_to_records_mapping = get_mocked_read_records_output(stream_name=stream.name)

    return DeclarativeStreamDecorator(
        declarative_stream=stream, slice_to_records_mapping=slice_to_records_mapping
    )


def get_mocked_read_records_output(stream_name: str) -> Mapping[tuple[str, str], List[StreamData]]:
    match stream_name:
        case "locations":
            slices = [
                # Slices used during first incremental sync
                StreamSlice(
                    cursor_slice={"start": "2024-07-01", "end": "2024-07-31"}, partition={}
                ),
                StreamSlice(
                    cursor_slice={"start": "2024-08-01", "end": "2024-08-31"}, partition={}
                ),
                StreamSlice(
                    cursor_slice={"start": "2024-09-01", "end": "2024-09-09"}, partition={}
                ),
                # Slices used during incremental checkpoint sync
                StreamSlice(
                    cursor_slice={"start": "2024-07-26", "end": "2024-08-25"}, partition={}
                ),
                StreamSlice(
                    cursor_slice={"start": "2024-08-26", "end": "2024-09-09"}, partition={}
                ),
                # Slices used during incremental sync with some partitions that exit with an error
                StreamSlice(
                    cursor_slice={"start": "2024-07-05", "end": "2024-08-04"}, partition={}
                ),
                StreamSlice(
                    cursor_slice={"start": "2024-08-05", "end": "2024-09-04"}, partition={}
                ),
                StreamSlice(
                    cursor_slice={"start": "2024-09-05", "end": "2024-09-09"}, partition={}
                ),
            ]

            records = [
                {"id": "444", "name": "Yongen-jaya", "updated_at": "2024-08-10"},
                {"id": "scramble", "name": "Shibuya", "updated_at": "2024-08-10"},
                {"id": "aoyama", "name": "Aoyama-itchome", "updated_at": "2024-08-10"},
                {"id": "shin123", "name": "Shinjuku", "updated_at": "2024-08-10"},
            ]
        case "party_members":
            slices = [
                # Slices used during first incremental sync
                StreamSlice(
                    cursor_slice={"start": "2024-07-01", "end": "2024-07-15"}, partition={}
                ),
                StreamSlice(
                    cursor_slice={"start": "2024-07-16", "end": "2024-07-30"}, partition={}
                ),
                StreamSlice(
                    cursor_slice={"start": "2024-07-31", "end": "2024-08-14"}, partition={}
                ),
                StreamSlice(
                    cursor_slice={"start": "2024-08-15", "end": "2024-08-29"}, partition={}
                ),
                StreamSlice(
                    cursor_slice={"start": "2024-08-30", "end": "2024-09-09"}, partition={}
                ),
                # Slices used during incremental checkpoint sync. Unsuccessful partitions use the P5D lookback window which explains
                # the skew of records midway through
                StreamSlice(
                    cursor_slice={"start": "2024-07-01", "end": "2024-07-16"}, partition={}
                ),
                StreamSlice(
                    cursor_slice={"start": "2024-07-30", "end": "2024-08-13"}, partition={}
                ),
                StreamSlice(
                    cursor_slice={"start": "2024-08-14", "end": "2024-08-14"}, partition={}
                ),
                StreamSlice(
                    cursor_slice={"start": "2024-09-04", "end": "2024-09-09"}, partition={}
                ),
            ]

            records = [
                {
                    "id": "amamiya",
                    "first_name": "ren",
                    "last_name": "amamiya",
                    "updated_at": "2024-07-10",
                },
                {
                    "id": "nijima",
                    "first_name": "makoto",
                    "last_name": "nijima",
                    "updated_at": "2024-08-10",
                },
                {
                    "id": "yoshizawa",
                    "first_name": "sumire",
                    "last_name": "yoshizawa",
                    "updated_at": "2024-09-10",
                },
            ]
        case "palaces":
            slices = [StreamSlice(cursor_slice={}, partition={})]

            records = [
                {"id": "0", "world": "castle", "owner": "kamoshida"},
                {"id": "1", "world": "museum", "owner": "madarame"},
                {"id": "2", "world": "bank", "owner": "kaneshiro"},
                {"id": "3", "world": "pyramid", "owner": "futaba"},
                {"id": "4", "world": "spaceport", "owner": "okumura"},
                {"id": "5", "world": "casino", "owner": "nijima"},
                {"id": "6", "world": "cruiser", "owner": "shido"},
            ]

        case "party_members_skills":
            slices = [StreamSlice(cursor_slice={}, partition={})]

            records = [
                {"id": "0", "name": "hassou tobi"},
                {"id": "1", "name": "mafreidyne"},
                {"id": "2", "name": "myriad truths"},
            ]
        case _:
            raise ValueError(f"Stream '{stream_name}' does not have associated mocked records")

    return {
        (_slice.get("start"), _slice.get("end")): [
            Record(data=stream_data, associated_slice=_slice) for stream_data in records
        ]
        for _slice in slices
    }


def get_records_for_stream(
    stream_name: str, messages: List[AirbyteMessage]
) -> List[AirbyteRecordMessage]:
    return [
        message.record
        for message in messages
        if message.record and message.record.stream == stream_name
    ]


def get_states_for_stream(
    stream_name: str, messages: List[AirbyteMessage]
) -> List[AirbyteStateMessage]:
    return [
        message.state
        for message in messages
        if message.state and message.state.stream.stream_descriptor.name == stream_name
    ]


def disable_emitting_sequential_state_messages(source: ConcurrentDeclarativeSource) -> None:
<<<<<<< HEAD
    for concurrent_stream in source._concurrent_streams:  # type: ignore  # This is the easiest way to disable behavior from the test
        if isinstance(concurrent_stream.cursor, ConcurrentCursor):
            concurrent_stream.cursor._connector_state_converter._is_sequential_state = False  # type: ignore  # see above
=======
    for concurrent_streams in source._concurrent_streams:  # type: ignore  # This is the easiest way to disable behavior from the test
        if isinstance(concurrent_streams.cursor, ConcurrentCursor):
            concurrent_streams.cursor._connector_state_converter._is_sequential_state = False  # type: ignore  # see above
>>>>>>> cd1bd1c7
<|MERGE_RESOLUTION|>--- conflicted
+++ resolved
@@ -586,44 +586,30 @@
     concurrent_streams = source._concurrent_streams
     synchronous_streams = source._synchronous_streams
 
-<<<<<<< HEAD
-    # 1 substream, 2 incremental streams
-    assert len(concurrent_streams) == 3
-    concurrent_stream_0, concurrent_stream_1, concurrent_stream_2 = concurrent_streams
+    # 1 full refresh stream, 2 incremental streams, 1 substream w/o incremental, 1 list based substream w/o incremental
+    assert len(concurrent_streams) == 5
+    (
+        concurrent_stream_0,
+        concurrent_stream_1,
+        concurrent_stream_2,
+        concurrent_stream_3,
+        concurrent_stream_4,
+    ) = concurrent_streams
     assert isinstance(concurrent_stream_0, DefaultStream)
     assert concurrent_stream_0.name == "party_members"
     assert isinstance(concurrent_stream_1, DefaultStream)
     assert concurrent_stream_1.name == "palaces"
     assert isinstance(concurrent_stream_2, DefaultStream)
     assert concurrent_stream_2.name == "locations"
-
-    # 1 full refresh stream
+    assert isinstance(concurrent_stream_3, DefaultStream)
+    assert concurrent_stream_3.name == "party_members_skills"
+    assert isinstance(concurrent_stream_4, DefaultStream)
+    assert concurrent_stream_4.name == "arcana_personas"
+
+    # 1 substream w/ incremental
     assert len(synchronous_streams) == 1
     assert isinstance(synchronous_streams[0], DeclarativeStream)
-    assert synchronous_streams[0].name == "party_members_skills"
-=======
-    # 2 incremental streams, 1 substream w/o incremental, 1 list based substream w/o incremental
-    assert len(concurrent_streams) == 4
-    concurrent_stream_0, concurrent_stream_1, concurrent_stream_2, concurrent_stream_3 = (
-        concurrent_streams
-    )
-    assert isinstance(concurrent_stream_0, DefaultStream)
-    assert concurrent_stream_0.name == "party_members"
-    assert isinstance(concurrent_stream_1, DefaultStream)
-    assert concurrent_stream_1.name == "locations"
-    assert isinstance(concurrent_stream_2, DefaultStream)
-    assert concurrent_stream_2.name == "party_members_skills"
-    assert isinstance(concurrent_stream_3, DefaultStream)
-    assert concurrent_stream_3.name == "arcana_personas"
-
-    # 1 full refresh stream, 1 substream w/ incremental
-    assert len(synchronous_streams) == 2
-    synchronous_stream_0, synchronous_stream_1 = synchronous_streams
-    assert isinstance(synchronous_stream_0, DeclarativeStream)
-    assert synchronous_stream_0.name == "palaces"
-    assert isinstance(synchronous_stream_1, DeclarativeStream)
-    assert synchronous_stream_1.name == "palace_enemies"
->>>>>>> cd1bd1c7
+    assert synchronous_streams[0].name == "palace_enemies"
 
 
 @freezegun.freeze_time(time_to_freeze=datetime(2024, 9, 1, 0, 0, 0, 0, tzinfo=timezone.utc))
@@ -1383,15 +1369,10 @@
         state=None,
     )
 
-<<<<<<< HEAD
-    # 1 stream with parent stream
-    assert len(source._concurrent_streams) == 1
-    # 1 full refresh stream, 2 incremental stream with interpolation on state
+    # 1 full refresh stream, 2 with parent stream without incremental dependency
+    assert len(source._concurrent_streams) == 3
+    # 1 incremental with parent stream (palace_enemies), 2 incremental stream with interpolation on state (locations and party_members)
     assert len(source._synchronous_streams) == 3
-=======
-    assert len(source._concurrent_streams) == 2
-    assert len(source._synchronous_streams) == 4
->>>>>>> cd1bd1c7
 
 
 def test_given_partition_routing_and_incremental_sync_then_stream_is_not_concurrent():
@@ -1686,12 +1667,6 @@
 
 
 def disable_emitting_sequential_state_messages(source: ConcurrentDeclarativeSource) -> None:
-<<<<<<< HEAD
     for concurrent_stream in source._concurrent_streams:  # type: ignore  # This is the easiest way to disable behavior from the test
         if isinstance(concurrent_stream.cursor, ConcurrentCursor):
-            concurrent_stream.cursor._connector_state_converter._is_sequential_state = False  # type: ignore  # see above
-=======
-    for concurrent_streams in source._concurrent_streams:  # type: ignore  # This is the easiest way to disable behavior from the test
-        if isinstance(concurrent_streams.cursor, ConcurrentCursor):
-            concurrent_streams.cursor._connector_state_converter._is_sequential_state = False  # type: ignore  # see above
->>>>>>> cd1bd1c7
+            concurrent_stream.cursor._connector_state_converter._is_sequential_state = False  # type: ignore  # see above