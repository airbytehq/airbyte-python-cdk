#
# Copyright (c) 2023 Airbyte, Inc., all rights reserved.
#

import logging
from typing import Any, Iterable, List, Mapping, Optional
from unittest.mock import Mock

import pytest as pytest
from airbyte_protocol_dataclasses.models import AirbyteStream

<<<<<<< HEAD
from airbyte_cdk.legacy.sources.declarative.incremental import (
    ChildPartitionResumableFullRefreshCursor,
    ResumableFullRefreshCursor,
)
from airbyte_cdk.legacy.sources.declarative.incremental.per_partition_cursor import (
    CursorFactory,
    PerPartitionCursor,
)
from airbyte_cdk.models import AirbyteMessage, AirbyteRecordMessage, SyncMode, Type
from airbyte_cdk.sources.declarative.interpolation import InterpolatedString
=======
from airbyte_cdk.sources.declarative.incremental import (
    ConcurrentCursorFactory,
    ConcurrentPerPartitionCursor,
)
>>>>>>> 5378cef5
from airbyte_cdk.sources.declarative.partition_routers import (
    CartesianProductStreamSlicer,
    ListPartitionRouter,
)
from airbyte_cdk.sources.declarative.partition_routers.substream_partition_router import (
    ParentStreamConfig,
    SubstreamPartitionRouter,
)
from airbyte_cdk.sources.declarative.requesters.request_option import (
    RequestOption,
    RequestOptionType,
)
from airbyte_cdk.sources.streams.checkpoint import Cursor
from airbyte_cdk.sources.streams.concurrent.abstract_stream import AbstractStream
from airbyte_cdk.sources.streams.concurrent.availability_strategy import StreamAvailability
from airbyte_cdk.sources.streams.concurrent.cursor import (
    ConcurrentCursor,
    CursorField,
    FinalStateCursor,
)
from airbyte_cdk.sources.streams.concurrent.partitions.partition import Partition
from airbyte_cdk.sources.streams.concurrent.state_converters.datetime_stream_state_converter import (
    CustomFormatConcurrentStreamStateConverter,
)
from airbyte_cdk.sources.types import Record, StreamSlice
from airbyte_cdk.utils.datetime_helpers import ab_datetime_parse
from unit_tests.sources.streams.concurrent.scenarios.thread_based_concurrent_stream_source_builder import (
    InMemoryPartition,
)

parent_records = [{"id": 1, "data": "data1"}, {"id": 2, "data": "data2"}]
more_records = [
    {"id": 10, "data": "data10", "slice": "second_parent"},
    {"id": 20, "data": "data20", "slice": "second_parent"},
]

data_first_parent_slice = [
    {"id": 0, "slice": "first", "data": "A"},
    {"id": 1, "slice": "first", "data": "B"},
]
data_second_parent_slice = [{"id": 2, "slice": "second", "data": "C"}]
data_third_parent_slice = []
all_parent_data = data_first_parent_slice + data_second_parent_slice + data_third_parent_slice
parent_slices = [
    StreamSlice(partition={"slice": "first"}, cursor_slice={}),
    StreamSlice(partition={"slice": "second"}, cursor_slice={}),
    StreamSlice(partition={"slice": "third"}, cursor_slice={}),
]
parent_slices_with_cursor = [
    StreamSlice(
        partition={"slice": "first"}, cursor_slice={"start": "2021-01-01", "end": "2023-01-01"}
    ),
    StreamSlice(
        partition={"slice": "second"}, cursor_slice={"start": "2021-01-01", "end": "2023-01-01"}
    ),
    StreamSlice(
        partition={"slice": "third"}, cursor_slice={"start": "2021-01-01", "end": "2023-01-01"}
    ),
]
second_parent_stream_slice = [StreamSlice(partition={"slice": "second_parent"}, cursor_slice={})]

data_first_parent_slice_with_cursor = [
    {"id": 0, "slice": "first", "data": "A", "cursor": "2021-01-01"},
    {"id": 1, "slice": "first", "data": "B", "cursor": "2021-01-02"},
]
data_second_parent_slice_with_cursor = [
    {"id": 2, "slice": "second", "data": "C", "cursor": "2022-01-01"}
]
all_parent_data_with_cursor = (
    data_first_parent_slice_with_cursor + data_second_parent_slice_with_cursor
)
_EMPTY_SLICE = StreamSlice(partition={}, cursor_slice={})
_ANY_STREAM = None


def _build_records_for_slice(records: List[Mapping[str, Any]], _slice: StreamSlice):
    return [Record(record, "stream_name", _slice) for record in records]


class MockStream(AbstractStream):
    def __init__(self, partitions, name, cursor_field="", cursor=None):
        self._partitions = partitions
        self._stream_cursor_field = cursor_field
        self._name = name
        self._state = {"states": []}
        self._cursor = cursor if cursor else FinalStateCursor(self._name, None, Mock())

    def generate_partitions(self) -> Iterable[Partition]:
        list(self._cursor.stream_slices())
        return self._partitions

    @property
    def name(self) -> str:
        return self._name

    @property
    def cursor_field(self) -> Optional[str]:
        return self._stream_cursor_field

    def get_json_schema(self) -> Mapping[str, Any]:
        return {}

    def as_airbyte_stream(self) -> AirbyteStream:
        raise NotImplementedError()

    def log_stream_sync_configuration(self) -> None:
        raise NotImplementedError()

    @property
    def cursor(self) -> Cursor:
        return self._cursor

    def check_availability(self) -> StreamAvailability:
        raise NotImplementedError()


@pytest.mark.parametrize(
    "parent_stream_configs, expected_slices",
    [
        ([], None),
        (
            [
                ParentStreamConfig(
                    stream=MockStream(
                        [InMemoryPartition("partition_name", "first_stream", _EMPTY_SLICE, [])],
                        "first_stream",
                    ),
                    parent_key="id",
                    partition_field="first_stream_id",
                    parameters={},
                    config={},
                )
            ],
            [],
        ),
        (
            [
                ParentStreamConfig(
                    stream=MockStream(
                        [
                            InMemoryPartition(
                                "partition_name",
                                "first_stream",
                                _EMPTY_SLICE,
                                _build_records_for_slice(parent_records, _EMPTY_SLICE),
                            )
                        ],
                        "first_stream",
                    ),
                    parent_key="id",
                    partition_field="first_stream_id",
                    parameters={},
                    config={},
                )
            ],
            [
                {"first_stream_id": 1, "parent_slice": {}},
                {"first_stream_id": 2, "parent_slice": {}},
            ],
        ),
        (
            [
                ParentStreamConfig(
                    stream=MockStream(
                        [
                            InMemoryPartition(
                                "partition_1",
                                "first_stream",
                                parent_slices[0],
                                _build_records_for_slice(data_first_parent_slice, parent_slices[0]),
                            ),
                            InMemoryPartition(
                                "partition_2",
                                "first_stream",
                                parent_slices[1],
                                _build_records_for_slice(
                                    data_second_parent_slice, parent_slices[1]
                                ),
                            ),
                            InMemoryPartition(
                                "partition_3",
                                "first_stream",
                                parent_slices[2],
                                _build_records_for_slice(data_third_parent_slice, parent_slices[2]),
                            ),
                        ],
                        "first_stream",
                    ),
                    parent_key="id",
                    partition_field="first_stream_id",
                    parameters={},
                    config={},
                )
            ],
            [
                {"parent_slice": {"slice": "first"}, "first_stream_id": 0},
                {"parent_slice": {"slice": "first"}, "first_stream_id": 1},
                {"parent_slice": {"slice": "second"}, "first_stream_id": 2},
            ],
        ),
        (
            [
                ParentStreamConfig(
                    stream=MockStream(
                        [
                            InMemoryPartition(
                                "partition_1",
                                "first_stream",
                                parent_slices[0],
                                _build_records_for_slice(data_first_parent_slice, parent_slices[0]),
                            ),
                            InMemoryPartition(
                                "partition_2",
                                "first_stream",
                                parent_slices[1],
                                _build_records_for_slice(
                                    data_second_parent_slice, parent_slices[1]
                                ),
                            ),
                            InMemoryPartition(
                                "partition_3",
                                "first_stream",
                                parent_slices[2],
                                _build_records_for_slice(data_third_parent_slice, parent_slices[2]),
                            ),
                        ],
                        "first_stream",
                    ),
                    parent_key="id",
                    partition_field="first_stream_id",
                    parameters={},
                    config={},
                )
            ],
            [
                {"parent_slice": {"slice": "first"}, "first_stream_id": 0},
                {"parent_slice": {"slice": "first"}, "first_stream_id": 1},
                {"parent_slice": {"slice": "second"}, "first_stream_id": 2},
            ],
        ),
        (
            [
                ParentStreamConfig(
                    stream=MockStream(
                        [
                            InMemoryPartition(
                                "partition_1",
                                "first_stream",
                                parent_slices[0],
                                _build_records_for_slice(data_first_parent_slice, parent_slices[0]),
                            ),
                            InMemoryPartition(
                                "partition_2",
                                "first_stream",
                                parent_slices[1],
                                _build_records_for_slice(
                                    data_second_parent_slice, parent_slices[1]
                                ),
                            ),
                            InMemoryPartition(
                                "partition_3",
                                "first_stream",
                                parent_slices[2],
                                [],
                            ),
                        ],
                        "first_stream",
                    ),
                    parent_key="id",
                    partition_field="first_stream_id",
                    parameters={},
                    config={},
                ),
                ParentStreamConfig(
                    stream=MockStream(
                        [
                            InMemoryPartition(
                                "partition_1",
                                "first_stream",
                                second_parent_stream_slice[0],
                                _build_records_for_slice(
                                    more_records, second_parent_stream_slice[0]
                                ),
                            ),
                        ],
                        "first_stream",
                    ),
                    parent_key="id",
                    partition_field="second_stream_id",
                    parameters={},
                    config={},
                ),
            ],
            [
                {"parent_slice": {"slice": "first"}, "first_stream_id": 0},
                {"parent_slice": {"slice": "first"}, "first_stream_id": 1},
                {"parent_slice": {"slice": "second"}, "first_stream_id": 2},
                {"parent_slice": {"slice": "second_parent"}, "second_stream_id": 10},
                {"parent_slice": {"slice": "second_parent"}, "second_stream_id": 20},
            ],
        ),
        (
            [
                ParentStreamConfig(
                    stream=MockStream(
                        [
                            InMemoryPartition(
                                "partition_1",
                                "first_stream",
                                _EMPTY_SLICE,
                                _build_records_for_slice(
                                    [{"id": 0}, {"id": 1}, {"_id": 2}, {"id": 3}], _EMPTY_SLICE
                                ),
                            ),
                        ],
                        "first_stream",
                    ),
                    parent_key="id",
                    partition_field="first_stream_id",
                    parameters={},
                    config={},
                )
            ],
            [
                {"first_stream_id": 0, "parent_slice": {}},
                {"first_stream_id": 1, "parent_slice": {}},
                {"first_stream_id": 3, "parent_slice": {}},
            ],
        ),
        (
            [
                ParentStreamConfig(
                    stream=MockStream(
                        [
                            InMemoryPartition(
                                "partition_1",
                                "first_stream",
                                _EMPTY_SLICE,
                                _build_records_for_slice(
                                    [
                                        {"a": {"b": 0}},
                                        {"a": {"b": 1}},
                                        {"a": {"c": 2}},
                                        {"a": {"b": 3}},
                                    ],
                                    _EMPTY_SLICE,
                                ),
                            ),
                        ],
                        "first_stream",
                    ),
                    parent_key="a/b",
                    partition_field="first_stream_id",
                    parameters={},
                    config={},
                )
            ],
            [
                {"first_stream_id": 0, "parent_slice": {}},
                {"first_stream_id": 1, "parent_slice": {}},
                {"first_stream_id": 3, "parent_slice": {}},
            ],
        ),
    ],
    ids=[
        "test_no_parents",
        "test_single_parent_slices_no_records",
        "test_single_parent_slices_with_records",
        "test_with_parent_slices_and_records",
        "test_cursor_values_are_removed_from_parent_slices",
        "test_multiple_parent_streams",
        "test_missed_parent_key",
        "test_dpath_extraction",
    ],
)
def test_substream_partition_router(parent_stream_configs, expected_slices):
    if expected_slices is None:
        try:
            SubstreamPartitionRouter(
                parent_stream_configs=parent_stream_configs, parameters={}, config={}
            )
            assert False
        except ValueError:
            return
    partition_router = SubstreamPartitionRouter(
        parent_stream_configs=parent_stream_configs, parameters={}, config={}
    )
    slices = [s for s in partition_router.stream_slices()]
    assert slices == expected_slices


@pytest.mark.parametrize(
    "parent_stream_request_parameters, expected_req_params, expected_headers, expected_body_json, expected_body_data",
    [
        (
            [
                RequestOption(
                    inject_into=RequestOptionType.request_parameter,
                    parameters={},
                    field_name="first_stream",
                ),
                RequestOption(
                    inject_into=RequestOptionType.request_parameter,
                    parameters={},
                    field_name="second_stream",
                ),
            ],
            {"first_stream": "1234", "second_stream": "4567"},
            {},
            {},
            {},
        ),
        (
            [
                RequestOption(
                    inject_into=RequestOptionType.header, parameters={}, field_name="first_stream"
                ),
                RequestOption(
                    inject_into=RequestOptionType.header, parameters={}, field_name="second_stream"
                ),
            ],
            {},
            {"first_stream": "1234", "second_stream": "4567"},
            {},
            {},
        ),
        (
            [
                RequestOption(
                    inject_into=RequestOptionType.request_parameter,
                    parameters={},
                    field_name="first_stream",
                ),
                RequestOption(
                    inject_into=RequestOptionType.header, parameters={}, field_name="second_stream"
                ),
            ],
            {"first_stream": "1234"},
            {"second_stream": "4567"},
            {},
            {},
        ),
        (
            [
                RequestOption(
                    inject_into=RequestOptionType.body_json,
                    parameters={},
                    field_name="first_stream",
                ),
                RequestOption(
                    inject_into=RequestOptionType.body_json,
                    parameters={},
                    field_name="second_stream",
                ),
            ],
            {},
            {},
            {"first_stream": "1234", "second_stream": "4567"},
            {},
        ),
        (
            [
                RequestOption(
                    inject_into=RequestOptionType.body_data,
                    parameters={},
                    field_name="first_stream",
                ),
                RequestOption(
                    inject_into=RequestOptionType.body_data,
                    parameters={},
                    field_name="second_stream",
                ),
            ],
            {},
            {},
            {},
            {"first_stream": "1234", "second_stream": "4567"},
        ),
    ],
    ids=[
        "test_request_option_in_request_param",
        "test_request_option_in_header",
        "test_request_option_in_param_and_header",
        "test_request_option_in_body_json",
        "test_request_option_in_body_data",
    ],
)
def test_request_option(
    parent_stream_request_parameters,
    expected_req_params,
    expected_headers,
    expected_body_json,
    expected_body_data,
):
    partition_router = SubstreamPartitionRouter(
        parent_stream_configs=[
            ParentStreamConfig(
                stream=_ANY_STREAM,
                parent_key="id",
                partition_field="first_stream_id",
                parameters={},
                config={},
                request_option=parent_stream_request_parameters[0],
            ),
            ParentStreamConfig(
                stream=_ANY_STREAM,
                parent_key="id",
                partition_field="second_stream_id",
                parameters={},
                config={},
                request_option=parent_stream_request_parameters[1],
            ),
        ],
        parameters={},
        config={},
    )
    stream_slice = {"first_stream_id": "1234", "second_stream_id": "4567"}

    assert partition_router.get_request_params(stream_slice=stream_slice) == expected_req_params
    assert partition_router.get_request_headers(stream_slice=stream_slice) == expected_headers
    assert partition_router.get_request_body_json(stream_slice=stream_slice) == expected_body_json
    assert partition_router.get_request_body_data(stream_slice=stream_slice) == expected_body_data


@pytest.mark.parametrize(
    "parent_stream_config, expected_state",
    [
        (
            ParentStreamConfig(
                stream=MockStream(
                    [
                        InMemoryPartition(
                            "partition_1",
                            "first_stream",
                            parent_slices_with_cursor[0],
                            _build_records_for_slice(
                                data_first_parent_slice_with_cursor, parent_slices_with_cursor[0]
                            ),
                        ),
                        InMemoryPartition(
                            "partition_2",
                            "first_stream",
                            parent_slices_with_cursor[1],
                            _build_records_for_slice(
                                data_second_parent_slice_with_cursor, parent_slices_with_cursor[1]
                            ),
                        ),
                        InMemoryPartition(
                            "partition_3",
                            "first_stream",
                            parent_slices_with_cursor[2],
                            _build_records_for_slice([], parent_slices_with_cursor[2]),
                        ),
                    ],
                    "first_stream",
                    cursor=ConcurrentPerPartitionCursor(
                        cursor_factory=ConcurrentCursorFactory(
                            lambda stream_state, runtime_lookback_window: ConcurrentCursor(
                                stream_name="first_stream",
                                stream_namespace=None,
                                stream_state=stream_state,
                                message_repository=Mock(),
                                connector_state_manager=Mock(),
                                connector_state_converter=CustomFormatConcurrentStreamStateConverter(
                                    "%Y-%m-%d"
                                ),
                                cursor_field=CursorField("cursor"),
                                slice_boundary_fields=("start", "end"),
                                start=ab_datetime_parse("2021-01-01").to_datetime(),
                                end_provider=lambda: ab_datetime_parse("2023-01-01").to_datetime(),
                                lookback_window=runtime_lookback_window,
                            ),
                        ),
                        partition_router=ListPartitionRouter(
                            values=["first", "second", "third"],
                            cursor_field="slice",
                            config={},
                            parameters={},
                        ),
                        stream_name="first_stream",
                        stream_namespace=None,
                        stream_state={},
                        message_repository=Mock(),
                        connector_state_manager=Mock(),
                        connector_state_converter=CustomFormatConcurrentStreamStateConverter(
                            "%Y-%m-%d"
                        ),
                        cursor_field=CursorField("cursor"),
                    ),
                ),
                parent_key="id",
                partition_field="first_stream_id",
                parameters={},
                config={},
                incremental_dependency=True,
            ),
            {
                "first_stream": {
                    "lookback_window": 0,
                    "states": [
                        {"cursor": {"cursor": "2021-01-02"}, "partition": {"slice": "first"}},
                        {"cursor": {"cursor": "2022-01-01"}, "partition": {"slice": "second"}},
                        {"cursor": {"cursor": "2021-01-01"}, "partition": {"slice": "third"}},
                    ],
                    "use_global_cursor": False,
                }
            },
        ),
    ],
    ids=[
        "test_incremental_dependency_state_update_with_cursor",
    ],
)
def test_substream_slicer_parent_state_update_with_cursor(parent_stream_config, expected_state):
    partition_router = SubstreamPartitionRouter(
        parent_stream_configs=[parent_stream_config], parameters={}, config={}
    )

    # Simulate reading the records and updating the state
    for _ in partition_router.stream_slices():
        pass  # This will process the slices and should update the parent state

    # Check if the parent state has been updated correctly
    parent_state = partition_router.get_stream_state()
    assert parent_state == expected_state


@pytest.mark.parametrize(
    "field_name_first_stream, field_name_second_stream, expected_request_params",
    [
        (
            "{{parameters['field_name_first_stream']}}",
            "{{parameters['field_name_second_stream']}}",
            {"parameter_first_stream_id": "1234", "parameter_second_stream_id": "4567"},
        ),
        (
            "{{config['field_name_first_stream']}}",
            "{{config['field_name_second_stream']}}",
            {"config_first_stream_id": "1234", "config_second_stream_id": "4567"},
        ),
    ],
    ids=[
        "parameters_interpolation",
        "config_interpolation",
    ],
)
def test_request_params_interpolation_for_parent_stream(
    field_name_first_stream: str, field_name_second_stream: str, expected_request_params: dict
):
    config = {
        "field_name_first_stream": "config_first_stream_id",
        "field_name_second_stream": "config_second_stream_id",
    }
    parameters = {
        "field_name_first_stream": "parameter_first_stream_id",
        "field_name_second_stream": "parameter_second_stream_id",
    }
    partition_router = SubstreamPartitionRouter(
        parent_stream_configs=[
            ParentStreamConfig(
                stream=MockStream(
                    parent_slices,
                    data_first_parent_slice + data_second_parent_slice,
                    "first_stream",
                ),
                parent_key="id",
                partition_field="first_stream_id",
                parameters=parameters,
                config=config,
                request_option=RequestOption(
                    inject_into=RequestOptionType.request_parameter,
                    parameters=parameters,
                    field_name=field_name_first_stream,
                ),
            ),
            ParentStreamConfig(
                stream=MockStream(second_parent_stream_slice, more_records, "second_stream"),
                parent_key="id",
                partition_field="second_stream_id",
                parameters=parameters,
                config=config,
                request_option=RequestOption(
                    inject_into=RequestOptionType.request_parameter,
                    parameters=parameters,
                    field_name=field_name_second_stream,
                ),
            ),
        ],
        parameters=parameters,
        config=config,
    )
    stream_slice = {"first_stream_id": "1234", "second_stream_id": "4567"}

    assert partition_router.get_request_params(stream_slice=stream_slice) == expected_request_params


def test_substream_using_incremental_parent_stream():
    mock_slices = [
        StreamSlice(
            cursor_slice={"start_time": "2024-04-27", "end_time": "2024-05-27"}, partition={}
        ),
        StreamSlice(
            cursor_slice={"start_time": "2024-05-27", "end_time": "2024-06-27"}, partition={}
        ),
    ]

    expected_slices = [
        {"partition_field": "may_record_0", "parent_slice": {}},
        {"partition_field": "may_record_1", "parent_slice": {}},
        {"partition_field": "jun_record_0", "parent_slice": {}},
        {"partition_field": "jun_record_1", "parent_slice": {}},
    ]

    partition_router = SubstreamPartitionRouter(
        parent_stream_configs=[
            ParentStreamConfig(
                stream=MockStream(
                    [
                        InMemoryPartition(
                            "partition_1",
                            "first_stream",
                            mock_slices[0],
                            [
                                Record(
                                    {"id": "may_record_0", "updated_at": "2024-05-15"},
                                    "first_stream",
                                    mock_slices[0],
                                ),
                                Record(
                                    {"id": "may_record_1", "updated_at": "2024-05-16"},
                                    "first_stream",
                                    mock_slices[0],
                                ),
                            ],
                        ),
                        InMemoryPartition(
                            "partition_1",
                            "first_stream",
                            mock_slices[1],
                            [
                                Record(
                                    {"id": "jun_record_0", "updated_at": "2024-06-15"},
                                    "first_stream",
                                    mock_slices[1],
                                ),
                                Record(
                                    {"id": "jun_record_1", "updated_at": "2024-06-16"},
                                    "first_stream",
                                    mock_slices[1],
                                ),
                            ],
                        ),
                    ],
                    "first_stream",
                ),
                parent_key="id",
                partition_field="partition_field",
                parameters={},
                config={},
            )
        ],
        parameters={},
        config={},
    )

    actual_slices = list(partition_router.stream_slices())
    assert actual_slices == expected_slices


def test_substream_checkpoints_after_each_parent_partition():
    """
    This test validates the specific behavior that when getting all parent records for a substream,
    we are still updating state so that the parent stream's state is updated after we finish getting all
    parent records for the parent slice (not just the substream)
    """
    mock_slices = [
        StreamSlice(
            cursor_slice={"start_time": "2024-04-27", "end_time": "2024-05-27"}, partition={}
        ),
        StreamSlice(
            cursor_slice={"start_time": "2024-05-27", "end_time": "2024-06-27"}, partition={}
        ),
    ]

    expected_slices = [
        {"partition_field": "may_record_0", "parent_slice": {}},
        {"partition_field": "may_record_1", "parent_slice": {}},
        {"partition_field": "jun_record_0", "parent_slice": {}},
        {"partition_field": "jun_record_1", "parent_slice": {}},
    ]

    expected_parent_state = [
        {"first_stream": {"updated_at": mock_slices[0]["start_time"]}},
        {"first_stream": {"updated_at": "2024-05-16"}},
        {"first_stream": {"updated_at": "2024-05-16"}},
        {"first_stream": {"updated_at": "2024-06-16"}},
        {"first_stream": {"updated_at": "2024-06-16"}},
    ]

    partition_router = SubstreamPartitionRouter(
        parent_stream_configs=[
            ParentStreamConfig(
                stream=MockStream(
                    [
                        InMemoryPartition(
                            "partition_1",
                            "first_stream",
                            mock_slices[0],
                            [
                                Record(
                                    {"id": "may_record_0", "updated_at": "2024-05-15"},
                                    "first_stream",
                                    mock_slices[0],
                                ),
                                Record(
                                    {"id": "may_record_1", "updated_at": "2024-05-16"},
                                    "first_stream",
                                    mock_slices[0],
                                ),
                            ],
                        ),
                        InMemoryPartition(
                            "partition_1",
                            "first_stream",
                            mock_slices[1],
                            [
                                Record(
                                    {"id": "jun_record_0", "updated_at": "2024-06-15"},
                                    "first_stream",
                                    mock_slices[1],
                                ),
                                Record(
                                    {"id": "jun_record_1", "updated_at": "2024-06-16"},
                                    "first_stream",
                                    mock_slices[1],
                                ),
                            ],
                        ),
                    ],
                    "first_stream",
                    "updated_at",
                    ConcurrentCursor(
                        stream_name="first_stream",
                        stream_namespace=None,
                        stream_state={},
                        message_repository=Mock(),
                        connector_state_manager=Mock(),
                        connector_state_converter=CustomFormatConcurrentStreamStateConverter(
                            "%Y-%m-%d"
                        ),
                        cursor_field=CursorField("updated_at"),
                        slice_boundary_fields=("start_time", "end_time"),
                        start=ab_datetime_parse(mock_slices[0]["start_time"]).to_datetime(),
                        end_provider=lambda: ab_datetime_parse("2023-01-01").to_datetime(),
                    ),
                ),
                incremental_dependency=True,
                parent_key="id",
                partition_field="partition_field",
                parameters={},
                config={},
            )
        ],
        parameters={},
        config={},
    )

    expected_counter = 0
    for actual_slice in partition_router.stream_slices():
        assert actual_slice == expected_slices[expected_counter]
        assert partition_router.get_stream_state() == expected_parent_state[expected_counter]
        expected_counter += 1
    assert partition_router.get_stream_state() == expected_parent_state[-1]


@pytest.mark.parametrize(
    "parent_stream_configs, expected_slices",
    [
        (
            [
                ParentStreamConfig(
                    stream=MockStream(
                        [
                            InMemoryPartition(
                                "partition_name",
                                "first_stream",
                                _EMPTY_SLICE,
                                _build_records_for_slice(
                                    [
                                        {
                                            "id": 1,
                                            "field_1": "value_1",
                                            "field_2": {"nested_field": "nested_value_1"},
                                        },
                                        {
                                            "id": 2,
                                            "field_1": "value_2",
                                            "field_2": {"nested_field": "nested_value_2"},
                                        },
                                    ],
                                    _EMPTY_SLICE,
                                ),
                            )
                        ],
                        "first_stream",
                    ),
                    parent_key="id",
                    partition_field="first_stream_id",
                    extra_fields=[["field_1"], ["field_2", "nested_field"]],
                    parameters={},
                    config={},
                )
            ],
            [
                {"field_1": "value_1", "field_2.nested_field": "nested_value_1"},
                {"field_1": "value_2", "field_2.nested_field": "nested_value_2"},
            ],
        ),
        (
            [
                ParentStreamConfig(
                    stream=MockStream(
                        [
                            InMemoryPartition(
                                "partition_name",
                                "first_stream",
                                _EMPTY_SLICE,
                                _build_records_for_slice(
                                    [
                                        {"id": 1, "field_1": "value_1"},
                                        {"id": 2, "field_1": "value_2"},
                                    ],
                                    _EMPTY_SLICE,
                                ),
                            )
                        ],
                        "first_stream",
                    ),
                    parent_key="id",
                    partition_field="first_stream_id",
                    extra_fields=[["field_1"]],
                    parameters={},
                    config={},
                )
            ],
            [{"field_1": "value_1"}, {"field_1": "value_2"}],
        ),
    ],
    ids=[
        "test_with_nested_extra_keys",
        "test_with_single_extra_key",
    ],
)
def test_substream_partition_router_with_extra_keys(parent_stream_configs, expected_slices):
    partition_router = SubstreamPartitionRouter(
        parent_stream_configs=parent_stream_configs, parameters={}, config={}
    )
    slices = [s.extra_fields for s in partition_router.stream_slices()]
    assert slices == expected_slices


@pytest.mark.parametrize(
    "stream_slicers, expect_warning",
    [
        # Case with two ListPartitionRouters, no warning expected
        (
            [
                ListPartitionRouter(
                    values=["1", "2", "3"], cursor_field="partition_field", config={}, parameters={}
                ),
                ListPartitionRouter(
                    values=["1", "2", "3"], cursor_field="partition_field", config={}, parameters={}
                ),
            ],
            False,
        ),
        # Case with a SubstreamPartitionRouter, warning expected
        (
            [
                ListPartitionRouter(
                    values=["1", "2", "3"], cursor_field="partition_field", config={}, parameters={}
                ),
                SubstreamPartitionRouter(
                    parent_stream_configs=[
                        ParentStreamConfig(
                            stream=MockStream(
                                [{}],
                                [
                                    {"a": {"b": 0}},
                                    {"a": {"b": 1}},
                                    {"a": {"c": 2}},
                                    {"a": {"b": 3}},
                                ],
                                "first_stream",
                            ),
                            parent_key="a/b",
                            partition_field="first_stream_id",
                            parameters={},
                            config={},
                        )
                    ],
                    parameters={},
                    config={},
                ),
            ],
            True,
        ),
        # Case with nested CartesianProductStreamSlicer containing a SubstreamPartitionRouter, warning expected
        (
            [
                ListPartitionRouter(
                    values=["1", "2", "3"], cursor_field="partition_field", config={}, parameters={}
                ),
                CartesianProductStreamSlicer(
                    stream_slicers=[
                        ListPartitionRouter(
                            values=["1", "2", "3"],
                            cursor_field="partition_field",
                            config={},
                            parameters={},
                        ),
                        SubstreamPartitionRouter(
                            parent_stream_configs=[
                                ParentStreamConfig(
                                    stream=MockStream(
                                        [{}],
                                        [
                                            {"a": {"b": 0}},
                                            {"a": {"b": 1}},
                                            {"a": {"c": 2}},
                                            {"a": {"b": 3}},
                                        ],
                                        "first_stream",
                                    ),
                                    parent_key="a/b",
                                    partition_field="first_stream_id",
                                    parameters={},
                                    config={},
                                )
                            ],
                            parameters={},
                            config={},
                        ),
                    ],
                    parameters={},
                ),
            ],
            True,
        ),
    ],
)
def test_cartesian_product_stream_slicer_warning_log_message(
    caplog, stream_slicers, expect_warning
):
    """Test that a warning is logged when SubstreamPartitionRouter is used within a CartesianProductStreamSlicer."""
    warning_message = "Parent state handling is not supported for CartesianProductStreamSlicer."

    with caplog.at_level(logging.WARNING, logger="airbyte"):
        CartesianProductStreamSlicer(stream_slicers=stream_slicers, parameters={})

    logged_warnings = [record.message for record in caplog.records if record.levelname == "WARNING"]

    if expect_warning:
        assert warning_message in logged_warnings
    else:
        assert warning_message not in logged_warnings<|MERGE_RESOLUTION|>--- conflicted
+++ resolved
@@ -9,23 +9,10 @@
 import pytest as pytest
 from airbyte_protocol_dataclasses.models import AirbyteStream
 
-<<<<<<< HEAD
-from airbyte_cdk.legacy.sources.declarative.incremental import (
-    ChildPartitionResumableFullRefreshCursor,
-    ResumableFullRefreshCursor,
-)
-from airbyte_cdk.legacy.sources.declarative.incremental.per_partition_cursor import (
-    CursorFactory,
-    PerPartitionCursor,
-)
-from airbyte_cdk.models import AirbyteMessage, AirbyteRecordMessage, SyncMode, Type
-from airbyte_cdk.sources.declarative.interpolation import InterpolatedString
-=======
 from airbyte_cdk.sources.declarative.incremental import (
     ConcurrentCursorFactory,
     ConcurrentPerPartitionCursor,
 )
->>>>>>> 5378cef5
 from airbyte_cdk.sources.declarative.partition_routers import (
     CartesianProductStreamSlicer,
     ListPartitionRouter,
