--- conflicted
+++ resolved
@@ -18,13 +18,6 @@
     ChildPartitionResumableFullRefreshCursor,
     ResumableFullRefreshCursor,
 )
-<<<<<<< HEAD
-from airbyte_cdk.sources.declarative.incremental.per_partition_cursor import (
-    CursorFactory,
-    PerPartitionCursor,
-)
-=======
->>>>>>> e80c1735
 from airbyte_cdk.sources.declarative.interpolation import InterpolatedString
 from airbyte_cdk.sources.declarative.partition_routers import (
     CartesianProductStreamSlicer,
