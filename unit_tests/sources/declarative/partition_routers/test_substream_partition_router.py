--- conflicted
+++ resolved
@@ -38,15 +38,10 @@
     CustomFormatConcurrentStreamStateConverter,
 )
 from airbyte_cdk.sources.types import Record, StreamSlice
-<<<<<<< HEAD
-from airbyte_cdk.utils.datetime_helpers import ab_datetime_now, ab_datetime_parse
+from airbyte_cdk.utils.datetime_helpers import ab_datetime_parse
 from unit_tests.sources.streams.concurrent.scenarios.thread_based_concurrent_stream_source_builder import (
     InMemoryPartition,
 )
-=======
-from airbyte_cdk.utils import AirbyteTracedException
-from unit_tests.sources.declarative.partition_routers.helpers import MockStream
->>>>>>> e4b34b67
 
 parent_records = [{"id": 1, "data": "data1"}, {"id": 2, "data": "data2"}]
 more_records = [
@@ -93,7 +88,6 @@
 _ANY_STREAM = None
 
 
-<<<<<<< HEAD
 def _build_records_for_slice(records: List[Mapping[str, Any]], _slice: StreamSlice):
     return [Record(record, "stream_name", _slice) for record in records]
 
@@ -126,69 +120,6 @@
 
     def log_stream_sync_configuration(self) -> None:
         raise NotImplementedError()
-=======
-class MockIncrementalStream(MockStream):
-    def __init__(self, slices, records, name, cursor_field="", cursor=None, date_ranges=None):
-        super().__init__(slices, records, name, cursor_field, cursor)
-        if date_ranges is None:
-            date_ranges = []
-        self._date_ranges = date_ranges
-        self._state = {}
-
-    def read_records(
-        self,
-        sync_mode: SyncMode,
-        cursor_field: List[str] = None,
-        stream_slice: Mapping[str, Any] = None,
-        stream_state: Mapping[str, Any] = None,
-    ) -> Iterable[Mapping[str, Any]]:
-        results = [
-            record
-            for record in self._records
-            if stream_slice["start_time"] <= record["updated_at"] <= stream_slice["end_time"]
-        ]
-        print(f"about to emit {results}")
-        yield from results
-        print(f"setting state to {stream_slice}")
-        self._state = stream_slice
-
-
-class MockResumableFullRefreshStream(MockStream):
-    def __init__(
-        self,
-        slices,
-        name,
-        cursor_field="",
-        cursor=None,
-        record_pages: Optional[List[List[Mapping[str, Any]]]] = None,
-    ):
-        super().__init__(slices, [], name, cursor_field, cursor)
-        if record_pages:
-            self._record_pages = record_pages
-        else:
-            self._record_pages = []
-        self._state: MutableMapping[str, Any] = {}
-
-    def read_records(
-        self,
-        sync_mode: SyncMode,
-        cursor_field: List[str] = None,
-        stream_slice: Mapping[str, Any] = None,
-        stream_state: Mapping[str, Any] = None,
-    ) -> Iterable[Mapping[str, Any]]:
-        page_number = self.state.get("next_page_token") or 1
-        yield from self._record_pages[page_number - 1]
-
-        cursor = self.get_cursor()
-        if page_number < len(self._record_pages):
-            cursor.close_slice(
-                StreamSlice(cursor_slice={"next_page_token": page_number + 1}, partition={})
-            )
-        else:
-            cursor.close_slice(
-                StreamSlice(cursor_slice={"__ab_full_refresh_sync_complete": True}, partition={})
-            )
->>>>>>> e4b34b67
 
     @property
     def cursor(self) -> Cursor:
