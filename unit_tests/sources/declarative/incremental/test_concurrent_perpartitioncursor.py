# Copyright (c) 2024 Airbyte, Inc., all rights reserved.
import copy
from copy import deepcopy
from datetime import datetime, timedelta
from typing import Any, List, Mapping, MutableMapping, Optional, Union
from unittest.mock import MagicMock, patch
from urllib.parse import unquote

import pytest
from orjson import orjson

from airbyte_cdk.models import (
    AirbyteStateBlob,
    AirbyteStateMessage,
    AirbyteStateType,
    AirbyteStreamState,
    StreamDescriptor,
)
from airbyte_cdk.sources.declarative.concurrent_declarative_source import (
    ConcurrentDeclarativeSource,
)
from airbyte_cdk.sources.declarative.incremental import ConcurrentPerPartitionCursor
from airbyte_cdk.sources.declarative.schema import InlineSchemaLoader
from airbyte_cdk.sources.declarative.stream_slicers.declarative_partition_generator import (
    DeclarativePartition,
)
from airbyte_cdk.sources.streams.concurrent.cursor import CursorField
from airbyte_cdk.sources.streams.concurrent.state_converters.datetime_stream_state_converter import (
    CustomFormatConcurrentStreamStateConverter,
)
from airbyte_cdk.sources.types import StreamSlice
from airbyte_cdk.test.catalog_builder import CatalogBuilder, ConfiguredAirbyteStreamBuilder
from airbyte_cdk.test.entrypoint_wrapper import EntrypointOutput, read

_EMPTY_SCHEMA_LOADER = InlineSchemaLoader(schema={}, parameters={})

SUBSTREAM_MANIFEST: MutableMapping[str, Any] = {
    "version": "0.51.42",
    "type": "DeclarativeSource",
    "check": {"type": "CheckStream", "stream_names": ["post_comment_votes"]},
    "definitions": {
        "basic_authenticator": {
            "type": "BasicHttpAuthenticator",
            "username": "{{ config['credentials']['email'] + '/token' }}",
            "password": "{{ config['credentials']['api_token'] }}",
        },
        "retriever": {
            "type": "SimpleRetriever",
            "requester": {
                "type": "HttpRequester",
                "url_base": "https://api.example.com",
                "http_method": "GET",
                "authenticator": "#/definitions/basic_authenticator",
            },
            "record_selector": {
                "type": "RecordSelector",
                "extractor": {
                    "type": "DpathExtractor",
                    "field_path": ["{{ parameters.get('data_path') or parameters['name'] }}"],
                },
                "schema_normalization": "Default",
            },
            "paginator": {
                "type": "DefaultPaginator",
                "page_size_option": {
                    "type": "RequestOption",
                    "field_name": "per_page",
                    "inject_into": "request_parameter",
                },
                "pagination_strategy": {
                    "type": "CursorPagination",
                    "page_size": 100,
                    "cursor_value": "{{ response.get('next_page', {}) }}",
                    "stop_condition": "{{ not response.get('next_page', {}) }}",
                },
                "page_token_option": {"type": "RequestPath"},
            },
        },
        "cursor_incremental_sync": {
            "type": "DatetimeBasedCursor",
            "cursor_datetime_formats": ["%Y-%m-%dT%H:%M:%SZ", "%Y-%m-%dT%H:%M:%S%z", "%ms"],
            "datetime_format": "%Y-%m-%dT%H:%M:%SZ",
            "cursor_field": "{{ parameters.get('cursor_field',  'updated_at') }}",
            "start_datetime": {"datetime": "{{ config.get('start_date')}}"},
            "start_time_option": {
                "inject_into": "request_parameter",
                "field_name": "start_time",
                "type": "RequestOption",
            },
        },
        "posts_stream": {
            "type": "DeclarativeStream",
            "name": "posts",
            "primary_key": ["id"],
            "schema_loader": {
                "type": "InlineSchemaLoader",
                "schema": {
                    "$schema": "http://json-schema.org/schema#",
                    "properties": {
                        "id": {"type": "integer"},
                        "updated_at": {"type": "string", "format": "date-time"},
                        "title": {"type": "string"},
                        "content": {"type": "string"},
                    },
                    "type": "object",
                },
            },
            "retriever": {
                "type": "SimpleRetriever",
                "requester": {
                    "type": "HttpRequester",
                    "url_base": "https://api.example.com",
                    "path": "/community/posts",
                    "http_method": "GET",
                    "authenticator": "#/definitions/basic_authenticator",
                },
                "record_selector": "#/definitions/retriever/record_selector",
                "paginator": "#/definitions/retriever/paginator",
            },
            "incremental_sync": "#/definitions/cursor_incremental_sync",
            "$parameters": {
                "name": "posts",
                "path": "community/posts",
                "data_path": "posts",
                "cursor_field": "updated_at",
                "primary_key": "id",
            },
        },
        "post_comments_stream": {
            "type": "DeclarativeStream",
            "name": "post_comments",
            "primary_key": ["id"],
            "schema_loader": {
                "type": "InlineSchemaLoader",
                "schema": {
                    "$schema": "http://json-schema.org/schema#",
                    "properties": {
                        "id": {"type": "integer"},
                        "updated_at": {"type": "string", "format": "date-time"},
                        "post_id": {"type": "integer"},
                        "comment": {"type": "string"},
                    },
                    "type": "object",
                },
            },
            "retriever": {
                "type": "SimpleRetriever",
                "requester": {
                    "type": "HttpRequester",
                    "url_base": "https://api.example.com",
                    "path": "/community/posts/{{ stream_slice.id }}/comments",
                    "http_method": "GET",
                    "authenticator": "#/definitions/basic_authenticator",
                },
                "record_selector": {
                    "type": "RecordSelector",
                    "extractor": {"type": "DpathExtractor", "field_path": ["comments"]},
                    "record_filter": {
                        "condition": "{{ record['updated_at'] >= stream_interval.extra_fields.get('updated_at', config.get('start_date')) }}"
                    },
                },
                "paginator": "#/definitions/retriever/paginator",
                "partition_router": {
                    "type": "SubstreamPartitionRouter",
                    "parent_stream_configs": [
                        {
                            "stream": "#/definitions/posts_stream",
                            "parent_key": "id",
                            "partition_field": "id",
                            "incremental_dependency": True,
                        }
                    ],
                },
            },
            "incremental_sync": {
                "type": "DatetimeBasedCursor",
                "cursor_datetime_formats": ["%Y-%m-%dT%H:%M:%SZ", "%Y-%m-%dT%H:%M:%S%z"],
                "datetime_format": "%Y-%m-%dT%H:%M:%SZ",
                "cursor_field": "{{ parameters.get('cursor_field',  'updated_at') }}",
                "start_datetime": {"datetime": "{{ config.get('start_date') }}"},
            },
            "$parameters": {
                "name": "post_comments",
                "path": "community/posts/{{ stream_slice.id }}/comments",
                "data_path": "comments",
                "cursor_field": "updated_at",
                "primary_key": "id",
            },
        },
        "post_comment_votes_stream": {
            "type": "DeclarativeStream",
            "name": "post_comment_votes",
            "primary_key": ["id"],
            "schema_loader": {
                "type": "InlineSchemaLoader",
                "schema": {
                    "$schema": "http://json-schema.org/schema#",
                    "properties": {
                        "id": {"type": "integer"},
                        "created_at": {"type": "string", "format": "date-time"},
                        "comment_id": {"type": "integer"},
                        "vote": {"type": "number"},
                    },
                    "type": "object",
                },
            },
            "retriever": {
                "type": "SimpleRetriever",
                "requester": {
                    "type": "HttpRequester",
                    "url_base": "https://api.example.com",
                    "path": "/community/posts/{{ stream_slice.parent_slice.id }}/comments/{{ stream_slice.id }}/votes",
                    "http_method": "GET",
                    "authenticator": "#/definitions/basic_authenticator",
                },
                "record_selector": "#/definitions/retriever/record_selector",
                "paginator": "#/definitions/retriever/paginator",
                "partition_router": {
                    "type": "SubstreamPartitionRouter",
                    "parent_stream_configs": [
                        {
                            "stream": "#/definitions/post_comments_stream",
                            "parent_key": "id",
                            "partition_field": "id",
                            "incremental_dependency": True,
                            "extra_fields": [["updated_at"]],
                        }
                    ],
                },
            },
            "transformations": [
                {
                    "type": "AddFields",
                    "fields": [
                        {
                            "path": ["comment_updated_at"],
                            "value_type": "string",
                            "value": "{{ stream_slice.extra_fields['updated_at'] }}",
                        },
                    ],
                },
            ],
            "incremental_sync": "#/definitions/cursor_incremental_sync",
            "$parameters": {
                "name": "post_comment_votes",
                "path": "community/posts/{{ stream_slice.parent_slice.id }}/comments/{{ stream_slice.id }}/votes",
                "data_path": "votes",
                "cursor_field": "created_at",
                "primary_key": "id",
            },
        },
    },
    "streams": [
        {"$ref": "#/definitions/posts_stream"},
        {"$ref": "#/definitions/post_comments_stream"},
        {"$ref": "#/definitions/post_comment_votes_stream"},
    ],
    "concurrency_level": {
        "type": "ConcurrencyLevel",
        "default_concurrency": "{{ config['num_workers'] or 10 }}",
        "max_concurrency": 25,
    },
    "spec": {
        "type": "Spec",
        "documentation_url": "https://airbyte.com/#yaml-from-manifest",
        "connection_specification": {
            "title": "Test Spec",
            "type": "object",
            "required": ["credentials", "start_date"],
            "additionalProperties": False,
            "properties": {
                "credentials": {
                    "type": "object",
                    "required": ["email", "api_token"],
                    "properties": {
                        "email": {
                            "type": "string",
                            "title": "Email",
                            "description": "The email for authentication.",
                        },
                        "api_token": {
                            "type": "string",
                            "airbyte_secret": True,
                            "title": "API Token",
                            "description": "The API token for authentication.",
                        },
                    },
                },
                "start_date": {
                    "type": "string",
                    "format": "date-time",
                    "title": "Start Date",
                    "description": "The date from which to start syncing data.",
                },
            },
        },
    },
}

STREAM_NAME = "post_comment_votes"
CONFIG = {
    "start_date": "2024-01-01T00:00:01Z",
    "credentials": {"email": "email", "api_token": "api_token"},
}

SUBSTREAM_MANIFEST_NO_DEPENDENCY = deepcopy(SUBSTREAM_MANIFEST)
# Disable incremental_dependency
SUBSTREAM_MANIFEST_NO_DEPENDENCY["definitions"]["post_comments_stream"]["retriever"][
    "partition_router"
]["parent_stream_configs"][0]["incremental_dependency"] = False
SUBSTREAM_MANIFEST_NO_DEPENDENCY["definitions"]["post_comment_votes_stream"]["retriever"][
    "partition_router"
]["parent_stream_configs"][0]["incremental_dependency"] = False

SUBSTREAM_MANIFEST_WITH_GLOBAL_CURSOR_AND_NO_DEPENDENCY = deepcopy(SUBSTREAM_MANIFEST)
# Disable incremental_dependency
SUBSTREAM_MANIFEST_WITH_GLOBAL_CURSOR_AND_NO_DEPENDENCY["definitions"]["post_comments_stream"][
    "retriever"
]["partition_router"]["parent_stream_configs"][0]["incremental_dependency"] = False
SUBSTREAM_MANIFEST_WITH_GLOBAL_CURSOR_AND_NO_DEPENDENCY["definitions"]["post_comment_votes_stream"][
    "retriever"
]["partition_router"]["parent_stream_configs"][0]["incremental_dependency"] = False
# Enable global_cursor
SUBSTREAM_MANIFEST_WITH_GLOBAL_CURSOR_AND_NO_DEPENDENCY["definitions"]["cursor_incremental_sync"][
    "global_substream_cursor"
] = True


import orjson
import requests_mock


def run_mocked_test(
    mock_requests,
    manifest,
    config,
    stream_name,
    initial_state,
    expected_records,
    expected_state,
    state_count=None,
):
    """
    Helper function to mock requests, run the test, and verify the results.

    Args:
        mock_requests (list): List of tuples containing the URL and response data to mock.
        manifest (dict): Manifest configuration for the source.
        config (dict): Source configuration.
        stream_name (str): Name of the stream being tested.
        initial_state (dict): Initial state for the stream.
        expected_records (list): Expected records to be returned by the stream.
        expected_state (dict): Expected state after processing the records.

    Raises:
        AssertionError: If the test output does not match the expected records or state.
    """
    with requests_mock.Mocker() as m:
        for url, response in mock_requests:
            if response is None:
                m.get(url, status_code=404)
            else:
                m.get(url, json=response)

        initial_state = [
            AirbyteStateMessage(
                type=AirbyteStateType.STREAM,
                stream=AirbyteStreamState(
                    stream_descriptor=StreamDescriptor(name=stream_name, namespace=None),
                    stream_state=AirbyteStateBlob(initial_state),
                ),
            )
        ]
        output = _run_read(manifest, config, stream_name, initial_state)

        # Verify records
        assert sorted([r.record.data for r in output.records], key=lambda x: x["id"]) == sorted(
            expected_records, key=lambda x: x["id"]
        )

        assert len(output.state_messages) == state_count if state_count else True

        # Verify state
        final_state = output.state_messages[-1].state.stream.stream_state
        assert final_state.__dict__ == expected_state

        # Verify that each request was made exactly once
        for url, _ in mock_requests:
            request_count = len(
                [req for req in m.request_history if unquote(req.url) == unquote(url)]
            )
            assert request_count == 1, (
                f"URL {url} was called {request_count} times, expected exactly once."
            )


def _run_read(
    manifest: Mapping[str, Any],
    config: Mapping[str, Any],
    stream_name: str,
    state: Optional[Union[List[AirbyteStateMessage], MutableMapping[str, Any]]] = None,
) -> EntrypointOutput:
    source = ConcurrentDeclarativeSource(
        source_config=manifest, config=config, catalog=None, state=state
    )
    output = read(
        source,
        config,
        CatalogBuilder()
        .with_stream(ConfiguredAirbyteStreamBuilder().with_name(stream_name))
        .build(),
    )
    return output


# Existing Constants for Dates
START_DATE = "2024-01-01T00:00:01Z"  # Start of the sync
POST_1_UPDATED_AT = "2024-01-30T00:00:00Z"  # Latest update date for post 1
POST_2_UPDATED_AT = "2024-01-29T00:00:00Z"  # Latest update date for post 2
POST_3_UPDATED_AT = "2024-01-28T00:00:00Z"  # Latest update date for post 3

COMMENT_9_OLDEST = "2023-01-01T00:00:00Z"  # Comment in partition 1 - filtered out due to date
COMMENT_10_UPDATED_AT = "2024-01-25T00:00:00Z"  # Latest comment in partition 1
COMMENT_11_UPDATED_AT = "2024-01-24T00:00:00Z"  # Comment in partition 1
COMMENT_12_UPDATED_AT = "2024-01-23T00:00:00Z"  # Comment in partition 1
COMMENT_20_UPDATED_AT = "2024-01-22T00:00:00Z"  # Latest comment in partition 2
COMMENT_21_UPDATED_AT = "2024-01-21T00:00:00Z"  # Comment in partition 2
COMMENT_30_UPDATED_AT = "2024-01-09T00:00:00Z"  # Latest comment in partition 3
LOOKBACK_WINDOW_DAYS = 1  # Lookback window duration in days

# Votes Date Constants
VOTE_100_CREATED_AT = "2024-01-15T00:00:00Z"  # Latest vote in partition 10
VOTE_101_CREATED_AT = "2024-01-14T00:00:00Z"  # Second-latest vote in partition 10
VOTE_111_CREATED_AT = "2024-01-13T00:00:00Z"  # Latest vote in partition 11
VOTE_200_CREATED_AT = "2024-01-12T00:00:00Z"  # Latest vote in partition 20
VOTE_210_CREATED_AT = "2024-01-12T00:00:15Z"  # Latest vote in partition 21
VOTE_300_CREATED_AT = "2024-01-10T00:00:00Z"  # Latest vote in partition 30
VOTE_300_CREATED_AT_TIMESTAMP = 1704844800000  # Latest vote in partition 30

# Initial State Constants
PARENT_COMMENT_CURSOR_PARTITION_1 = "2023-01-04T00:00:00Z"  # Parent comment cursor (partition)
PARENT_POSTS_CURSOR = "2024-01-05T00:00:00Z"  # Parent posts cursor (expected in state)

INITIAL_STATE_PARTITION_10_CURSOR = "2024-01-02T00:00:01Z"
INITIAL_STATE_PARTITION_10_CURSOR_TIMESTAMP = 1704153601000
INITIAL_STATE_PARTITION_11_CURSOR = "2024-01-03T00:00:02Z"
INITIAL_STATE_PARTITION_11_CURSOR_TIMESTAMP = 1704240002000
INITIAL_GLOBAL_CURSOR = INITIAL_STATE_PARTITION_11_CURSOR
INITIAL_GLOBAL_CURSOR_DATE = datetime.fromisoformat(
    INITIAL_STATE_PARTITION_11_CURSOR.replace("Z", "")
)
LOOKBACK_DATE = (
    INITIAL_GLOBAL_CURSOR_DATE - timedelta(days=LOOKBACK_WINDOW_DAYS)
).isoformat() + "Z"

PARTITION_SYNC_START_TIME = "2024-01-02T00:00:00Z"


@pytest.mark.parametrize(
    "test_name, manifest, mock_requests, expected_records, initial_state, expected_state, state_count",
    [
        (
            "test_incremental_parent_state",
            SUBSTREAM_MANIFEST_NO_DEPENDENCY,
            [
                # Fetch the first page of posts
                (
                    f"https://api.example.com/community/posts?per_page=100&start_time={START_DATE}",
                    {
                        "posts": [
                            {"id": 1, "updated_at": POST_1_UPDATED_AT},
                            {"id": 2, "updated_at": POST_2_UPDATED_AT},
                        ],
                        "next_page": f"https://api.example.com/community/posts?per_page=100&start_time={START_DATE}&page=2",
                    },
                ),
                # Fetch the second page of posts
                (
                    f"https://api.example.com/community/posts?per_page=100&start_time={START_DATE}&page=2",
                    {"posts": [{"id": 3, "updated_at": POST_3_UPDATED_AT}]},
                ),
                # Fetch the first page of comments for post 1
                (
                    "https://api.example.com/community/posts/1/comments?per_page=100",
                    {
                        "comments": [
                            {
                                "id": 9,
                                "post_id": 1,
                                "updated_at": COMMENT_9_OLDEST,  # No requests for comment 9, filtered out due to the date
                            },
                            {
                                "id": 10,
                                "post_id": 1,
                                "updated_at": COMMENT_10_UPDATED_AT,
                            },
                            {
                                "id": 11,
                                "post_id": 1,
                                "updated_at": COMMENT_11_UPDATED_AT,
                            },
                        ],
                        "next_page": "https://api.example.com/community/posts/1/comments?per_page=100&page=2",
                    },
                ),
                # Fetch the second page of comments for post 1
                (
                    "https://api.example.com/community/posts/1/comments?per_page=100&page=2",
                    {
                        "comments": [
                            {
                                "id": 12,
                                "post_id": 1,
                                "updated_at": COMMENT_12_UPDATED_AT,
                            }
                        ]
                    },
                ),
                # Fetch the first page of votes for comment 10 of post 1
                (
                    f"https://api.example.com/community/posts/1/comments/10/votes?per_page=100&start_time={INITIAL_STATE_PARTITION_10_CURSOR}",
                    {
                        "votes": [
                            {
                                "id": 100,
                                "comment_id": 10,
                                "created_at": VOTE_100_CREATED_AT,
                            }
                        ],
                        "next_page": f"https://api.example.com/community/posts/1/comments/10/votes?per_page=100&page=2&start_time={INITIAL_STATE_PARTITION_10_CURSOR}",
                    },
                ),
                # Fetch the second page of votes for comment 10 of post 1
                (
                    f"https://api.example.com/community/posts/1/comments/10/votes?per_page=100&page=2&start_time={INITIAL_STATE_PARTITION_10_CURSOR}",
                    {
                        "votes": [
                            {
                                "id": 101,
                                "comment_id": 10,
                                "created_at": VOTE_101_CREATED_AT,
                            }
                        ]
                    },
                ),
                # Fetch the first page of votes for comment 11 of post 1
                (
                    f"https://api.example.com/community/posts/1/comments/11/votes?per_page=100&start_time={INITIAL_STATE_PARTITION_11_CURSOR}",
                    {
                        "votes": [
                            {
                                "id": 111,
                                "comment_id": 11,
                                "created_at": VOTE_111_CREATED_AT,
                            }
                        ]
                    },
                ),
                # Fetch the first page of votes for comment 12 of post 1
                (
                    f"https://api.example.com/community/posts/1/comments/12/votes?per_page=100&start_time={LOOKBACK_DATE}",
                    {"votes": []},
                ),
                # Fetch the first page of comments for post 2
                (
                    "https://api.example.com/community/posts/2/comments?per_page=100",
                    {
                        "comments": [
                            {
                                "id": 20,
                                "post_id": 2,
                                "updated_at": COMMENT_20_UPDATED_AT,
                            }
                        ],
                        "next_page": "https://api.example.com/community/posts/2/comments?per_page=100&page=2",
                    },
                ),
                # Fetch the second page of comments for post 2
                (
                    "https://api.example.com/community/posts/2/comments?per_page=100&page=2",
                    {
                        "comments": [
                            {
                                "id": 21,
                                "post_id": 2,
                                "updated_at": COMMENT_21_UPDATED_AT,
                            }
                        ]
                    },
                ),
                # Fetch the first page of votes for comment 20 of post 2
                (
                    f"https://api.example.com/community/posts/2/comments/20/votes?per_page=100&start_time={LOOKBACK_DATE}",
                    {
                        "votes": [
                            {
                                "id": 200,
                                "comment_id": 20,
                                "created_at": VOTE_200_CREATED_AT,
                            }
                        ]
                    },
                ),
                # Fetch the first page of votes for comment 21 of post 2
                (
                    f"https://api.example.com/community/posts/2/comments/21/votes?per_page=100&start_time={LOOKBACK_DATE}",
                    {
                        "votes": [
                            {
                                "id": 210,
                                "comment_id": 21,
                                "created_at": VOTE_210_CREATED_AT,
                            }
                        ]
                    },
                ),
                # Fetch the first page of comments for post 3
                (
                    "https://api.example.com/community/posts/3/comments?per_page=100",
                    {
                        "comments": [
                            {
                                "id": 30,
                                "post_id": 3,
                                "updated_at": COMMENT_30_UPDATED_AT,
                            }
                        ]
                    },
                ),
                # Fetch the first page of votes for comment 30 of post 3
                (
                    f"https://api.example.com/community/posts/3/comments/30/votes?per_page=100&start_time={LOOKBACK_DATE}",
                    {
                        "votes": [
                            {
                                "id": 300,
                                "comment_id": 30,
                                "created_at": VOTE_300_CREATED_AT_TIMESTAMP,
                            }
                        ]
                    },
                ),
            ],
            # Expected records
            [
                {
                    "comment_id": 10,
                    "comment_updated_at": COMMENT_10_UPDATED_AT,
                    "created_at": VOTE_100_CREATED_AT,
                    "id": 100,
                },
                {
                    "comment_id": 10,
                    "comment_updated_at": COMMENT_10_UPDATED_AT,
                    "created_at": VOTE_101_CREATED_AT,
                    "id": 101,
                },
                {
                    "comment_id": 11,
                    "comment_updated_at": COMMENT_11_UPDATED_AT,
                    "created_at": VOTE_111_CREATED_AT,
                    "id": 111,
                },
                {
                    "comment_id": 20,
                    "comment_updated_at": COMMENT_20_UPDATED_AT,
                    "created_at": VOTE_200_CREATED_AT,
                    "id": 200,
                },
                {
                    "comment_id": 21,
                    "comment_updated_at": COMMENT_21_UPDATED_AT,
                    "created_at": VOTE_210_CREATED_AT,
                    "id": 210,
                },
                {
                    "comment_id": 30,
                    "comment_updated_at": COMMENT_30_UPDATED_AT,
                    "created_at": str(VOTE_300_CREATED_AT_TIMESTAMP),
                    "id": 300,
                },
            ],
            # Initial state
            {
                # This should not happen since parent state is disabled, but I've added this to validate that and
                # incoming parent_state is ignored when the parent stream's incremental_dependency is disabled
                "parent_state": {
                    "post_comments": {
                        "states": [
                            {
                                "partition": {"id": 1, "parent_slice": {}},
                                "cursor": {"updated_at": PARENT_COMMENT_CURSOR_PARTITION_1},
                            }
                        ],
                        "parent_state": {"posts": {"updated_at": PARENT_POSTS_CURSOR}},
                    }
                },
                "states": [
                    {
                        "partition": {
                            "id": 10,
                            "parent_slice": {"id": 1, "parent_slice": {}},
                        },
                        "cursor": {"created_at": INITIAL_STATE_PARTITION_10_CURSOR_TIMESTAMP},
                    },
                    {
                        "partition": {
                            "id": 11,
                            "parent_slice": {"id": 1, "parent_slice": {}},
                        },
                        "cursor": {"created_at": INITIAL_STATE_PARTITION_11_CURSOR},
                    },
                ],
                "state": {"created_at": INITIAL_STATE_PARTITION_11_CURSOR_TIMESTAMP},
                "lookback_window": 86400,
            },
            # Expected state
            {
                "states": [
                    {
                        "partition": {
                            "id": 10,
                            "parent_slice": {"id": 1, "parent_slice": {}},
                        },
                        "cursor": {"created_at": VOTE_100_CREATED_AT},
                    },
                    {
                        "partition": {
                            "id": 11,
                            "parent_slice": {"id": 1, "parent_slice": {}},
                        },
                        "cursor": {"created_at": VOTE_111_CREATED_AT},
                    },
                    {
                        "partition": {
                            "id": 12,
                            "parent_slice": {"id": 1, "parent_slice": {}},
                        },
                        "cursor": {"created_at": LOOKBACK_DATE},
                    },
                    {
                        "partition": {
                            "id": 20,
                            "parent_slice": {"id": 2, "parent_slice": {}},
                        },
                        "cursor": {"created_at": VOTE_200_CREATED_AT},
                    },
                    {
                        "partition": {
                            "id": 21,
                            "parent_slice": {"id": 2, "parent_slice": {}},
                        },
                        "cursor": {"created_at": VOTE_210_CREATED_AT},
                    },
                    {
                        "partition": {
                            "id": 30,
                            "parent_slice": {"id": 3, "parent_slice": {}},
                        },
                        "cursor": {"created_at": VOTE_300_CREATED_AT},
                    },
                ],
                "use_global_cursor": False,
                "lookback_window": 1,
                "parent_state": {},
                "state": {"created_at": VOTE_100_CREATED_AT},
            },
            # State count
            2,
        ),
        (
            "test_incremental_parent_state_with",
            SUBSTREAM_MANIFEST_WITH_GLOBAL_CURSOR_AND_NO_DEPENDENCY,
            [
                # Fetch the first page of posts
                (
                    f"https://api.example.com/community/posts?per_page=100&start_time={START_DATE}",
                    {
                        "posts": [
                            {"id": 1, "updated_at": POST_1_UPDATED_AT},
                            {"id": 2, "updated_at": POST_2_UPDATED_AT},
                        ],
                        "next_page": f"https://api.example.com/community/posts?per_page=100&start_time={START_DATE}&page=2",
                    },
                ),
                # Fetch the second page of posts
                (
                    f"https://api.example.com/community/posts?per_page=100&start_time={START_DATE}&page=2",
                    {"posts": [{"id": 3, "updated_at": POST_3_UPDATED_AT}]},
                ),
                # Fetch the first page of comments for post 1
                (
                    "https://api.example.com/community/posts/1/comments?per_page=100",
                    {
                        "comments": [
                            {
                                "id": 9,
                                "post_id": 1,
                                "updated_at": COMMENT_9_OLDEST,  # No requests for comment 9, filtered out due to the date
                            },
                            {
                                "id": 10,
                                "post_id": 1,
                                "updated_at": COMMENT_10_UPDATED_AT,
                            },
                            {
                                "id": 11,
                                "post_id": 1,
                                "updated_at": COMMENT_11_UPDATED_AT,
                            },
                        ],
                        "next_page": "https://api.example.com/community/posts/1/comments?per_page=100&page=2",
                    },
                ),
                # Fetch the second page of comments for post 1
                (
                    "https://api.example.com/community/posts/1/comments?per_page=100&page=2",
                    {
                        "comments": [
                            {
                                "id": 12,
                                "post_id": 1,
                                "updated_at": COMMENT_12_UPDATED_AT,
                            }
                        ]
                    },
                ),
                # Fetch the first page of votes for comment 10 of post 1
                (
                    f"https://api.example.com/community/posts/1/comments/10/votes?per_page=100&start_time={INITIAL_STATE_PARTITION_10_CURSOR}",
                    {
                        "votes": [
                            {
                                "id": 100,
                                "comment_id": 10,
                                "created_at": VOTE_100_CREATED_AT,
                            }
                        ],
                        "next_page": f"https://api.example.com/community/posts/1/comments/10/votes?per_page=100&page=2&start_time={INITIAL_STATE_PARTITION_10_CURSOR}",
                    },
                ),
                # Fetch the second page of votes for comment 10 of post 1
                (
                    f"https://api.example.com/community/posts/1/comments/10/votes?per_page=100&page=2&start_time={INITIAL_STATE_PARTITION_10_CURSOR}",
                    {
                        "votes": [
                            {
                                "id": 101,
                                "comment_id": 10,
                                "created_at": VOTE_101_CREATED_AT,
                            }
                        ]
                    },
                ),
                # Fetch the first page of votes for comment 11 of post 1
                (
                    f"https://api.example.com/community/posts/1/comments/11/votes?per_page=100&start_time={INITIAL_STATE_PARTITION_11_CURSOR}",
                    {
                        "votes": [
                            {
                                "id": 111,
                                "comment_id": 11,
                                "created_at": VOTE_111_CREATED_AT,
                            }
                        ]
                    },
                ),
                # Fetch the first page of votes for comment 12 of post 1
                (
                    f"https://api.example.com/community/posts/1/comments/12/votes?per_page=100&start_time={LOOKBACK_DATE}",
                    {"votes": []},
                ),
                # Fetch the first page of comments for post 2
                (
                    "https://api.example.com/community/posts/2/comments?per_page=100",
                    {
                        "comments": [
                            {
                                "id": 20,
                                "post_id": 2,
                                "updated_at": COMMENT_20_UPDATED_AT,
                            }
                        ],
                        "next_page": "https://api.example.com/community/posts/2/comments?per_page=100&page=2",
                    },
                ),
                # Fetch the second page of comments for post 2
                (
                    "https://api.example.com/community/posts/2/comments?per_page=100&page=2",
                    {
                        "comments": [
                            {
                                "id": 21,
                                "post_id": 2,
                                "updated_at": COMMENT_21_UPDATED_AT,
                            }
                        ]
                    },
                ),
                # Fetch the first page of votes for comment 20 of post 2
                (
                    f"https://api.example.com/community/posts/2/comments/20/votes?per_page=100&start_time={LOOKBACK_DATE}",
                    {
                        "votes": [
                            {
                                "id": 200,
                                "comment_id": 20,
                                "created_at": VOTE_200_CREATED_AT,
                            }
                        ]
                    },
                ),
                # Fetch the first page of votes for comment 21 of post 2
                (
                    f"https://api.example.com/community/posts/2/comments/21/votes?per_page=100&start_time={LOOKBACK_DATE}",
                    {
                        "votes": [
                            {
                                "id": 210,
                                "comment_id": 21,
                                "created_at": VOTE_210_CREATED_AT,
                            }
                        ]
                    },
                ),
                # Fetch the first page of comments for post 3
                (
                    "https://api.example.com/community/posts/3/comments?per_page=100",
                    {
                        "comments": [
                            {
                                "id": 30,
                                "post_id": 3,
                                "updated_at": COMMENT_30_UPDATED_AT,
                            }
                        ]
                    },
                ),
                # Fetch the first page of votes for comment 30 of post 3
                (
                    f"https://api.example.com/community/posts/3/comments/30/votes?per_page=100&start_time={LOOKBACK_DATE}",
                    {
                        "votes": [
                            {
                                "id": 300,
                                "comment_id": 30,
                                "created_at": VOTE_300_CREATED_AT_TIMESTAMP,
                            }
                        ]
                    },
                ),
            ],
            # Expected records
            [
                {
                    "comment_id": 10,
                    "comment_updated_at": COMMENT_10_UPDATED_AT,
                    "created_at": VOTE_100_CREATED_AT,
                    "id": 100,
                },
                {
                    "comment_id": 10,
                    "comment_updated_at": COMMENT_10_UPDATED_AT,
                    "created_at": VOTE_101_CREATED_AT,
                    "id": 101,
                },
                {
                    "comment_id": 11,
                    "comment_updated_at": COMMENT_11_UPDATED_AT,
                    "created_at": VOTE_111_CREATED_AT,
                    "id": 111,
                },
                {
                    "comment_id": 20,
                    "comment_updated_at": COMMENT_20_UPDATED_AT,
                    "created_at": VOTE_200_CREATED_AT,
                    "id": 200,
                },
                {
                    "comment_id": 21,
                    "comment_updated_at": COMMENT_21_UPDATED_AT,
                    "created_at": VOTE_210_CREATED_AT,
                    "id": 210,
                },
                {
                    "comment_id": 30,
                    "comment_updated_at": COMMENT_30_UPDATED_AT,
                    "created_at": str(VOTE_300_CREATED_AT_TIMESTAMP),
                    "id": 300,
                },
            ],
            # Initial state
            {
                "parent_state": {},
                "use_global_cursor": True,
                "states": [
                    {
                        "partition": {
                            "id": 10,
                            "parent_slice": {"id": 1, "parent_slice": {}},
                        },
                        "cursor": {"created_at": INITIAL_STATE_PARTITION_10_CURSOR_TIMESTAMP},
                    },
                    {
                        "partition": {
                            "id": 11,
                            "parent_slice": {"id": 1, "parent_slice": {}},
                        },
                        "cursor": {"created_at": INITIAL_STATE_PARTITION_11_CURSOR},
                    },
                ],
                "state": {"created_at": INITIAL_STATE_PARTITION_11_CURSOR_TIMESTAMP},
                "lookback_window": 86400,
            },
            # Expected state
            {
                "use_global_cursor": True,
                "lookback_window": 1,
                "parent_state": {},
                "state": {"created_at": VOTE_100_CREATED_AT},
            },
            1,
        ),
    ],
)
def test_incremental_parent_state_no_incremental_dependency(
    test_name, manifest, mock_requests, expected_records, initial_state, expected_state, state_count
):
    """
    This is a pretty complicated test that syncs a low-code connector stream with three levels of substreams
    - posts: (ids: 1, 2, 3)
    - post comments: (parent post 1 with ids: 9, 10, 11, 12; parent post 2 with ids: 20, 21; parent post 3 with id: 30)
    - post comment votes: (parent comment 10 with ids: 100, 101; parent comment 11 with id: 111;
      parent comment 20 with id: 200; parent comment 21 with id: 210, parent comment 30 with id: 300)

    By setting incremental_dependency to false, parent streams will not use the incoming state and will not update state.
    The post_comment_votes substream is incremental and will emit state messages We verify this by ensuring that mocked
    parent stream requests use the incoming config as query parameters and the substream state messages does not
    contain parent stream state.
    """
    run_mocked_test(
        mock_requests,
        manifest,
        CONFIG,
        STREAM_NAME,
        initial_state,
        expected_records,
        expected_state,
        state_count=state_count,
    )


def run_incremental_parent_state_test(
    manifest,
    mock_requests,
    expected_records,
    num_intermediate_states,
    initial_state,
    expected_states,
):
    """
    Run an incremental parent state test for the specified stream.

    This function performs the following steps:
    1. Mocks the API requests as defined in mock_requests.
    2. Executes the read operation using the provided manifest and config.
    3. Asserts that the output records match the expected records.
    4. Collects intermediate states and records, performing additional reads as necessary.
    5. Compares the cumulative records from each state against the expected records.
    6. Asserts that the final state matches one of the expected states for each run.

    Args:
        manifest (dict): The manifest configuration for the stream.
        mock_requests (list): A list of tuples containing URL and response data for mocking API requests.
        expected_records (list): The expected records to compare against the output.
        num_intermediate_states (int): The number of intermediate states to expect.
        initial_state (list): The initial state to start the read operation.
        expected_states (list): A list of expected final states after the read operation.
    """
    initial_state = [
        AirbyteStateMessage(
            type=AirbyteStateType.STREAM,
            stream=AirbyteStreamState(
                stream_descriptor=StreamDescriptor(name=STREAM_NAME, namespace=None),
                stream_state=AirbyteStateBlob(initial_state),
            ),
        )
    ]

    with requests_mock.Mocker() as m:
        for url, response in mock_requests:
            m.get(url, json=response)

        # Run the initial read
        output = _run_read(manifest, CONFIG, STREAM_NAME, initial_state)

        # Assert that output_data equals expected_records
        assert sorted([r.record.data for r in output.records], key=lambda x: x["id"]) == sorted(
            expected_records, key=lambda x: x["id"]
        )

        # Collect the intermediate states and records produced before each state
        cumulative_records = []
        intermediate_states = []
        final_states = []  # To store the final state after each read

        # Store the final state after the initial read
        final_states.append(output.state_messages[-1].state.stream.stream_state.__dict__)

        for message in output.records_and_state_messages:
            if message.type.value == "RECORD":
                record_data = message.record.data
                cumulative_records.append(record_data)
            elif message.type.value == "STATE":
                # Record the state and the records produced before this state
                state = message.state
                records_before_state = cumulative_records.copy()
                intermediate_states.append((state, records_before_state))

        # Assert that the number of intermediate states is as expected
        assert len(intermediate_states) - 1 == num_intermediate_states

        # For each intermediate state, perform another read starting from that state
        for state, records_before_state in intermediate_states[:-1]:
            output_intermediate = _run_read(manifest, CONFIG, STREAM_NAME, [state])
            records_from_state = [r.record.data for r in output_intermediate.records]

            # Combine records produced before the state with records from the new read
            cumulative_records_state = records_before_state + records_from_state

            # Duplicates may occur because the state matches the cursor of the last record, causing it to be re-emitted in the next sync.
            cumulative_records_state_deduped = list(
                {orjson.dumps(record): record for record in cumulative_records_state}.values()
            )

            # Compare the cumulative records with the expected records
            expected_records_set = list(
                {orjson.dumps(record): record for record in expected_records}.values()
            )
            assert sorted(cumulative_records_state_deduped, key=lambda x: x["id"]) == sorted(
                expected_records_set, key=lambda x: x["id"]
            ), (
                f"Records mismatch with intermediate state {state}. Expected {expected_records}, got {cumulative_records_state_deduped}"
            )

            # Store the final state after each intermediate read
            final_state_intermediate = [
                message.state.stream.stream_state.__dict__
                for message in output_intermediate.state_messages
            ]
            final_states.append(final_state_intermediate[-1])

        # Assert that the final state matches the expected state for all runs
        for i, final_state in enumerate(final_states):
            assert final_state in expected_states, (
                f"Final state mismatch at run {i + 1}. Expected {expected_states}, got {final_state}"
            )


@pytest.mark.parametrize(
    "test_name, manifest, mock_requests, expected_records, num_intermediate_states, initial_state, expected_state",
    [
        (
            "test_incremental_parent_state",
            SUBSTREAM_MANIFEST,
            [
                # Fetch the first page of posts
                (
                    f"https://api.example.com/community/posts?per_page=100&start_time={PARENT_POSTS_CURSOR}",
                    {
                        "posts": [
                            {"id": 1, "updated_at": POST_1_UPDATED_AT},
                            {"id": 2, "updated_at": POST_2_UPDATED_AT},
                        ],
                        "next_page": (
                            f"https://api.example.com/community/posts"
                            f"?per_page=100&start_time={PARENT_POSTS_CURSOR}&page=2"
                        ),
                    },
                ),
                # Fetch the second page of posts
                (
                    f"https://api.example.com/community/posts?per_page=100&start_time={PARENT_POSTS_CURSOR}&page=2",
                    {"posts": [{"id": 3, "updated_at": POST_3_UPDATED_AT}]},
                ),
                # Fetch the first page of comments for post 1
                (
                    "https://api.example.com/community/posts/1/comments?per_page=100",
                    {
                        "comments": [
                            {
                                "id": 9,
                                "post_id": 1,
                                "updated_at": COMMENT_9_OLDEST,
                            },
                            {
                                "id": 10,
                                "post_id": 1,
                                "updated_at": COMMENT_10_UPDATED_AT,
                            },
                            {
                                "id": 11,
                                "post_id": 1,
                                "updated_at": COMMENT_11_UPDATED_AT,
                            },
                        ],
                        "next_page": "https://api.example.com/community/posts/1/comments?per_page=100&page=2",
                    },
                ),
                # Fetch the second page of comments for post 1
                (
                    "https://api.example.com/community/posts/1/comments?per_page=100&page=2",
                    {"comments": [{"id": 12, "post_id": 1, "updated_at": COMMENT_12_UPDATED_AT}]},
                ),
                # Fetch the first page of votes for comment 10 of post 1
                (
                    f"https://api.example.com/community/posts/1/comments/10/votes?per_page=100&start_time={INITIAL_STATE_PARTITION_10_CURSOR}",
                    {
                        "votes": [
                            {
                                "id": 100,
                                "comment_id": 10,
                                "created_at": VOTE_100_CREATED_AT,
                            }
                        ],
                        "next_page": (
                            f"https://api.example.com/community/posts/1/comments/10/votes"
                            f"?per_page=100&page=2&start_time={INITIAL_STATE_PARTITION_10_CURSOR}"
                        ),
                    },
                ),
                # Fetch the second page of votes for comment 10 of post 1
                (
                    f"https://api.example.com/community/posts/1/comments/10/votes"
                    f"?per_page=100&page=2&start_time={INITIAL_STATE_PARTITION_10_CURSOR}",
                    {"votes": [{"id": 101, "comment_id": 10, "created_at": VOTE_101_CREATED_AT}]},
                ),
                # Fetch the first page of votes for comment 11 of post 1
                (
                    f"https://api.example.com/community/posts/1/comments/11/votes"
                    f"?per_page=100&start_time={INITIAL_STATE_PARTITION_11_CURSOR}",
                    {"votes": [{"id": 111, "comment_id": 11, "created_at": VOTE_111_CREATED_AT}]},
                ),
                # Fetch the first page of votes for comment 12 of post 1
                (
                    f"https://api.example.com/community/posts/1/comments/12/votes?per_page=100&start_time={LOOKBACK_DATE}",
                    {"votes": []},
                ),
                # Fetch the first page of comments for post 2
                (
                    "https://api.example.com/community/posts/2/comments?per_page=100",
                    {
                        "comments": [{"id": 20, "post_id": 2, "updated_at": COMMENT_20_UPDATED_AT}],
                        "next_page": "https://api.example.com/community/posts/2/comments?per_page=100&page=2",
                    },
                ),
                # Fetch the second page of comments for post 2
                (
                    "https://api.example.com/community/posts/2/comments?per_page=100&page=2",
                    {"comments": [{"id": 21, "post_id": 2, "updated_at": COMMENT_21_UPDATED_AT}]},
                ),
                # Fetch the first page of votes for comment 20 of post 2
                (
                    f"https://api.example.com/community/posts/2/comments/20/votes?per_page=100&start_time={LOOKBACK_DATE}",
                    {"votes": [{"id": 200, "comment_id": 20, "created_at": VOTE_200_CREATED_AT}]},
                ),
                # Fetch the first page of votes for comment 21 of post 2
                (
                    f"https://api.example.com/community/posts/2/comments/21/votes?per_page=100&start_time={LOOKBACK_DATE}",
                    {"votes": [{"id": 210, "comment_id": 21, "created_at": VOTE_210_CREATED_AT}]},
                ),
                # Fetch the first page of comments for post 3
                (
                    "https://api.example.com/community/posts/3/comments?per_page=100",
                    {"comments": [{"id": 30, "post_id": 3, "updated_at": COMMENT_30_UPDATED_AT}]},
                ),
                # Fetch the first page of votes for comment 30 of post 3
                (
                    f"https://api.example.com/community/posts/3/comments/30/votes?per_page=100&start_time={LOOKBACK_DATE}",
                    {
                        "votes": [
                            {
                                "id": 300,
                                "comment_id": 30,
                                "created_at": VOTE_300_CREATED_AT_TIMESTAMP,
                            }
                        ]
                    },
                ),
                # Requests with intermediate states
                # Fetch votes for comment 10 of post 1
                (
                    f"https://api.example.com/community/posts/1/comments/10/votes?per_page=100&start_time={VOTE_100_CREATED_AT}",
                    {
                        "votes": [{"id": 100, "comment_id": 10, "created_at": VOTE_100_CREATED_AT}],
                    },
                ),
                # Fetch votes for comment 11 of post 1
                (
                    f"https://api.example.com/community/posts/1/comments/11/votes?per_page=100&start_time={VOTE_111_CREATED_AT}",
                    {
                        "votes": [{"id": 111, "comment_id": 11, "created_at": VOTE_111_CREATED_AT}],
                    },
                ),
                # Fetch votes for comment 12 of post 1
                (
                    f"https://api.example.com/community/posts/1/comments/12/votes?per_page=100&start_time={VOTE_111_CREATED_AT}",
                    {
                        "votes": [],
                    },
                ),
                # Fetch votes for comment 20 of post 2
                (
                    f"https://api.example.com/community/posts/2/comments/20/votes?per_page=100&start_time={VOTE_200_CREATED_AT}",
                    {"votes": [{"id": 200, "comment_id": 20, "created_at": VOTE_200_CREATED_AT}]},
                ),
                # Fetch votes for comment 21 of post 2
                (
                    f"https://api.example.com/community/posts/2/comments/21/votes?per_page=100&start_time={VOTE_210_CREATED_AT}",
                    {"votes": [{"id": 210, "comment_id": 21, "created_at": VOTE_210_CREATED_AT}]},
                ),
                # Fetch votes for comment 30 of post 3
                (
                    f"https://api.example.com/community/posts/3/comments/30/votes?per_page=100&start_time={VOTE_300_CREATED_AT}",
                    {
                        "votes": [
                            {
                                "id": 300,
                                "comment_id": 30,
                                "created_at": VOTE_300_CREATED_AT_TIMESTAMP,
                            }
                        ]
                    },
                ),
            ],
            # Expected records
            [
                {
                    "comment_id": 10,
                    "comment_updated_at": COMMENT_10_UPDATED_AT,
                    "created_at": VOTE_100_CREATED_AT,
                    "id": 100,
                },
                {
                    "comment_id": 10,
                    "comment_updated_at": COMMENT_10_UPDATED_AT,
                    "created_at": VOTE_101_CREATED_AT,
                    "id": 101,
                },
                {
                    "comment_id": 11,
                    "comment_updated_at": COMMENT_11_UPDATED_AT,
                    "created_at": VOTE_111_CREATED_AT,
                    "id": 111,
                },
                {
                    "comment_id": 20,
                    "comment_updated_at": COMMENT_20_UPDATED_AT,
                    "created_at": VOTE_200_CREATED_AT,
                    "id": 200,
                },
                {
                    "comment_id": 21,
                    "comment_updated_at": COMMENT_21_UPDATED_AT,
                    "created_at": VOTE_210_CREATED_AT,
                    "id": 210,
                },
                {
                    "comment_id": 30,
                    "comment_updated_at": COMMENT_30_UPDATED_AT,
                    "created_at": str(VOTE_300_CREATED_AT_TIMESTAMP),
                    "id": 300,
                },
            ],
            # Number of intermediate states - 6 as number of parent partitions
            6,
            # Initial state
            {
                "parent_state": {
                    "post_comments": {
                        "states": [
                            {
                                "partition": {"id": 1, "parent_slice": {}},
                                "cursor": {"updated_at": PARENT_COMMENT_CURSOR_PARTITION_1},
                            }
                        ],
                        "parent_state": {"posts": {"updated_at": PARENT_POSTS_CURSOR}},
                    }
                },
                "state": {"created_at": INITIAL_GLOBAL_CURSOR},
                "states": [
                    {
                        "partition": {
                            "id": 10,
                            "parent_slice": {"id": 1, "parent_slice": {}},
                        },
                        "cursor": {"created_at": INITIAL_STATE_PARTITION_10_CURSOR},
                    },
                    {
                        "partition": {
                            "id": 11,
                            "parent_slice": {"id": 1, "parent_slice": {}},
                        },
                        "cursor": {"created_at": INITIAL_STATE_PARTITION_11_CURSOR},
                    },
                ],
                "lookback_window": 86400,
            },
            # Expected state
            {
                "state": {"created_at": VOTE_100_CREATED_AT},
                "parent_state": {
                    "post_comments": {
                        "use_global_cursor": False,
                        "state": {"updated_at": COMMENT_10_UPDATED_AT},  # 10 is the "latest"
                        "parent_state": {
                            "posts": {"updated_at": POST_1_UPDATED_AT}
                        },  # post 1 is the latest
                        "lookback_window": 1,
                        "states": [
                            {
                                "partition": {"id": 1, "parent_slice": {}},
                                "cursor": {"updated_at": COMMENT_10_UPDATED_AT},
                            },
                            {
                                "partition": {"id": 2, "parent_slice": {}},
                                "cursor": {"updated_at": COMMENT_20_UPDATED_AT},
                            },
                            {
                                "partition": {"id": 3, "parent_slice": {}},
                                "cursor": {"updated_at": COMMENT_30_UPDATED_AT},
                            },
                        ],
                    }
                },
                "lookback_window": 1,
                "use_global_cursor": False,
                "states": [
                    {
                        "partition": {"id": 10, "parent_slice": {"id": 1, "parent_slice": {}}},
                        "cursor": {"created_at": VOTE_100_CREATED_AT},
                    },
                    {
                        "partition": {"id": 11, "parent_slice": {"id": 1, "parent_slice": {}}},
                        "cursor": {"created_at": VOTE_111_CREATED_AT},
                    },
                    {
                        "partition": {"id": 12, "parent_slice": {"id": 1, "parent_slice": {}}},
                        "cursor": {"created_at": LOOKBACK_DATE},
                    },
                    {
                        "partition": {"id": 20, "parent_slice": {"id": 2, "parent_slice": {}}},
                        "cursor": {"created_at": VOTE_200_CREATED_AT},
                    },
                    {
                        "partition": {"id": 21, "parent_slice": {"id": 2, "parent_slice": {}}},
                        "cursor": {"created_at": VOTE_210_CREATED_AT},
                    },
                    {
                        "partition": {"id": 30, "parent_slice": {"id": 3, "parent_slice": {}}},
                        "cursor": {"created_at": VOTE_300_CREATED_AT},
                    },
                ],
            },
        ),
        (
            "test_incremental_parent_state_one_record_without_cursor",
            SUBSTREAM_MANIFEST,
            [
                # Fetch the first page of posts
                (
                    f"https://api.example.com/community/posts?per_page=100&start_time={PARENT_POSTS_CURSOR}",
                    {
                        "posts": [
                            {"id": 1, "updated_at": POST_1_UPDATED_AT},
                        ]
                    },
                ),
                # Fetch the first page of comments for post 1
                (
                    "https://api.example.com/community/posts/1/comments?per_page=100",
                    {
                        "comments": [
                            {
                                "id": 9,
                                "post_id": 1,
                                "updated_at": COMMENT_9_OLDEST,
                            },
                            {
                                "id": 10,
                                "post_id": 1,
                                "updated_at": COMMENT_10_UPDATED_AT,
                            },
                            {
                                "id": 11,
                                "post_id": 1,
                                "updated_at": COMMENT_11_UPDATED_AT,
                            },
                        ]
                    },
                ),
                # Fetch the first page of votes for comment 10 of post 1 (vote without cursor field)
                (
                    f"https://api.example.com/community/posts/1/comments/10/votes?per_page=100&start_time={INITIAL_STATE_PARTITION_10_CURSOR}",
                    {
                        "votes": [
                            {
                                "id": 100,
                                "comment_id": 10,
                            }
                        ],
                    },
                ),
                # Fetch the first page of votes for comment 11 of post 1
                (
                    f"https://api.example.com/community/posts/1/comments/11/votes"
                    f"?per_page=100&start_time={INITIAL_STATE_PARTITION_11_CURSOR}",
                    {"votes": [{"id": 111, "comment_id": 11, "created_at": VOTE_111_CREATED_AT}]},
                ),
                # Requests with intermediate states
                # Fetch votes for comment 11 of post 1
                (
                    f"https://api.example.com/community/posts/1/comments/11/votes?per_page=100&start_time={VOTE_111_CREATED_AT}",
                    {
                        "votes": [{"id": 111, "comment_id": 11, "created_at": VOTE_111_CREATED_AT}],
                    },
                ),
            ],
            # Expected records
            [
                {"comment_id": 10, "comment_updated_at": COMMENT_10_UPDATED_AT, "id": 100},
                {
                    "comment_id": 11,
                    "comment_updated_at": COMMENT_11_UPDATED_AT,
                    "created_at": "2024-01-13T00:00:00Z",
                    "id": 111,
                },
            ],
            # Number of intermediate states - 6 as number of parent partitions
            2,
            # Initial state
            {
                "parent_state": {
                    "post_comments": {
                        "states": [
                            {
                                "partition": {"id": 1, "parent_slice": {}},
                                "cursor": {"updated_at": PARENT_COMMENT_CURSOR_PARTITION_1},
                            }
                        ],
                        "parent_state": {"posts": {"updated_at": PARENT_POSTS_CURSOR}},
                    }
                },
                "state": {"created_at": INITIAL_GLOBAL_CURSOR},
                "states": [
                    {
                        "partition": {
                            "id": 10,
                            "parent_slice": {"id": 1, "parent_slice": {}},
                        },
                        "cursor": {"created_at": INITIAL_STATE_PARTITION_10_CURSOR},
                    },
                    {
                        "partition": {
                            "id": 11,
                            "parent_slice": {"id": 1, "parent_slice": {}},
                        },
                        "cursor": {"created_at": INITIAL_STATE_PARTITION_11_CURSOR},
                    },
                ],
                "lookback_window": 86400,
            },
            # Expected state
            {
                "state": {"created_at": VOTE_111_CREATED_AT},
                "parent_state": {
                    "post_comments": {
                        "use_global_cursor": False,
                        "state": {"updated_at": COMMENT_10_UPDATED_AT},  # 10 is the "latest"
                        "parent_state": {
                            "posts": {"updated_at": POST_1_UPDATED_AT}
                        },  # post 1 is the latest
                        "lookback_window": 1,
                        "states": [
                            {
                                "partition": {"id": 1, "parent_slice": {}},
                                "cursor": {"updated_at": COMMENT_10_UPDATED_AT},
                            },
                        ],
                    }
                },
                "lookback_window": 1,
                "use_global_cursor": False,
                "states": [
                    {
                        "partition": {"id": 10, "parent_slice": {"id": 1, "parent_slice": {}}},
                        # initial state because record doesn't have a cursor field
                        "cursor": {"created_at": INITIAL_STATE_PARTITION_10_CURSOR},
                    },
                    {
                        "partition": {"id": 11, "parent_slice": {"id": 1, "parent_slice": {}}},
                        "cursor": {"created_at": VOTE_111_CREATED_AT},
                    },
                ],
            },
        ),
        (
            "test_incremental_parent_state_all_records_without_cursor",
            SUBSTREAM_MANIFEST,
            [
                # Fetch the first page of posts
                (
                    f"https://api.example.com/community/posts?per_page=100&start_time={PARENT_POSTS_CURSOR}",
                    {
                        "posts": [
                            {"id": 1, "updated_at": POST_1_UPDATED_AT},
                        ]
                    },
                ),
                # Fetch the first page of comments for post 1
                (
                    "https://api.example.com/community/posts/1/comments?per_page=100",
                    {
                        "comments": [
                            {
                                "id": 9,
                                "post_id": 1,
                                "updated_at": COMMENT_9_OLDEST,
                            },
                            {
                                "id": 10,
                                "post_id": 1,
                                "updated_at": COMMENT_10_UPDATED_AT,
                            },
                            {
                                "id": 11,
                                "post_id": 1,
                                "updated_at": COMMENT_11_UPDATED_AT,
                            },
                        ]
                    },
                ),
                # Fetch the first page of votes for comment 10 of post 1 (vote without cursor field)
                (
                    f"https://api.example.com/community/posts/1/comments/10/votes?per_page=100&start_time={INITIAL_STATE_PARTITION_10_CURSOR}",
                    {
                        "votes": [
                            {
                                "id": 100,
                                "comment_id": 10,
                            }
                        ],
                    },
                ),
                # Fetch the first page of votes for comment 11 of post 1 (vote without cursor field)
                (
                    f"https://api.example.com/community/posts/1/comments/11/votes"
                    f"?per_page=100&start_time={INITIAL_STATE_PARTITION_11_CURSOR}",
                    {"votes": [{"id": 111, "comment_id": 11}]},
                ),
            ],
            # Expected records
            [
                {"comment_id": 10, "comment_updated_at": COMMENT_10_UPDATED_AT, "id": 100},
                {
                    "comment_id": 11,
                    "comment_updated_at": COMMENT_11_UPDATED_AT,
                    "id": 111,
                },
            ],
            # Number of intermediate states - 6 as number of parent partitions
            2,
            # Initial state
            {
                "parent_state": {
                    "post_comments": {
                        "states": [
                            {
                                "partition": {"id": 1, "parent_slice": {}},
                                "cursor": {"updated_at": PARENT_COMMENT_CURSOR_PARTITION_1},
                            }
                        ],
                        "parent_state": {"posts": {"updated_at": PARENT_POSTS_CURSOR}},
                    }
                },
                "state": {"created_at": INITIAL_GLOBAL_CURSOR},
                "states": [
                    {
                        "partition": {
                            "id": 10,
                            "parent_slice": {"id": 1, "parent_slice": {}},
                        },
                        "cursor": {"created_at": INITIAL_STATE_PARTITION_10_CURSOR},
                    },
                    {
                        "partition": {
                            "id": 11,
                            "parent_slice": {"id": 1, "parent_slice": {}},
                        },
                        "cursor": {"created_at": INITIAL_STATE_PARTITION_11_CURSOR},
                    },
                ],
                "lookback_window": 86400,
            },
            # Expected state
            {
                "state": {"created_at": INITIAL_STATE_PARTITION_11_CURSOR},
                "parent_state": {
                    "post_comments": {
                        "use_global_cursor": False,
                        "state": {"updated_at": COMMENT_10_UPDATED_AT},  # 10 is the "latest"
                        "parent_state": {
                            "posts": {"updated_at": POST_1_UPDATED_AT}
                        },  # post 1 is the latest
                        "lookback_window": 1,
                        "states": [
                            {
                                "partition": {"id": 1, "parent_slice": {}},
                                "cursor": {"updated_at": COMMENT_10_UPDATED_AT},
                            },
                        ],
                    }
                },
                "lookback_window": 1,
                "use_global_cursor": False,
                "states": [
                    {
                        "partition": {"id": 10, "parent_slice": {"id": 1, "parent_slice": {}}},
                        # initial state because record doesn't have a cursor field
                        "cursor": {"created_at": INITIAL_STATE_PARTITION_10_CURSOR},
                    },
                    {
                        "partition": {"id": 11, "parent_slice": {"id": 1, "parent_slice": {}}},
                        "cursor": {"created_at": INITIAL_STATE_PARTITION_11_CURSOR},
                    },
                ],
            },
        ),
    ],
)
def test_incremental_parent_state(
    test_name,
    manifest,
    mock_requests,
    expected_records,
    num_intermediate_states,
    initial_state,
    expected_state,
):
    # Patch `_throttle_state_message` so it always returns a float (indicating "no throttle")
    with patch.object(
        ConcurrentPerPartitionCursor, "_throttle_state_message", return_value=9999999.0
    ):
        run_incremental_parent_state_test(
            manifest,
            mock_requests,
            expected_records,
            num_intermediate_states,
            initial_state,
            [expected_state],
        )


STATE_MIGRATION_EXPECTED_STATE = {
    "state": {"created_at": VOTE_100_CREATED_AT},
    "parent_state": {
        "post_comments": {
            "use_global_cursor": False,
            "state": {"updated_at": COMMENT_10_UPDATED_AT},
            "parent_state": {"posts": {"updated_at": POST_1_UPDATED_AT}},
            "lookback_window": 1,
            "states": [
                {
                    "partition": {"id": 1, "parent_slice": {}},
                    "cursor": {"updated_at": COMMENT_10_UPDATED_AT},
                },
                {
                    "partition": {"id": 2, "parent_slice": {}},
                    "cursor": {"updated_at": COMMENT_20_UPDATED_AT},
                },
                {
                    "partition": {"id": 3, "parent_slice": {}},
                    "cursor": {"updated_at": COMMENT_30_UPDATED_AT},
                },
            ],
        }
    },
    "lookback_window": 1,
    "use_global_cursor": False,
    "states": [
        {
            "partition": {"id": 10, "parent_slice": {"id": 1, "parent_slice": {}}},
            "cursor": {"created_at": VOTE_100_CREATED_AT},
        },
        {
            "partition": {"id": 11, "parent_slice": {"id": 1, "parent_slice": {}}},
            "cursor": {"created_at": VOTE_111_CREATED_AT},
        },
        {
            "partition": {"id": 12, "parent_slice": {"id": 1, "parent_slice": {}}},
            "cursor": {"created_at": PARTITION_SYNC_START_TIME},
        },
        {
            "partition": {"id": 20, "parent_slice": {"id": 2, "parent_slice": {}}},
            "cursor": {"created_at": VOTE_200_CREATED_AT},
        },
        {
            "partition": {"id": 21, "parent_slice": {"id": 2, "parent_slice": {}}},
            "cursor": {"created_at": VOTE_210_CREATED_AT},
        },
        {
            "partition": {"id": 30, "parent_slice": {"id": 3, "parent_slice": {}}},
            "cursor": {"created_at": VOTE_300_CREATED_AT},
        },
    ],
}
STATE_MIGRATION_GLOBAL_EXPECTED_STATE = copy.deepcopy(STATE_MIGRATION_EXPECTED_STATE)
del STATE_MIGRATION_GLOBAL_EXPECTED_STATE["states"]
STATE_MIGRATION_GLOBAL_EXPECTED_STATE["use_global_cursor"] = True


@pytest.mark.parametrize(
    "test_name, manifest, mock_requests, expected_records",
    [
        (
            "test_incremental_parent_state",
            SUBSTREAM_MANIFEST,
            [
                # Fetch the first page of posts
                (
                    f"https://api.example.com/community/posts?per_page=100&start_time={PARTITION_SYNC_START_TIME}",
                    {
                        "posts": [
                            {"id": 1, "updated_at": POST_1_UPDATED_AT},
                            {"id": 2, "updated_at": POST_2_UPDATED_AT},
                        ],
                        "next_page": (
                            f"https://api.example.com/community/posts?per_page=100"
                            f"&start_time={PARTITION_SYNC_START_TIME}&page=2"
                        ),
                    },
                ),
                # Fetch the second page of posts
                (
                    f"https://api.example.com/community/posts?per_page=100"
                    f"&start_time={PARTITION_SYNC_START_TIME}&page=2",
                    {"posts": [{"id": 3, "updated_at": POST_3_UPDATED_AT}]},
                ),
                # Fetch the first page of comments for post 1
                (
                    "https://api.example.com/community/posts/1/comments?per_page=100",
                    {
                        "comments": [
                            {"id": 9, "post_id": 1, "updated_at": COMMENT_9_OLDEST},
                            {"id": 10, "post_id": 1, "updated_at": COMMENT_10_UPDATED_AT},
                            {"id": 11, "post_id": 1, "updated_at": COMMENT_11_UPDATED_AT},
                        ],
                        "next_page": (
                            "https://api.example.com/community/posts/1/comments?per_page=100&page=2"
                        ),
                    },
                ),
                # Fetch the second page of comments for post 1
                (
                    "https://api.example.com/community/posts/1/comments?per_page=100&page=2",
                    {"comments": [{"id": 12, "post_id": 1, "updated_at": COMMENT_12_UPDATED_AT}]},
                ),
                # Fetch the first page of votes for comment 10 of post 1
                (
                    f"https://api.example.com/community/posts/1/comments/10/votes"
                    f"?per_page=100&start_time={PARTITION_SYNC_START_TIME}",
                    {
                        "votes": [{"id": 100, "comment_id": 10, "created_at": VOTE_100_CREATED_AT}],
                        "next_page": (
                            f"https://api.example.com/community/posts/1/comments/10/votes"
                            f"?per_page=100&page=2&start_time={PARTITION_SYNC_START_TIME}"
                        ),
                    },
                ),
                # Fetch the second page of votes for comment 10 of post 1
                (
                    f"https://api.example.com/community/posts/1/comments/10/votes"
                    f"?per_page=100&page=2&start_time={PARTITION_SYNC_START_TIME}",
                    {"votes": [{"id": 101, "comment_id": 10, "created_at": VOTE_101_CREATED_AT}]},
                ),
                # Fetch the first page of votes for comment 11 of post 1
                (
                    f"https://api.example.com/community/posts/1/comments/11/votes"
                    f"?per_page=100&start_time={PARTITION_SYNC_START_TIME}",
                    {"votes": [{"id": 111, "comment_id": 11, "created_at": VOTE_111_CREATED_AT}]},
                ),
                # Fetch the first page of votes for comment 12 of post 1
                (
                    f"https://api.example.com/community/posts/1/comments/12/votes"
                    f"?per_page=100&start_time={PARTITION_SYNC_START_TIME}",
                    {"votes": []},
                ),
                # Fetch the first page of comments for post 2
                (
                    "https://api.example.com/community/posts/2/comments?per_page=100",
                    {
                        "comments": [{"id": 20, "post_id": 2, "updated_at": COMMENT_20_UPDATED_AT}],
                        "next_page": (
                            "https://api.example.com/community/posts/2/comments?per_page=100&page=2"
                        ),
                    },
                ),
                # Fetch the second page of comments for post 2
                (
                    "https://api.example.com/community/posts/2/comments?per_page=100&page=2",
                    {"comments": [{"id": 21, "post_id": 2, "updated_at": COMMENT_21_UPDATED_AT}]},
                ),
                # Fetch the first page of votes for comment 20 of post 2
                (
                    f"https://api.example.com/community/posts/2/comments/20/votes"
                    f"?per_page=100&start_time={PARTITION_SYNC_START_TIME}",
                    {"votes": [{"id": 200, "comment_id": 20, "created_at": VOTE_200_CREATED_AT}]},
                ),
                # Fetch the first page of votes for comment 21 of post 2
                (
                    f"https://api.example.com/community/posts/2/comments/21/votes"
                    f"?per_page=100&start_time={PARTITION_SYNC_START_TIME}",
                    {"votes": [{"id": 210, "comment_id": 21, "created_at": VOTE_210_CREATED_AT}]},
                ),
                # Fetch the first page of comments for post 3
                (
                    "https://api.example.com/community/posts/3/comments?per_page=100",
                    {"comments": [{"id": 30, "post_id": 3, "updated_at": COMMENT_30_UPDATED_AT}]},
                ),
                # Fetch the first page of votes for comment 30 of post 3
                (
                    f"https://api.example.com/community/posts/3/comments/30/votes"
                    f"?per_page=100&start_time={PARTITION_SYNC_START_TIME}",
                    {
                        "votes": [
                            {
                                "id": 300,
                                "comment_id": 30,
                                "created_at": VOTE_300_CREATED_AT_TIMESTAMP,
                            }
                        ]
                    },
                ),
            ],
            # Expected records
            [
                {
                    "comment_id": 10,
                    "comment_updated_at": COMMENT_10_UPDATED_AT,
                    "created_at": VOTE_100_CREATED_AT,
                    "id": 100,
                },
                {
                    "comment_id": 10,
                    "comment_updated_at": COMMENT_10_UPDATED_AT,
                    "created_at": VOTE_101_CREATED_AT,
                    "id": 101,
                },
                {
                    "comment_id": 11,
                    "comment_updated_at": COMMENT_11_UPDATED_AT,
                    "created_at": VOTE_111_CREATED_AT,
                    "id": 111,
                },
                {
                    "comment_id": 20,
                    "comment_updated_at": COMMENT_20_UPDATED_AT,
                    "created_at": VOTE_200_CREATED_AT,
                    "id": 200,
                },
                {
                    "comment_id": 21,
                    "comment_updated_at": COMMENT_21_UPDATED_AT,
                    "created_at": VOTE_210_CREATED_AT,
                    "id": 210,
                },
                {
                    "comment_id": 30,
                    "comment_updated_at": COMMENT_30_UPDATED_AT,
                    "created_at": str(VOTE_300_CREATED_AT_TIMESTAMP),
                    "id": 300,
                },
            ],
        ),
    ],
)
@pytest.mark.parametrize(
    "initial_state, expected_state",
    [
        ({"created_at": PARTITION_SYNC_START_TIME}, STATE_MIGRATION_EXPECTED_STATE),
        (
            {
                "state": {"created_at": PARTITION_SYNC_START_TIME},
                "lookback_window": 0,
                "use_global_cursor": False,
                "parent_state": {
                    "post_comments": {
                        "state": {"updated_at": PARTITION_SYNC_START_TIME},
                        "parent_state": {"posts": {"updated_at": PARTITION_SYNC_START_TIME}},
                        "lookback_window": 0,
                    }
                },
            },
            STATE_MIGRATION_EXPECTED_STATE,
        ),
        (
            {
                "state": {"created_at": PARTITION_SYNC_START_TIME},
                "lookback_window": 0,
                "use_global_cursor": True,
                "parent_state": {
                    "post_comments": {
                        "state": {"updated_at": PARTITION_SYNC_START_TIME},
                        "parent_state": {"posts": {"updated_at": PARTITION_SYNC_START_TIME}},
                        "lookback_window": 0,
                    }
                },
            },
            STATE_MIGRATION_GLOBAL_EXPECTED_STATE,
        ),
        (
            {
                "state": {"created_at": PARTITION_SYNC_START_TIME},
            },
            STATE_MIGRATION_EXPECTED_STATE,
        ),
    ],
    ids=[
        "legacy_python_format",
        "low_code_per_partition_state",
        "low_code_global_format",
        "global_state_no_parent",
    ],
)
def test_incremental_parent_state_migration(
    test_name, manifest, mock_requests, expected_records, initial_state, expected_state
):
    """
    Test incremental partition router with parent state migration
    """
    run_mocked_test(
        mock_requests,
        manifest,
        CONFIG,
        STREAM_NAME,
        initial_state,
        expected_records,
        expected_state,
    )


@pytest.mark.parametrize(
    "test_name, manifest, mock_requests, expected_records, initial_state, expected_state",
    [
        (
            "test_incremental_parent_state",
            SUBSTREAM_MANIFEST,
            [
                # Fetch the first page of posts
                (
                    f"https://api.example.com/community/posts?per_page=100&start_time={PARENT_POSTS_CURSOR}",
                    {
                        "posts": [],
                        "next_page": (
                            f"https://api.example.com/community/posts?per_page=100"
                            f"&start_time={PARENT_POSTS_CURSOR}&page=2"
                        ),
                    },
                ),
                # Fetch the second page of posts
                (
                    f"https://api.example.com/community/posts?per_page=100"
                    f"&start_time={PARENT_POSTS_CURSOR}&page=2",
                    {"posts": []},
                ),
            ],
            # Expected records (empty)
            [],
            # Initial state
            {
                "parent_state": {
                    "post_comments": {
                        "states": [
                            {
                                "partition": {"id": 1, "parent_slice": {}},
                                "cursor": {"updated_at": PARENT_COMMENT_CURSOR_PARTITION_1},
                            }
                        ],
                        "parent_state": {"posts": {"updated_at": PARENT_POSTS_CURSOR}},
                    }
                },
                "states": [
                    {
                        "partition": {
                            "id": 10,
                            "parent_slice": {"id": 1, "parent_slice": {}},
                        },
                        "cursor": {"created_at": INITIAL_STATE_PARTITION_10_CURSOR},
                    },
                    {
                        "partition": {
                            "id": 11,
                            "parent_slice": {"id": 1, "parent_slice": {}},
                        },
                        "cursor": {"created_at": INITIAL_STATE_PARTITION_11_CURSOR},
                    },
                ],
                "state": {"created_at": INITIAL_GLOBAL_CURSOR},
                "lookback_window": 1,
            },
            # Expected state
            {
                "parent_state": {
                    "post_comments": {
                        "states": [
                            {
                                "partition": {"id": 1, "parent_slice": {}},
                                "cursor": {"updated_at": PARENT_COMMENT_CURSOR_PARTITION_1},
                            }
                        ],
                        "state": {},
                        "use_global_cursor": False,
                        "parent_state": {"posts": {"updated_at": PARENT_POSTS_CURSOR}},
                    }
                },
                "states": [
                    {
                        "partition": {
                            "id": 10,
                            "parent_slice": {"id": 1, "parent_slice": {}},
                        },
                        "cursor": {"created_at": INITIAL_STATE_PARTITION_10_CURSOR},
                    },
                    {
                        "partition": {
                            "id": 11,
                            "parent_slice": {"id": 1, "parent_slice": {}},
                        },
                        "cursor": {"created_at": INITIAL_STATE_PARTITION_11_CURSOR},
                    },
                ],
                "state": {"created_at": INITIAL_GLOBAL_CURSOR},
                "lookback_window": 1,
                "use_global_cursor": False,
            },
        ),
    ],
)
def test_incremental_parent_state_no_slices(
    test_name, manifest, mock_requests, expected_records, initial_state, expected_state
):
    """
    Test incremental partition router with no parent records
    """
    run_mocked_test(
        mock_requests,
        manifest,
        CONFIG,
        STREAM_NAME,
        initial_state,
        expected_records,
        expected_state,
    )


@pytest.mark.parametrize(
    "test_name, manifest, mock_requests, expected_records, initial_state, expected_state",
    [
        (
            "test_incremental_parent_state",
            SUBSTREAM_MANIFEST,
            [
                # Fetch the first page of posts
                (
                    f"https://api.example.com/community/posts?per_page=100&start_time={PARENT_POSTS_CURSOR}",
                    {
                        "posts": [
                            {"id": 1, "updated_at": POST_1_UPDATED_AT},
                            {"id": 2, "updated_at": POST_2_UPDATED_AT},
                        ],
                        "next_page": (
                            f"https://api.example.com/community/posts?per_page=100"
                            f"&start_time={PARENT_POSTS_CURSOR}&page=2"
                        ),
                    },
                ),
                # Fetch the second page of posts
                (
                    f"https://api.example.com/community/posts?per_page=100"
                    f"&start_time={PARENT_POSTS_CURSOR}&page=2",
                    {"posts": [{"id": 3, "updated_at": POST_3_UPDATED_AT}]},
                ),
                # Fetch the first page of comments for post 1
                (
                    "https://api.example.com/community/posts/1/comments?per_page=100",
                    {
                        "comments": [
                            {"id": 9, "post_id": 1, "updated_at": COMMENT_9_OLDEST},
                            {"id": 10, "post_id": 1, "updated_at": COMMENT_10_UPDATED_AT},
                            {"id": 11, "post_id": 1, "updated_at": COMMENT_11_UPDATED_AT},
                        ],
                        "next_page": (
                            "https://api.example.com/community/posts/1/comments?per_page=100&page=2"
                        ),
                    },
                ),
                # Fetch the second page of comments for post 1
                (
                    "https://api.example.com/community/posts/1/comments?per_page=100&page=2",
                    {"comments": [{"id": 12, "post_id": 1, "updated_at": COMMENT_12_UPDATED_AT}]},
                ),
                # Fetch the first page of votes for comment 10 of post 1
                (
                    f"https://api.example.com/community/posts/1/comments/10/votes"
                    f"?per_page=100&start_time={INITIAL_STATE_PARTITION_10_CURSOR}",
                    {
                        "votes": [],
                        "next_page": (
                            f"https://api.example.com/community/posts/1/comments/10/votes"
                            f"?per_page=100&page=2&start_time={INITIAL_STATE_PARTITION_10_CURSOR}"
                        ),
                    },
                ),
                # Fetch the second page of votes for comment 10 of post 1
                (
                    f"https://api.example.com/community/posts/1/comments/10/votes"
                    f"?per_page=100&page=2&start_time={INITIAL_STATE_PARTITION_10_CURSOR}",
                    {"votes": []},
                ),
                # Fetch the first page of votes for comment 11 of post 1
                (
                    f"https://api.example.com/community/posts/1/comments/11/votes"
                    f"?per_page=100&start_time={INITIAL_STATE_PARTITION_11_CURSOR}",
                    {"votes": []},
                ),
                # Fetch the first page of votes for comment 12 of post 1
                (
                    f"https://api.example.com/community/posts/1/comments/12/votes"
                    f"?per_page=100&start_time={INITIAL_STATE_PARTITION_11_CURSOR}",
                    {"votes": []},
                ),
                # Fetch the first page of comments for post 2
                (
                    "https://api.example.com/community/posts/2/comments?per_page=100",
                    {
                        "comments": [{"id": 20, "post_id": 2, "updated_at": COMMENT_20_UPDATED_AT}],
                        "next_page": (
                            "https://api.example.com/community/posts/2/comments?per_page=100&page=2"
                        ),
                    },
                ),
                # Fetch the second page of comments for post 2
                (
                    "https://api.example.com/community/posts/2/comments?per_page=100&page=2",
                    {"comments": [{"id": 21, "post_id": 2, "updated_at": COMMENT_21_UPDATED_AT}]},
                ),
                # Fetch the first page of votes for comment 20 of post 2
                (
                    f"https://api.example.com/community/posts/2/comments/20/votes"
                    f"?per_page=100&start_time={INITIAL_STATE_PARTITION_11_CURSOR}",
                    {"votes": []},
                ),
                # Fetch the first page of votes for comment 21 of post 2
                (
                    f"https://api.example.com/community/posts/2/comments/21/votes"
                    f"?per_page=100&start_time={INITIAL_STATE_PARTITION_11_CURSOR}",
                    {"votes": []},
                ),
                # Fetch the first page of comments for post 3
                (
                    "https://api.example.com/community/posts/3/comments?per_page=100",
                    {"comments": [{"id": 30, "post_id": 3, "updated_at": COMMENT_30_UPDATED_AT}]},
                ),
                # Fetch the first page of votes for comment 30 of post 3
                (
                    f"https://api.example.com/community/posts/3/comments/30/votes"
                    f"?per_page=100&start_time={INITIAL_STATE_PARTITION_11_CURSOR}",
                    {"votes": []},
                ),
            ],
            # Expected records
            [],
            # Initial state
            {
                "parent_state": {
                    "post_comments": {
                        "states": [
                            {
                                "partition": {"id": 1, "parent_slice": {}},
                                "cursor": {"updated_at": PARENT_COMMENT_CURSOR_PARTITION_1},
                            }
                        ],
                        "parent_state": {"posts": {"updated_at": PARENT_POSTS_CURSOR}},
                    }
                },
                "states": [
                    {
                        "partition": {
                            "id": 10,
                            "parent_slice": {"id": 1, "parent_slice": {}},
                        },
                        "cursor": {"created_at": INITIAL_STATE_PARTITION_10_CURSOR},
                    },
                    {
                        "partition": {
                            "id": 11,
                            "parent_slice": {"id": 1, "parent_slice": {}},
                        },
                        "cursor": {"created_at": INITIAL_STATE_PARTITION_11_CURSOR},
                    },
                ],
                "use_global_cursor": False,
                "state": {"created_at": INITIAL_STATE_PARTITION_11_CURSOR},
                "lookback_window": 0,
            },
            # Expected state
            {
                "lookback_window": 1,
                "use_global_cursor": False,
                "state": {"created_at": INITIAL_STATE_PARTITION_11_CURSOR},
                "states": [
                    {
                        "partition": {
                            "id": 10,
                            "parent_slice": {"id": 1, "parent_slice": {}},
                        },
                        "cursor": {"created_at": INITIAL_STATE_PARTITION_10_CURSOR},
                    },
                    {
                        "partition": {
                            "id": 11,
                            "parent_slice": {"id": 1, "parent_slice": {}},
                        },
                        "cursor": {"created_at": INITIAL_STATE_PARTITION_11_CURSOR},
                    },
                    {
                        "partition": {"id": 12, "parent_slice": {"id": 1, "parent_slice": {}}},
                        "cursor": {"created_at": INITIAL_STATE_PARTITION_11_CURSOR},
                    },
                    {
                        "partition": {"id": 20, "parent_slice": {"id": 2, "parent_slice": {}}},
                        "cursor": {"created_at": INITIAL_STATE_PARTITION_11_CURSOR},
                    },
                    {
                        "partition": {"id": 21, "parent_slice": {"id": 2, "parent_slice": {}}},
                        "cursor": {"created_at": INITIAL_STATE_PARTITION_11_CURSOR},
                    },
                    {
                        "partition": {"id": 30, "parent_slice": {"id": 3, "parent_slice": {}}},
                        "cursor": {"created_at": INITIAL_STATE_PARTITION_11_CURSOR},
                    },
                ],
                "parent_state": {
                    "post_comments": {
                        "use_global_cursor": False,
                        "state": {"updated_at": COMMENT_10_UPDATED_AT},
                        "parent_state": {"posts": {"updated_at": POST_1_UPDATED_AT}},
                        "lookback_window": 1,
                        "states": [
                            {
                                "partition": {"id": 1, "parent_slice": {}},
                                "cursor": {"updated_at": COMMENT_10_UPDATED_AT},
                            },
                            {
                                "partition": {"id": 2, "parent_slice": {}},
                                "cursor": {"updated_at": COMMENT_20_UPDATED_AT},
                            },
                            {
                                "partition": {"id": 3, "parent_slice": {}},
                                "cursor": {"updated_at": COMMENT_30_UPDATED_AT},
                            },
                        ],
                    }
                },
            },
        ),
    ],
)
def test_incremental_parent_state_no_records(
    test_name, manifest, mock_requests, expected_records, initial_state, expected_state
):
    """
    Test incremental partition router with no child records
    """
    run_mocked_test(
        mock_requests,
        manifest,
        CONFIG,
        STREAM_NAME,
        initial_state,
        expected_records,
        expected_state,
    )


@pytest.mark.parametrize(
    "test_name, manifest, mock_requests, expected_records, initial_state, expected_state",
    [
        (
            "test_incremental_parent_state",
            SUBSTREAM_MANIFEST,
            [
                # Fetch the first page of posts
                (
                    f"https://api.example.com/community/posts?per_page=100&start_time={PARENT_POSTS_CURSOR}",
                    {
                        "posts": [
                            {"id": 1, "updated_at": POST_1_UPDATED_AT},
                            {"id": 2, "updated_at": POST_2_UPDATED_AT},
                        ],
                        "next_page": (
                            f"https://api.example.com/community/posts?per_page=100&start_time={PARENT_POSTS_CURSOR}&page=2"
                        ),
                    },
                ),
                # Fetch the second page of posts
                (
                    f"https://api.example.com/community/posts?per_page=100&start_time={PARENT_POSTS_CURSOR}&page=2",
                    {"posts": [{"id": 3, "updated_at": POST_3_UPDATED_AT}]},
                ),
                # Fetch the first page of comments for post 1
                (
                    "https://api.example.com/community/posts/1/comments?per_page=100",
                    {
                        "comments": [
                            {"id": 9, "post_id": 1, "updated_at": COMMENT_9_OLDEST},
                            {"id": 10, "post_id": 1, "updated_at": COMMENT_10_UPDATED_AT},
                            {"id": 11, "post_id": 1, "updated_at": COMMENT_11_UPDATED_AT},
                        ],
                        "next_page": (
                            "https://api.example.com/community/posts/1/comments?per_page=100&page=2"
                        ),
                    },
                ),
                # Fetch the second page of comments for post 1
                (
                    "https://api.example.com/community/posts/1/comments?per_page=100&page=2",
                    {"comments": [{"id": 12, "post_id": 1, "updated_at": COMMENT_12_UPDATED_AT}]},
                ),
                # Fetch the first page of votes for comment 10 of post 1
                (
                    f"https://api.example.com/community/posts/1/comments/10/votes"
                    f"?per_page=100&start_time={INITIAL_STATE_PARTITION_10_CURSOR}",
                    {
                        "votes": [{"id": 100, "comment_id": 10, "created_at": VOTE_100_CREATED_AT}],
                        "next_page": (
                            f"https://api.example.com/community/posts/1/comments/10/votes"
                            f"?per_page=100&page=2&start_time={INITIAL_STATE_PARTITION_10_CURSOR}"
                        ),
                    },
                ),
                # Fetch the second page of votes for comment 10 of post 1
                (
                    f"https://api.example.com/community/posts/1/comments/10/votes"
                    f"?per_page=100&page=2&start_time={INITIAL_STATE_PARTITION_10_CURSOR}",
                    {"votes": [{"id": 101, "comment_id": 10, "created_at": VOTE_101_CREATED_AT}]},
                ),
                # Fetch the first page of votes for comment 11 of post 1
                (
                    f"https://api.example.com/community/posts/1/comments/11/votes"
                    f"?per_page=100&start_time={INITIAL_STATE_PARTITION_11_CURSOR}",
                    {"votes": [{"id": 111, "comment_id": 11, "created_at": VOTE_111_CREATED_AT}]},
                ),
                # Fetch the first page of votes for comment 12 of post 1
                (
                    f"https://api.example.com/community/posts/1/comments/12/votes?per_page=100&start_time={LOOKBACK_DATE}",
                    {"votes": []},
                ),
                # Fetch the first page of comments for post 2
                (
                    "https://api.example.com/community/posts/2/comments?per_page=100",
                    {
                        "comments": [{"id": 20, "post_id": 2, "updated_at": COMMENT_20_UPDATED_AT}],
                        "next_page": (
                            "https://api.example.com/community/posts/2/comments?per_page=100&page=2"
                        ),
                    },
                ),
                # Fetch the second page of comments for post 2
                (
                    "https://api.example.com/community/posts/2/comments?per_page=100&page=2",
                    {"comments": [{"id": 21, "post_id": 2, "updated_at": COMMENT_21_UPDATED_AT}]},
                ),
                # Fetch the first page of votes for comment 20 of post 2 - 404 error
                (
                    f"https://api.example.com/community/posts/2/comments/20/votes"
                    f"?per_page=100&start_time={LOOKBACK_DATE}",
                    None,
                ),
                # Fetch the first page of votes for comment 21 of post 2
                (
                    f"https://api.example.com/community/posts/2/comments/21/votes"
                    f"?per_page=100&start_time={LOOKBACK_DATE}",
                    {"votes": [{"id": 210, "comment_id": 21, "created_at": VOTE_210_CREATED_AT}]},
                ),
                # Fetch the first page of comments for post 3
                (
                    "https://api.example.com/community/posts/3/comments?per_page=100",
                    {"comments": [{"id": 30, "post_id": 3, "updated_at": COMMENT_30_UPDATED_AT}]},
                ),
                # Fetch the first page of votes for comment 30 of post 3
                (
                    f"https://api.example.com/community/posts/3/comments/30/votes"
                    f"?per_page=100&start_time={LOOKBACK_DATE}",
                    {
                        "votes": [
                            {
                                "id": 300,
                                "comment_id": 30,
                                "created_at": VOTE_300_CREATED_AT_TIMESTAMP,
                            }
                        ]
                    },
                ),
            ],
            # Expected records
            [
                {
                    "comment_id": 10,
                    "comment_updated_at": COMMENT_10_UPDATED_AT,
                    "created_at": VOTE_100_CREATED_AT,
                    "id": 100,
                },
                {
                    "comment_id": 10,
                    "comment_updated_at": COMMENT_10_UPDATED_AT,
                    "created_at": VOTE_101_CREATED_AT,
                    "id": 101,
                },
                {
                    "comment_id": 11,
                    "comment_updated_at": COMMENT_11_UPDATED_AT,
                    "created_at": VOTE_111_CREATED_AT,
                    "id": 111,
                },
                {
                    "comment_id": 21,
                    "comment_updated_at": COMMENT_21_UPDATED_AT,
                    "created_at": VOTE_210_CREATED_AT,
                    "id": 210,
                },
                {
                    "comment_id": 30,
                    "comment_updated_at": COMMENT_30_UPDATED_AT,
                    "created_at": str(VOTE_300_CREATED_AT_TIMESTAMP),
                    "id": 300,
                },
            ],
            # Initial state
            {
                "parent_state": {
                    "post_comments": {
                        "states": [
                            {
                                "partition": {"id": 1, "parent_slice": {}},
                                "cursor": {"updated_at": PARENT_COMMENT_CURSOR_PARTITION_1},
                            }
                        ],
                        "parent_state": {"posts": {"updated_at": PARENT_POSTS_CURSOR}},
                    }
                },
                "state": {"created_at": INITIAL_STATE_PARTITION_11_CURSOR},
                "lookback_window": 86400,
                "states": [
                    {
                        "partition": {
                            "id": 10,
                            "parent_slice": {"id": 1, "parent_slice": {}},
                        },
                        "cursor": {"created_at": INITIAL_STATE_PARTITION_10_CURSOR},
                    },
                    {
                        "partition": {
                            "id": 11,
                            "parent_slice": {"id": 1, "parent_slice": {}},
                        },
                        "cursor": {"created_at": INITIAL_STATE_PARTITION_11_CURSOR},
                    },
                ],
            },
            # Expected state
            {
                # The global state, lookback window and the parent state are the same because sync failed for comment 20
                "parent_state": {
                    "post_comments": {
                        "states": [
                            {
                                "partition": {"id": 1, "parent_slice": {}},
                                "cursor": {"updated_at": PARENT_COMMENT_CURSOR_PARTITION_1},
                            }
                        ],
                        "state": {},
                        "use_global_cursor": False,
                        "parent_state": {"posts": {"updated_at": PARENT_POSTS_CURSOR}},
                    }
                },
                "state": {"created_at": INITIAL_STATE_PARTITION_11_CURSOR},
                "lookback_window": 86400,
                "use_global_cursor": False,
                "states": [
                    {
                        "partition": {"id": 10, "parent_slice": {"id": 1, "parent_slice": {}}},
                        "cursor": {"created_at": VOTE_100_CREATED_AT},
                    },
                    {
                        "partition": {"id": 11, "parent_slice": {"id": 1, "parent_slice": {}}},
                        "cursor": {"created_at": VOTE_111_CREATED_AT},
                    },
                    {
                        "partition": {"id": 12, "parent_slice": {"id": 1, "parent_slice": {}}},
                        "cursor": {"created_at": LOOKBACK_DATE},
                    },
                    {
                        "partition": {"id": 20, "parent_slice": {"id": 2, "parent_slice": {}}},
                        "cursor": {"created_at": LOOKBACK_DATE},
                    },
                    {
                        "partition": {"id": 21, "parent_slice": {"id": 2, "parent_slice": {}}},
                        "cursor": {"created_at": VOTE_210_CREATED_AT},
                    },
                    {
                        "partition": {"id": 30, "parent_slice": {"id": 3, "parent_slice": {}}},
                        "cursor": {"created_at": VOTE_300_CREATED_AT},
                    },
                ],
            },
        ),
    ],
)
def test_incremental_substream_error(
    test_name, manifest, mock_requests, expected_records, initial_state, expected_state
):
    run_mocked_test(
        mock_requests,
        manifest,
        CONFIG,
        STREAM_NAME,
        initial_state,
        expected_records,
        expected_state,
    )


LISTPARTITION_MANIFEST: MutableMapping[str, Any] = {
    "version": "0.51.42",
    "type": "DeclarativeSource",
    "check": {"type": "CheckStream", "stream_names": ["post_comments"]},
    "definitions": {
        "basic_authenticator": {
            "type": "BasicHttpAuthenticator",
            "username": "{{ config['credentials']['email'] + '/token' }}",
            "password": "{{ config['credentials']['api_token'] }}",
        },
        "retriever": {
            "type": "SimpleRetriever",
            "requester": {
                "type": "HttpRequester",
                "url_base": "https://api.example.com",
                "http_method": "GET",
                "authenticator": "#/definitions/basic_authenticator",
            },
            "record_selector": {
                "type": "RecordSelector",
                "extractor": {
                    "type": "DpathExtractor",
                    "field_path": ["{{ parameters.get('data_path') or parameters['name'] }}"],
                },
                "schema_normalization": "Default",
            },
            "paginator": {
                "type": "DefaultPaginator",
                "page_size_option": {
                    "type": "RequestOption",
                    "field_name": "per_page",
                    "inject_into": "request_parameter",
                },
                "pagination_strategy": {
                    "type": "CursorPagination",
                    "page_size": 100,
                    "cursor_value": "{{ response.get('next_page', {}) }}",
                    "stop_condition": "{{ not response.get('next_page', {}) }}",
                },
                "page_token_option": {"type": "RequestPath"},
            },
        },
        "cursor_incremental_sync": {
            "type": "DatetimeBasedCursor",
            "cursor_datetime_formats": ["%Y-%m-%dT%H:%M:%SZ", "%Y-%m-%dT%H:%M:%S%z"],
            "datetime_format": "%Y-%m-%dT%H:%M:%SZ",
            "cursor_field": "{{ parameters.get('cursor_field',  'updated_at') }}",
            "start_datetime": {"datetime": "{{ config.get('start_date')}}"},
            "start_time_option": {
                "inject_into": "request_parameter",
                "field_name": "start_time",
                "type": "RequestOption",
            },
        },
        "post_comments_stream": {
            "type": "DeclarativeStream",
            "name": "post_comments",
            "primary_key": ["id"],
            "schema_loader": {
                "type": "InlineSchemaLoader",
                "schema": {
                    "$schema": "http://json-schema.org/schema#",
                    "properties": {
                        "id": {"type": "integer"},
                        "updated_at": {"type": "string", "format": "date-time"},
                        "post_id": {"type": "integer"},
                        "comment": {"type": "string"},
                    },
                    "type": "object",
                },
            },
            "retriever": {
                "type": "SimpleRetriever",
                "requester": {
                    "type": "HttpRequester",
                    "url_base": "https://api.example.com",
                    "path": "/community/posts/{{ stream_slice.id }}/comments",
                    "http_method": "GET",
                    "authenticator": "#/definitions/basic_authenticator",
                },
                "record_selector": {
                    "type": "RecordSelector",
                    "extractor": {
                        "type": "DpathExtractor",
                        "field_path": ["{{ parameters.get('data_path') or parameters['name'] }}"],
                    },
                    "schema_normalization": "Default",
                },
                "paginator": "#/definitions/retriever/paginator",
                "partition_router": {
                    "type": "ListPartitionRouter",
                    "cursor_field": "id",
                    "values": ["1", "2", "3"],
                },
            },
            "incremental_sync": {
                "$ref": "#/definitions/cursor_incremental_sync",
                "is_client_side_incremental": True,
            },
            "$parameters": {
                "name": "post_comments",
                "path": "community/posts/{{ stream_slice.id }}/comments",
                "data_path": "comments",
                "cursor_field": "updated_at",
                "primary_key": "id",
            },
        },
    },
    "streams": [
        {"$ref": "#/definitions/post_comments_stream"},
    ],
    "concurrency_level": {
        "type": "ConcurrencyLevel",
        "default_concurrency": "{{ config['num_workers'] or 10 }}",
        "max_concurrency": 25,
    },
    "spec": {
        "type": "Spec",
        "documentation_url": "https://airbyte.com/#yaml-from-manifest",
        "connection_specification": {
            "title": "Test Spec",
            "type": "object",
            "required": ["credentials", "start_date"],
            "additionalProperties": False,
            "properties": {
                "credentials": {
                    "type": "object",
                    "required": ["email", "api_token"],
                    "properties": {
                        "email": {
                            "type": "string",
                            "title": "Email",
                            "description": "The email for authentication.",
                        },
                        "api_token": {
                            "type": "string",
                            "airbyte_secret": True,
                            "title": "API Token",
                            "description": "The API token for authentication.",
                        },
                    },
                },
                "start_date": {
                    "type": "string",
                    "format": "date-time",
                    "title": "Start Date",
                    "description": "The date from which to start syncing data.",
                },
            },
        },
    },
}


@pytest.mark.parametrize(
    "test_name, manifest, mock_requests, expected_records, initial_state, expected_state",
    [
        (
            "test_incremental_parent_state",
            LISTPARTITION_MANIFEST,
            [
                # Fetch the first page of comments for post 1
                (
                    "https://api.example.com/community/posts/1/comments?per_page=100&start_time=2024-01-24T00:00:00Z",
                    {
                        "comments": [
                            {"id": 9, "post_id": 1, "updated_at": "2023-01-01T00:00:00Z"},
                            {"id": 10, "post_id": 1, "updated_at": "2024-01-25T00:00:00Z"},
                            {"id": 11, "post_id": 1, "updated_at": "2024-01-24T00:00:00Z"},
                        ],
                        "next_page": "https://api.example.com/community/posts/1/comments?per_page=100&page=2&start_time=2024-01-24T00:00:00Z",
                    },
                ),
                # Fetch the second page of comments for post 1
                (
                    "https://api.example.com/community/posts/1/comments?per_page=100&page=2&start_time=2024-01-24T00:00:00Z",
                    {"comments": [{"id": 12, "post_id": 1, "updated_at": "2024-01-23T00:00:00Z"}]},
                ),
                # Fetch the first page of comments for post 2
                (
                    "https://api.example.com/community/posts/2/comments?per_page=100&start_time=2024-01-21T05:00:00Z",
                    {
                        "comments": [
                            {"id": 20, "post_id": 2, "updated_at": "2024-01-22T00:00:00Z"}
                        ],
                        "next_page": "https://api.example.com/community/posts/2/comments?per_page=100&page=2&start_time=2024-01-21T05:00:00Z",
                    },
                ),
                # Fetch the second page of comments for post 2
                (
                    "https://api.example.com/community/posts/2/comments?per_page=100&page=2&start_time=2024-01-21T05:00:00Z",
                    {"comments": [{"id": 21, "post_id": 2, "updated_at": "2024-01-21T00:00:00Z"}]},
                ),
                # Fetch the first page of comments for post 3
                (
                    "https://api.example.com/community/posts/3/comments?per_page=100&start_time=2024-01-08T00:00:00Z",
                    {"comments": [{"id": 30, "post_id": 3, "updated_at": "2024-01-09T00:00:00Z"}]},
                ),
            ],
            # Expected records
            [
                {"id": 10, "post_id": 1, "updated_at": "2024-01-25T00:00:00Z"},
                {"id": 11, "post_id": 1, "updated_at": "2024-01-24T00:00:00Z"},
                {"id": 20, "post_id": 2, "updated_at": "2024-01-22T00:00:00Z"},
                {"id": 30, "post_id": 3, "updated_at": "2024-01-09T00:00:00Z"},
            ],
            # Initial state
            {
                "state": {"updated_at": "2024-01-08T00:00:00Z"},
                "states": [
                    {
                        "cursor": {"updated_at": "2024-01-24T00:00:00Z"},
                        "partition": {"id": "1"},
                    },
                    {
                        "cursor": {"updated_at": "2024-01-21T05:00:00Z"},
                        "partition": {"id": "2"},
                    },
                ],
                "use_global_cursor": False,
            },
            # Expected state
            {
                "use_global_cursor": False,
                "lookback_window": 1,
                "state": {"updated_at": "2024-01-25T00:00:00Z"},
                "states": [
                    {"cursor": {"updated_at": "2024-01-25T00:00:00Z"}, "partition": {"id": "1"}},
                    {"cursor": {"updated_at": "2024-01-22T00:00:00Z"}, "partition": {"id": "2"}},
                    {"cursor": {"updated_at": "2024-01-09T00:00:00Z"}, "partition": {"id": "3"}},
                ],
            },
        ),
    ],
)
def test_incremental_list_partition_router(
    test_name, manifest, mock_requests, expected_records, initial_state, expected_state
):
    """
    Test ConcurrentPerPartitionCursor with ListPartitionRouter
    """
    run_mocked_test(
        mock_requests,
        manifest,
        CONFIG,
        "post_comments",
        initial_state,
        expected_records,
        expected_state,
    )


@pytest.mark.parametrize(
    "test_name, manifest, mock_requests, expected_records, initial_state, expected_state",
    [
        (
            "test_incremental_error_handling",
            LISTPARTITION_MANIFEST,
            [
                # Fetch the first page of comments for post 1
                (
                    "https://api.example.com/community/posts/1/comments?per_page=100&start_time=2024-01-20T00:00:00Z",
                    {
                        "comments": [
                            {"id": 9, "post_id": 1, "updated_at": "2023-01-01T00:00:00Z"},
                            {"id": 10, "post_id": 1, "updated_at": "2024-01-25T00:00:00Z"},
                            {"id": 11, "post_id": 1, "updated_at": "2024-01-24T00:00:00Z"},
                        ],
                        "next_page": "https://api.example.com/community/posts/1/comments?per_page=100&page=2&start_time=2024-01-20T00:00:00Z",
                    },
                ),
                # Error response for the second page of comments for post 1
                (
                    "https://api.example.com/community/posts/1/comments?per_page=100&page=2&start_time=2024-01-20T00:00:00Z",
                    None,  # Simulate a network error or an empty response
                ),
                # Fetch the first page of comments for post 2
                (
                    "https://api.example.com/community/posts/2/comments?per_page=100&start_time=2024-01-21T05:00:00Z",
                    {
                        "comments": [
                            {"id": 20, "post_id": 2, "updated_at": "2024-01-22T00:00:00Z"}
                        ],
                        "next_page": "https://api.example.com/community/posts/2/comments?per_page=100&page=2&start_time=2024-01-21T05:00:00Z",
                    },
                ),
                # Fetch the second page of comments for post 2
                (
                    "https://api.example.com/community/posts/2/comments?per_page=100&page=2&start_time=2024-01-21T05:00:00Z",
                    {"comments": [{"id": 21, "post_id": 2, "updated_at": "2024-01-21T00:00:00Z"}]},
                ),
                # Fetch the first page of comments for post 3
                (
                    "https://api.example.com/community/posts/3/comments?per_page=100&start_time=2024-01-08T00:00:00Z",
                    {"comments": [{"id": 30, "post_id": 3, "updated_at": "2024-01-09T00:00:00Z"}]},
                ),
            ],
            # Expected records
            [
                {"id": 10, "post_id": 1, "updated_at": "2024-01-25T00:00:00Z"},
                {"id": 11, "post_id": 1, "updated_at": "2024-01-24T00:00:00Z"},
                {"id": 20, "post_id": 2, "updated_at": "2024-01-22T00:00:00Z"},
                {"id": 30, "post_id": 3, "updated_at": "2024-01-09T00:00:00Z"},
            ],
            # Initial state
            {
                "state": {"updated_at": "2024-01-08T00:00:00Z"},
                "states": [
                    {
                        "cursor": {"updated_at": "2024-01-20T00:00:00Z"},
                        "partition": {"id": "1"},
                    },
                    {
                        "cursor": {"updated_at": "2024-01-21T05:00:00Z"},
                        "partition": {"id": "2"},
                    },
                ],
                "use_global_cursor": False,
            },
            # Expected state
            {
                "lookback_window": 0,
                "use_global_cursor": False,
                "state": {"updated_at": "2024-01-08T00:00:00Z"},
                "states": [
                    {"cursor": {"updated_at": "2024-01-20T00:00:00Z"}, "partition": {"id": "1"}},
                    {"cursor": {"updated_at": "2024-01-22T00:00:00Z"}, "partition": {"id": "2"}},
                    {"cursor": {"updated_at": "2024-01-09T00:00:00Z"}, "partition": {"id": "3"}},
                ],
            },
        ),
    ],
)
def test_incremental_error(
    test_name, manifest, mock_requests, expected_records, initial_state, expected_state
):
    """
    Test with failed request.
    """
    run_mocked_test(
        mock_requests,
        manifest,
        CONFIG,
        "post_comments",
        initial_state,
        expected_records,
        expected_state,
    )


SUBSTREAM_REQUEST_OPTIONS_MANIFEST: MutableMapping[str, Any] = {
    "version": "0.51.42",
    "type": "DeclarativeSource",
    "check": {"type": "CheckStream", "stream_names": ["post_comment_votes"]},
    "definitions": {
        "basic_authenticator": {
            "type": "BasicHttpAuthenticator",
            "username": "{{ config['credentials']['email'] + '/token' }}",
            "password": "{{ config['credentials']['api_token'] }}",
        },
        "retriever": {
            "type": "SimpleRetriever",
            "requester": {
                "type": "HttpRequester",
                "url_base": "https://api.example.com",
                "http_method": "GET",
                "authenticator": "#/definitions/basic_authenticator",
            },
            "record_selector": {
                "type": "RecordSelector",
                "extractor": {
                    "type": "DpathExtractor",
                    "field_path": ["{{ parameters.get('data_path') or parameters['name'] }}"],
                },
                "schema_normalization": "Default",
            },
            "paginator": {
                "type": "DefaultPaginator",
                "page_size_option": {
                    "type": "RequestOption",
                    "field_name": "per_page",
                    "inject_into": "request_parameter",
                },
                "pagination_strategy": {
                    "type": "CursorPagination",
                    "page_size": 100,
                    "cursor_value": "{{ response.get('next_page', {}) }}",
                    "stop_condition": "{{ not response.get('next_page', {}) }}",
                },
                "page_token_option": {"type": "RequestPath"},
            },
        },
        "cursor_incremental_sync": {
            "type": "DatetimeBasedCursor",
            "cursor_datetime_formats": ["%Y-%m-%dT%H:%M:%SZ", "%Y-%m-%dT%H:%M:%S%z"],
            "datetime_format": "%Y-%m-%dT%H:%M:%SZ",
            "cursor_field": "{{ parameters.get('cursor_field',  'updated_at') }}",
            "start_datetime": {"datetime": "{{ config.get('start_date')}}"},
            "start_time_option": {
                "inject_into": "request_parameter",
                "field_name": "start_time",
                "type": "RequestOption",
            },
        },
        "posts_stream": {
            "type": "DeclarativeStream",
            "name": "posts",
            "primary_key": ["id"],
            "schema_loader": {
                "type": "InlineSchemaLoader",
                "schema": {
                    "$schema": "http://json-schema.org/schema#",
                    "properties": {
                        "id": {"type": "integer"},
                        "updated_at": {"type": "string", "format": "date-time"},
                        "title": {"type": "string"},
                        "content": {"type": "string"},
                    },
                    "type": "object",
                },
            },
            "retriever": {
                "type": "SimpleRetriever",
                "requester": {
                    "type": "HttpRequester",
                    "url_base": "https://api.example.com",
                    "path": "/community/posts",
                    "http_method": "GET",
                    "authenticator": "#/definitions/basic_authenticator",
                },
                "record_selector": "#/definitions/retriever/record_selector",
                "paginator": "#/definitions/retriever/paginator",
            },
            "incremental_sync": "#/definitions/cursor_incremental_sync",
            "$parameters": {
                "name": "posts",
                "path": "community/posts",
                "data_path": "posts",
                "cursor_field": "updated_at",
                "primary_key": "id",
            },
        },
        "post_comments_stream": {
            "type": "DeclarativeStream",
            "name": "post_comments",
            "primary_key": ["id"],
            "schema_loader": {
                "type": "InlineSchemaLoader",
                "schema": {
                    "$schema": "http://json-schema.org/schema#",
                    "properties": {
                        "id": {"type": "integer"},
                        "updated_at": {"type": "string", "format": "date-time"},
                        "post_id": {"type": "integer"},
                        "comment": {"type": "string"},
                    },
                    "type": "object",
                },
            },
            "retriever": {
                "type": "SimpleRetriever",
                "requester": {
                    "type": "HttpRequester",
                    "url_base": "https://api.example.com",
                    "path": "/community/posts_comments",
                    "http_method": "GET",
                    "authenticator": "#/definitions/basic_authenticator",
                },
                "record_selector": {
                    "type": "RecordSelector",
                    "extractor": {"type": "DpathExtractor", "field_path": ["comments"]},
                    "record_filter": {
                        "condition": "{{ record['updated_at'] >= stream_interval['extra_fields'].get('updated_at', config.get('start_date')) }}"
                    },
                },
                "paginator": "#/definitions/retriever/paginator",
                "partition_router": {
                    "type": "SubstreamPartitionRouter",
                    "parent_stream_configs": [
                        {
                            "stream": "#/definitions/posts_stream",
                            "parent_key": "id",
                            "partition_field": "id",
                            "incremental_dependency": True,
                            "request_option": {
                                "inject_into": "request_parameter",
                                "type": "RequestOption",
                                "field_name": "post_id",
                            },
                        }
                    ],
                },
            },
            "incremental_sync": {
                "type": "DatetimeBasedCursor",
                "cursor_datetime_formats": ["%Y-%m-%dT%H:%M:%SZ", "%Y-%m-%dT%H:%M:%S%z"],
                "datetime_format": "%Y-%m-%dT%H:%M:%SZ",
                "cursor_field": "{{ parameters.get('cursor_field',  'updated_at') }}",
                "start_datetime": {"datetime": "{{ config.get('start_date') }}"},
            },
            "$parameters": {
                "name": "post_comments",
                "path": "community/posts_comments",
                "data_path": "comments",
                "cursor_field": "updated_at",
                "primary_key": "id",
            },
        },
        "post_comment_votes_stream": {
            "type": "DeclarativeStream",
            "name": "post_comment_votes",
            "primary_key": ["id"],
            "schema_loader": {
                "type": "InlineSchemaLoader",
                "schema": {
                    "$schema": "http://json-schema.org/schema#",
                    "properties": {
                        "id": {"type": "integer"},
                        "created_at": {"type": "string", "format": "date-time"},
                        "comment_id": {"type": "integer"},
                        "vote": {"type": "number"},
                    },
                    "type": "object",
                },
            },
            "retriever": {
                "type": "SimpleRetriever",
                "requester": {
                    "type": "HttpRequester",
                    "url_base": "https://api.example.com",
                    "path": "/community/posts_comments_votes",
                    "http_method": "GET",
                    "authenticator": "#/definitions/basic_authenticator",
                },
                "record_selector": "#/definitions/retriever/record_selector",
                "paginator": "#/definitions/retriever/paginator",
                "partition_router": {
                    "type": "SubstreamPartitionRouter",
                    "parent_stream_configs": [
                        {
                            "stream": "#/definitions/post_comments_stream",
                            "parent_key": "id",
                            "partition_field": "id",
                            "incremental_dependency": True,
                            "extra_fields": [["updated_at"]],
                            "request_option": {
                                "inject_into": "request_parameter",
                                "type": "RequestOption",
                                "field_name": "comment_id",
                            },
                        }
                    ],
                },
            },
            "transformations": [
                {
                    "type": "AddFields",
                    "fields": [
                        {
                            "path": ["comment_updated_at"],
                            "value_type": "string",
                            "value": "{{ stream_slice.extra_fields['updated_at'] }}",
                        },
                    ],
                },
            ],
            "incremental_sync": "#/definitions/cursor_incremental_sync",
            "$parameters": {
                "name": "post_comment_votes",
                "path": "community/posts_comments_votes",
                "data_path": "votes",
                "cursor_field": "created_at",
                "primary_key": "id",
            },
        },
    },
    "streams": [
        {"$ref": "#/definitions/posts_stream"},
        {"$ref": "#/definitions/post_comments_stream"},
        {"$ref": "#/definitions/post_comment_votes_stream"},
    ],
    "concurrency_level": {
        "type": "ConcurrencyLevel",
        "default_concurrency": "{{ config['num_workers'] or 10 }}",
        "max_concurrency": 25,
    },
    "spec": {
        "type": "Spec",
        "documentation_url": "https://airbyte.com/#yaml-from-manifest",
        "connection_specification": {
            "title": "Test Spec",
            "type": "object",
            "required": ["credentials", "start_date"],
            "additionalProperties": False,
            "properties": {
                "credentials": {
                    "type": "object",
                    "required": ["email", "api_token"],
                    "properties": {
                        "email": {
                            "type": "string",
                            "title": "Email",
                            "description": "The email for authentication.",
                        },
                        "api_token": {
                            "type": "string",
                            "airbyte_secret": True,
                            "title": "API Token",
                            "description": "The API token for authentication.",
                        },
                    },
                },
                "start_date": {
                    "type": "string",
                    "format": "date-time",
                    "title": "Start Date",
                    "description": "The date from which to start syncing data.",
                },
            },
        },
    },
}


@pytest.mark.parametrize(
    "test_name, manifest, mock_requests, expected_records, initial_state, expected_state",
    [
        (
            "test_incremental_parent_state",
            SUBSTREAM_REQUEST_OPTIONS_MANIFEST,
            [
                # Fetch the first page of posts
                (
                    f"https://api.example.com/community/posts?per_page=100&start_time={PARENT_POSTS_CURSOR}",
                    {
                        "posts": [
                            {"id": 1, "updated_at": POST_1_UPDATED_AT},
                            {"id": 2, "updated_at": POST_2_UPDATED_AT},
                        ],
                        "next_page": (
                            f"https://api.example.com/community/posts"
                            f"?per_page=100&start_time={PARENT_POSTS_CURSOR}&page=2"
                        ),
                    },
                ),
                # Fetch the second page of posts
                (
                    f"https://api.example.com/community/posts?per_page=100&start_time={PARENT_POSTS_CURSOR}&page=2",
                    {"posts": [{"id": 3, "updated_at": POST_3_UPDATED_AT}]},
                ),
                # Fetch the first page of comments for post 1
                (
                    "https://api.example.com/community/posts_comments?per_page=100&post_id=1",
                    {
                        "comments": [
                            {
                                "id": 9,
                                "post_id": 1,
                                "updated_at": COMMENT_9_OLDEST,
                            },
                            {
                                "id": 10,
                                "post_id": 1,
                                "updated_at": COMMENT_10_UPDATED_AT,
                            },
                            {
                                "id": 11,
                                "post_id": 1,
                                "updated_at": COMMENT_11_UPDATED_AT,
                            },
                        ],
                        "next_page": "https://api.example.com/community/posts_comments?per_page=100&post_id=1&page=2",
                    },
                ),
                # Fetch the second page of comments for post 1
                (
                    "https://api.example.com/community/posts_comments?per_page=100&post_id=1&page=2",
                    {"comments": [{"id": 12, "post_id": 1, "updated_at": COMMENT_12_UPDATED_AT}]},
                ),
                # Fetch the first page of votes for comment 10 of post 1
                (
                    f"https://api.example.com/community/posts_comments_votes?per_page=100&comment_id=10&start_time={INITIAL_STATE_PARTITION_10_CURSOR}",
                    {
                        "votes": [
                            {
                                "id": 100,
                                "comment_id": 10,
                                "created_at": VOTE_100_CREATED_AT,
                            }
                        ],
                        "next_page": (
                            f"https://api.example.com/community/posts_comments_votes"
                            f"?per_page=100&page=2&comment_id=10&start_time={INITIAL_STATE_PARTITION_10_CURSOR}"
                        ),
                    },
                ),
                # Fetch the second page of votes for comment 10 of post 1
                (
                    f"https://api.example.com/community/posts_comments_votes"
                    f"?per_page=100&page=2&comment_id=10&start_time={INITIAL_STATE_PARTITION_10_CURSOR}",
                    {"votes": [{"id": 101, "comment_id": 10, "created_at": VOTE_101_CREATED_AT}]},
                ),
                # Fetch the first page of votes for comment 11 of post 1
                (
                    f"https://api.example.com/community/posts_comments_votes"
                    f"?per_page=100&comment_id=11&start_time={INITIAL_STATE_PARTITION_11_CURSOR}",
                    {"votes": [{"id": 111, "comment_id": 11, "created_at": VOTE_111_CREATED_AT}]},
                ),
                # Fetch the first page of votes for comment 12 of post 1
                (
                    f"https://api.example.com/community/posts_comments_votes?"
                    f"per_page=100&comment_id=12&start_time={LOOKBACK_DATE}",
                    {"votes": []},
                ),
                # Fetch the first page of comments for post 2
                (
                    "https://api.example.com/community/posts_comments?per_page=100&post_id=2",
                    {
                        "comments": [{"id": 20, "post_id": 2, "updated_at": COMMENT_20_UPDATED_AT}],
                        "next_page": "https://api.example.com/community/posts_comments?per_page=100&post_id=2&page=2",
                    },
                ),
                # Fetch the second page of comments for post 2
                (
                    "https://api.example.com/community/posts_comments?per_page=100&post_id=2&page=2",
                    {"comments": [{"id": 21, "post_id": 2, "updated_at": COMMENT_21_UPDATED_AT}]},
                ),
                # Fetch the first page of votes for comment 20 of post 2
                (
                    f"https://api.example.com/community/posts_comments_votes"
                    f"?per_page=100&comment_id=20&start_time={LOOKBACK_DATE}",
                    {"votes": [{"id": 200, "comment_id": 20, "created_at": VOTE_200_CREATED_AT}]},
                ),
                # Fetch the first page of votes for comment 21 of post 2
                (
                    f"https://api.example.com/community/posts_comments_votes?"
                    f"per_page=100&comment_id=21&start_time={LOOKBACK_DATE}",
                    {"votes": [{"id": 210, "comment_id": 21, "created_at": VOTE_210_CREATED_AT}]},
                ),
                # Fetch the first page of comments for post 3
                (
                    "https://api.example.com/community/posts_comments?per_page=100&post_id=3",
                    {"comments": [{"id": 30, "post_id": 3, "updated_at": COMMENT_30_UPDATED_AT}]},
                ),
                # Fetch the first page of votes for comment 30 of post 3
                (
                    f"https://api.example.com/community/posts_comments_votes?"
                    f"per_page=100&comment_id=30&start_time={LOOKBACK_DATE}",
                    {"votes": [{"id": 300, "comment_id": 30, "created_at": VOTE_300_CREATED_AT}]},
                ),
            ],
            # Expected records
            [
                {
                    "comment_id": 10,
                    "comment_updated_at": COMMENT_10_UPDATED_AT,
                    "created_at": VOTE_100_CREATED_AT,
                    "id": 100,
                },
                {
                    "comment_id": 10,
                    "comment_updated_at": COMMENT_10_UPDATED_AT,
                    "created_at": VOTE_101_CREATED_AT,
                    "id": 101,
                },
                {
                    "comment_id": 11,
                    "comment_updated_at": COMMENT_11_UPDATED_AT,
                    "created_at": VOTE_111_CREATED_AT,
                    "id": 111,
                },
                {
                    "comment_id": 20,
                    "comment_updated_at": COMMENT_20_UPDATED_AT,
                    "created_at": VOTE_200_CREATED_AT,
                    "id": 200,
                },
                {
                    "comment_id": 21,
                    "comment_updated_at": COMMENT_21_UPDATED_AT,
                    "created_at": VOTE_210_CREATED_AT,
                    "id": 210,
                },
                {
                    "comment_id": 30,
                    "comment_updated_at": COMMENT_30_UPDATED_AT,
                    "created_at": VOTE_300_CREATED_AT,
                    "id": 300,
                },
            ],
            # Initial state
            {
                "parent_state": {
                    "post_comments": {
                        "states": [
                            {
                                "partition": {"id": 1, "parent_slice": {}},
                                "cursor": {"updated_at": PARENT_COMMENT_CURSOR_PARTITION_1},
                            }
                        ],
                        "parent_state": {"posts": {"updated_at": PARENT_POSTS_CURSOR}},
                    }
                },
                "state": {"created_at": INITIAL_GLOBAL_CURSOR},
                "states": [
                    {
                        "partition": {
                            "id": 10,
                            "parent_slice": {"id": 1, "parent_slice": {}},
                        },
                        "cursor": {"created_at": INITIAL_STATE_PARTITION_10_CURSOR},
                    },
                    {
                        "partition": {
                            "id": 11,
                            "parent_slice": {"id": 1, "parent_slice": {}},
                        },
                        "cursor": {"created_at": INITIAL_STATE_PARTITION_11_CURSOR},
                    },
                ],
                "lookback_window": 86400,
            },
            # Expected state
            {
                "state": {"created_at": VOTE_100_CREATED_AT},
                "parent_state": {
                    "post_comments": {
                        "use_global_cursor": False,
                        "state": {"updated_at": COMMENT_10_UPDATED_AT},  # 10 is the "latest"
                        "parent_state": {
                            "posts": {"updated_at": POST_1_UPDATED_AT}
                        },  # post 1 is the latest
                        "lookback_window": 1,
                        "states": [
                            {
                                "partition": {"id": 1, "parent_slice": {}},
                                "cursor": {"updated_at": COMMENT_10_UPDATED_AT},
                            },
                            {
                                "partition": {"id": 2, "parent_slice": {}},
                                "cursor": {"updated_at": COMMENT_20_UPDATED_AT},
                            },
                            {
                                "partition": {"id": 3, "parent_slice": {}},
                                "cursor": {"updated_at": COMMENT_30_UPDATED_AT},
                            },
                        ],
                    }
                },
                "lookback_window": 1,
                "use_global_cursor": False,
                "states": [
                    {
                        "partition": {"id": 10, "parent_slice": {"id": 1, "parent_slice": {}}},
                        "cursor": {"created_at": VOTE_100_CREATED_AT},
                    },
                    {
                        "partition": {"id": 11, "parent_slice": {"id": 1, "parent_slice": {}}},
                        "cursor": {"created_at": VOTE_111_CREATED_AT},
                    },
                    {
                        "partition": {"id": 12, "parent_slice": {"id": 1, "parent_slice": {}}},
                        "cursor": {"created_at": LOOKBACK_DATE},
                    },
                    {
                        "partition": {"id": 20, "parent_slice": {"id": 2, "parent_slice": {}}},
                        "cursor": {"created_at": VOTE_200_CREATED_AT},
                    },
                    {
                        "partition": {"id": 21, "parent_slice": {"id": 2, "parent_slice": {}}},
                        "cursor": {"created_at": VOTE_210_CREATED_AT},
                    },
                    {
                        "partition": {"id": 30, "parent_slice": {"id": 3, "parent_slice": {}}},
                        "cursor": {"created_at": VOTE_300_CREATED_AT},
                    },
                ],
            },
        ),
    ],
)
def test_incremental_substream_request_options_provider(
    test_name, manifest, mock_requests, expected_records, initial_state, expected_state
):
    """
    Test incremental syncing for a stream that uses request options provider from parent stream config.
    """
    run_mocked_test(
        mock_requests,
        manifest,
        CONFIG,
        "post_comment_votes",
        initial_state,
        expected_records,
        expected_state,
    )


def test_state_throttling(mocker):
    """
    Verifies that _emit_state_message does not emit a new state if less than 600s
    have passed since last emission, and does emit once 600s or more have passed.
    """
    cursor = ConcurrentPerPartitionCursor(
        cursor_factory=MagicMock(),
        partition_router=MagicMock(),
        stream_name="test_stream",
        stream_namespace=None,
        stream_state={},
        message_repository=MagicMock(),
        connector_state_manager=MagicMock(),
        connector_state_converter=MagicMock(),
        cursor_field=MagicMock(),
    )

    mock_connector_manager = cursor._connector_state_manager
    mock_repo = cursor._message_repository

    # Set the last emission time to "0" so we can control offset from that
    cursor._last_emission_time = 0

    mock_time = mocker.patch("time.time")

    # First attempt: only 100 seconds passed => NO emission
    mock_time.return_value = 100
    cursor._emit_state_message()
    mock_connector_manager.update_state_for_stream.assert_not_called()
    mock_repo.emit_message.assert_not_called()

    # Second attempt: 300 seconds passed => still NO emission
    mock_time.return_value = 300
    cursor._emit_state_message()
    mock_connector_manager.update_state_for_stream.assert_not_called()
    mock_repo.emit_message.assert_not_called()

    # Advance time: 700 seconds => exceed 600s => MUST emit
    mock_time.return_value = 700
    cursor._emit_state_message()
    mock_connector_manager.update_state_for_stream.assert_called_once()
    mock_repo.emit_message.assert_called_once()


def test_given_no_partitions_processed_when_close_partition_then_no_state_update():
    mock_cursor = MagicMock()
    # No slices for no partitions
    mock_cursor.stream_slices.side_effect = [iter([])]
    mock_cursor.state = {}  # Empty state for no partitions

    cursor_factory_mock = MagicMock()
    cursor_factory_mock.create.return_value = mock_cursor

    connector_state_converter = CustomFormatConcurrentStreamStateConverter(
        datetime_format="%Y-%m-%dT%H:%M:%SZ",
        input_datetime_formats=["%Y-%m-%dT%H:%M:%SZ"],
        is_sequential_state=True,
        cursor_granularity=timedelta(0),
    )

    cursor = ConcurrentPerPartitionCursor(
        cursor_factory=cursor_factory_mock,
        partition_router=MagicMock(),
        stream_name="test_stream",
        stream_namespace=None,
        stream_state={},
        message_repository=MagicMock(),
        connector_state_manager=MagicMock(),
        connector_state_converter=connector_state_converter,
        cursor_field=CursorField(cursor_field_key="updated_at"),
    )
    partition_router = cursor._partition_router
    partition_router.stream_slices.return_value = iter([])
    partition_router.get_stream_state.return_value = {}

    slices = list(cursor.stream_slices())  # Call once
    for slice in slices:
        cursor.close_partition(
            DeclarativePartition(
                stream_name="test_stream",
<<<<<<< HEAD
                json_schema={},
                retriever=MagicMock(),
                message_repository=MagicMock(),
                max_records_limit=None,
=======
                schema_loader=_EMPTY_SCHEMA_LOADER,
                retriever=MagicMock(),
                message_repository=MagicMock(),
>>>>>>> 02246dc5
                stream_slice=slice,
            )
        )

    assert cursor.state == {
        "use_global_cursor": False,
        "lookback_window": 0,
        "states": [],
    }
    assert len(cursor._cursor_per_partition) == 0
    assert len(cursor._semaphore_per_partition) == 0
    assert len(cursor._partition_parent_state_map) == 0
    assert mock_cursor.stream_slices.call_count == 0  # No calls since no partitions


def test_given_unfinished_first_parent_partition_no_parent_state_update():
    # Create two mock cursors with different states for each partition
    mock_cursor_1 = MagicMock()
    mock_cursor_1.stream_slices.return_value = iter(
        [
            {"slice1": "data1"},
            {"slice2": "data1"},  # First partition slices
        ]
    )
    mock_cursor_1.state = {"updated_at": "2024-01-01T00:00:00Z"}  # State for partition "1"

    mock_cursor_2 = MagicMock()
    mock_cursor_2.stream_slices.return_value = iter(
        [
            {"slice2": "data2"},
            {"slice2": "data2"},  # Second partition slices
        ]
    )
    mock_cursor_2.state = {"updated_at": "2024-01-02T00:00:00Z"}  # State for partition "2"

    # Configure cursor factory to return different mock cursors based on partition
    cursor_factory_mock = MagicMock()
    cursor_factory_mock.create.side_effect = [mock_cursor_1, mock_cursor_2]

    connector_state_converter = CustomFormatConcurrentStreamStateConverter(
        datetime_format="%Y-%m-%dT%H:%M:%SZ",
        input_datetime_formats=["%Y-%m-%dT%H:%M:%SZ"],
        is_sequential_state=True,
        cursor_granularity=timedelta(0),
    )

    cursor = ConcurrentPerPartitionCursor(
        cursor_factory=cursor_factory_mock,
        partition_router=MagicMock(),
        stream_name="test_stream",
        stream_namespace=None,
        stream_state={
            "states": [
                {"partition": {"id": "1"}, "cursor": {"updated_at": "2024-01-01T00:00:00Z"}}
            ],
            "state": {"updated_at": "2024-01-01T00:00:00Z"},
            "lookback_window": 86400,
            "parent_state": {"posts": {"updated_at": "2024-01-01T00:00:00Z"}},
        },
        message_repository=MagicMock(),
        connector_state_manager=MagicMock(),
        connector_state_converter=connector_state_converter,
        cursor_field=CursorField(cursor_field_key="updated_at"),
    )
    partition_router = cursor._partition_router
    all_partitions = [
        StreamSlice(partition={"id": "1"}, cursor_slice={}, extra_fields={}),
        StreamSlice(partition={"id": "2"}, cursor_slice={}, extra_fields={}),  # New partition
    ]
    partition_router.stream_slices.return_value = iter(all_partitions)
    partition_router.get_stream_state.side_effect = [
        {"posts": {"updated_at": "2024-01-04T00:00:00Z"}},  # Initial parent state
        {"posts": {"updated_at": "2024-01-05T00:00:00Z"}},  # Updated parent state for new partition
    ]

    slices = list(cursor.stream_slices())
    # Close all partitions except from the first one
    for slice in slices[1:]:
        cursor.close_partition(
            DeclarativePartition(
                stream_name="test_stream",
<<<<<<< HEAD
                json_schema={},
                retriever=MagicMock(),
                message_repository=MagicMock(),
                max_records_limit=None,
=======
                schema_loader=_EMPTY_SCHEMA_LOADER,
                retriever=MagicMock(),
                message_repository=MagicMock(),
>>>>>>> 02246dc5
                stream_slice=slice,
            )
        )
    cursor.ensure_at_least_one_state_emitted()

    state = cursor.state
    assert state == {
        "use_global_cursor": False,
        "states": [
            {"partition": {"id": "1"}, "cursor": {"updated_at": "2024-01-01T00:00:00Z"}},
            {"partition": {"id": "2"}, "cursor": {"updated_at": "2024-01-02T00:00:00Z"}},
        ],
        "state": {"updated_at": "2024-01-01T00:00:00Z"},
        "lookback_window": 86400,
        "parent_state": {"posts": {"updated_at": "2024-01-01T00:00:00Z"}},
    }
    assert mock_cursor_1.stream_slices.call_count == 1  # Called once for each partition
    assert mock_cursor_2.stream_slices.call_count == 1  # Called once for each partition

    assert len(cursor._semaphore_per_partition) == 1
    assert len(cursor._partitions_done_generating_stream_slices) == 1
    assert len(cursor._processing_partitions_indexes) == 1
    assert len(cursor._partition_key_to_index) == 1


def test_given_unfinished_last_parent_partition_with_partial_parent_state_update():
    # Create two mock cursors with different states for each partition
    mock_cursor_1 = MagicMock()
    mock_cursor_1.stream_slices.return_value = iter(
        [
            {"slice1": "data1"},
            {"slice2": "data1"},  # First partition slices
        ]
    )
    mock_cursor_1.state = {"updated_at": "2024-01-02T00:00:00Z"}  # State for partition "1"

    mock_cursor_2 = MagicMock()
    mock_cursor_2.stream_slices.return_value = iter(
        [
            {"slice2": "data2"},
            {"slice2": "data2"},  # Second partition slices
        ]
    )
    mock_cursor_2.state = {"updated_at": "2024-01-01T00:00:00Z"}  # State for partition "2"

    # Configure cursor factory to return different mock cursors based on partition
    cursor_factory_mock = MagicMock()
    cursor_factory_mock.create.side_effect = [mock_cursor_1, mock_cursor_2]

    connector_state_converter = CustomFormatConcurrentStreamStateConverter(
        datetime_format="%Y-%m-%dT%H:%M:%SZ",
        input_datetime_formats=["%Y-%m-%dT%H:%M:%SZ"],
        is_sequential_state=True,
        cursor_granularity=timedelta(0),
    )

    cursor = ConcurrentPerPartitionCursor(
        cursor_factory=cursor_factory_mock,
        partition_router=MagicMock(),
        stream_name="test_stream",
        stream_namespace=None,
        stream_state={
            "states": [
                {"partition": {"id": "1"}, "cursor": {"updated_at": "2024-01-01T00:00:00Z"}}
            ],
            "state": {"updated_at": "2024-01-01T00:00:00Z"},
            "lookback_window": 86400,
            "parent_state": {"posts": {"updated_at": "2024-01-01T00:00:00Z"}},
        },
        message_repository=MagicMock(),
        connector_state_manager=MagicMock(),
        connector_state_converter=connector_state_converter,
        cursor_field=CursorField(cursor_field_key="updated_at"),
    )
    partition_router = cursor._partition_router
    all_partitions = [
        StreamSlice(partition={"id": "1"}, cursor_slice={}, extra_fields={}),
        StreamSlice(partition={"id": "2"}, cursor_slice={}, extra_fields={}),  # New partition
    ]
    partition_router.stream_slices.return_value = iter(all_partitions)
    partition_router.get_stream_state.side_effect = [
        {"posts": {"updated_at": "2024-01-04T00:00:00Z"}},  # Initial parent state
        {"posts": {"updated_at": "2024-01-05T00:00:00Z"}},  # Updated parent state for new partition
    ]

    slices = list(cursor.stream_slices())
    # Close all partitions except from the first one
    for slice in slices[:-1]:
        cursor.close_partition(
            DeclarativePartition(
                stream_name="test_stream",
<<<<<<< HEAD
                json_schema={},
                retriever=MagicMock(),
                message_repository=MagicMock(),
                max_records_limit=None,
=======
                schema_loader=_EMPTY_SCHEMA_LOADER,
                retriever=MagicMock(),
                message_repository=MagicMock(),
>>>>>>> 02246dc5
                stream_slice=slice,
            )
        )
    cursor.ensure_at_least_one_state_emitted()

    state = cursor.state
    assert state == {
        "use_global_cursor": False,
        "states": [
            {"partition": {"id": "1"}, "cursor": {"updated_at": "2024-01-02T00:00:00Z"}},
            {"partition": {"id": "2"}, "cursor": {"updated_at": "2024-01-01T00:00:00Z"}},
        ],
        "state": {"updated_at": "2024-01-01T00:00:00Z"},
        "lookback_window": 86400,
        "parent_state": {"posts": {"updated_at": "2024-01-04T00:00:00Z"}},
    }
    assert mock_cursor_1.stream_slices.call_count == 1  # Called once for each partition
    assert mock_cursor_2.stream_slices.call_count == 1  # Called once for each partition

    assert len(cursor._semaphore_per_partition) == 1
    assert len(cursor._partitions_done_generating_stream_slices) == 1
    assert len(cursor._processing_partitions_indexes) == 1
    assert len(cursor._partition_key_to_index) == 1


def test_given_all_partitions_finished_when_close_partition_then_final_state_emitted():
    mock_cursor = MagicMock()
    # Simulate one slice per cursor
    mock_cursor.stream_slices.side_effect = [
        iter(
            [
                {"slice1": "data"},  # First slice for partition 1
            ]
        ),
        iter(
            [
                {"slice2": "data"},  # First slice for partition 2
            ]
        ),
    ]
    mock_cursor.state = {"updated_at": "2024-01-02T00:00:00Z"}  # Set cursor state (latest)

    cursor_factory_mock = MagicMock()
    cursor_factory_mock.create.return_value = mock_cursor

    connector_state_converter = CustomFormatConcurrentStreamStateConverter(
        datetime_format="%Y-%m-%dT%H:%M:%SZ",
        input_datetime_formats=["%Y-%m-%dT%H:%M:%SZ"],
        is_sequential_state=True,
        cursor_granularity=timedelta(0),
    )

    cursor = ConcurrentPerPartitionCursor(
        cursor_factory=cursor_factory_mock,
        partition_router=MagicMock(),
        stream_name="test_stream",
        stream_namespace=None,
        stream_state={
            "states": [
                {"partition": {"id": "1"}, "cursor": {"updated_at": "2024-01-01T00:00:00Z"}},
                {"partition": {"id": "2"}, "cursor": {"updated_at": "2024-01-02T00:00:00Z"}},
            ],
            "state": {"updated_at": "2024-01-02T00:00:00Z"},
            "lookback_window": 86400,
            "parent_state": {"posts": {"updated_at": "2024-01-03T00:00:00Z"}},
        },
        message_repository=MagicMock(),
        connector_state_manager=MagicMock(),
        connector_state_converter=connector_state_converter,
        cursor_field=CursorField(cursor_field_key="updated_at"),
    )
    partition_router = cursor._partition_router
    partitions = [
        StreamSlice(partition={"id": "1"}, cursor_slice={}, extra_fields={}),
        StreamSlice(partition={"id": "2"}, cursor_slice={}, extra_fields={}),
    ]
    partition_router.stream_slices.return_value = iter(partitions)
    partition_router.get_stream_state.return_value = {
        "posts": {"updated_at": "2024-01-06T00:00:00Z"}
    }

    slices = list(cursor.stream_slices())
    for slice in slices:
        cursor.close_partition(
            DeclarativePartition(
                stream_name="test_stream",
<<<<<<< HEAD
                json_schema={},
                retriever=MagicMock(),
                message_repository=MagicMock(),
                max_records_limit=None,
=======
                schema_loader=_EMPTY_SCHEMA_LOADER,
                retriever=MagicMock(),
                message_repository=MagicMock(),
>>>>>>> 02246dc5
                stream_slice=slice,
            )
        )

    cursor.ensure_at_least_one_state_emitted()

    final_state = cursor.state
    assert final_state["use_global_cursor"] is False
    assert len(final_state["states"]) == 2
    assert final_state["state"]["updated_at"] == "2024-01-02T00:00:00Z"
    assert final_state["parent_state"] == {"posts": {"updated_at": "2024-01-06T00:00:00Z"}}
    assert final_state["lookback_window"] == 1
    assert cursor._message_repository.emit_message.call_count == 2
    assert mock_cursor.stream_slices.call_count == 2  # Called once for each partition

    # Checks that all internal variables are cleaned up
    assert len(cursor._semaphore_per_partition) == 0
    assert len(cursor._partitions_done_generating_stream_slices) == 0
    assert len(cursor._processing_partitions_indexes) == 0
    assert len(cursor._partition_key_to_index) == 0


def test_given_partition_limit_exceeded_when_close_partition_then_switch_to_global_cursor():
    mock_cursor = MagicMock()
    # Simulate one slice per cursor
    mock_cursor.stream_slices.side_effect = [iter([{"slice" + str(i): "data"}]) for i in range(3)]
    mock_cursor.state = {"updated_at": "2024-01-01T00:00:00Z"}  # Set cursor state

    cursor_factory_mock = MagicMock()
    cursor_factory_mock.create.return_value = mock_cursor

    connector_state_converter = CustomFormatConcurrentStreamStateConverter(
        datetime_format="%Y-%m-%dT%H:%M:%SZ",
        input_datetime_formats=["%Y-%m-%dT%H:%M:%SZ"],
        is_sequential_state=True,
        cursor_granularity=timedelta(0),
    )

    cursor = ConcurrentPerPartitionCursor(
        cursor_factory=cursor_factory_mock,
        partition_router=MagicMock(),
        stream_name="test_stream",
        stream_namespace=None,
        stream_state={},
        message_repository=MagicMock(),
        connector_state_manager=MagicMock(),
        connector_state_converter=connector_state_converter,
        cursor_field=CursorField(cursor_field_key="updated_at"),
    )
    # Override default limit for testing
    cursor.DEFAULT_MAX_PARTITIONS_NUMBER = 2
    cursor.SWITCH_TO_GLOBAL_LIMIT = 1

    partition_router = cursor._partition_router
    partitions = [
        StreamSlice(partition={"id": str(i)}, cursor_slice={}, extra_fields={}) for i in range(3)
    ]  # 3 partitions
    partition_router.stream_slices.return_value = iter(partitions)
    partition_router.get_stream_state.side_effect = [
        {"updated_at": "2024-01-02T00:00:00Z"},
        {"updated_at": "2024-01-03T00:00:00Z"},
        {"updated_at": "2024-01-04T00:00:00Z"},
        {"updated_at": "2024-01-04T00:00:00Z"},
    ]

    slices = list(cursor.stream_slices())
    for slice in slices:
        cursor.close_partition(
            DeclarativePartition(
                stream_name="test_stream",
<<<<<<< HEAD
                json_schema={},
                retriever=MagicMock(),
                message_repository=MagicMock(),
                max_records_limit=None,
=======
                schema_loader=_EMPTY_SCHEMA_LOADER,
                retriever=MagicMock(),
                message_repository=MagicMock(),
>>>>>>> 02246dc5
                stream_slice=slice,
            )
        )
    cursor.ensure_at_least_one_state_emitted()

    final_state = cursor.state
    assert len(slices) == 3
    assert final_state["use_global_cursor"] is True
    assert len(final_state.get("states", [])) == 0  # No per-partition states
    assert final_state["parent_state"] == {"updated_at": "2024-01-04T00:00:00Z"}
    assert "lookback_window" in final_state
    assert len(cursor._cursor_per_partition) <= cursor.DEFAULT_MAX_PARTITIONS_NUMBER
    assert mock_cursor.stream_slices.call_count == 3  # Called once for each partition


def test_semaphore_cleanup():
    # Create two mock cursors with different states for each partition
    mock_cursor_1 = MagicMock()
    mock_cursor_1.stream_slices.return_value = iter(
        [
            {"slice1": "data1"},
            {"slice2": "data1"},  # First partition slices
        ]
    )
    mock_cursor_1.state = {"updated_at": "2024-01-02T00:00:00Z"}  # State for partition "1"

    mock_cursor_2 = MagicMock()
    mock_cursor_2.stream_slices.return_value = iter(
        [
            {"slice2": "data2"},
            {"slice2": "data2"},  # Second partition slices
        ]
    )
    mock_cursor_2.state = {"updated_at": "2024-01-03T00:00:00Z"}  # State for partition "2"

    # Configure cursor factory to return different mock cursors based on partition
    cursor_factory_mock = MagicMock()
    cursor_factory_mock.create.side_effect = [mock_cursor_1, mock_cursor_2]

    cursor = ConcurrentPerPartitionCursor(
        cursor_factory=cursor_factory_mock,
        partition_router=MagicMock(),
        stream_name="test_stream",
        stream_namespace=None,
        stream_state={},
        message_repository=MagicMock(),
        connector_state_manager=MagicMock(),
        connector_state_converter=MagicMock(),
        cursor_field=CursorField(cursor_field_key="updated_at"),
    )

    # Simulate partitions with unique parent states
    slices = [
        StreamSlice(partition={"id": "1"}, cursor_slice={}),
        StreamSlice(partition={"id": "2"}, cursor_slice={}),
    ]
    cursor._partition_router.stream_slices.return_value = iter(slices)
    # Simulate unique parent states for each partition
    cursor._partition_router.get_stream_state.side_effect = [
        {"parent": {"state": "state1"}},  # Parent state for partition "1"
        {"parent": {"state": "state2"}},  # Parent state for partition "2"
    ]

    # Generate slices to populate semaphores and parent states
    generated_slices = list(
        cursor.stream_slices()
    )  # Populate _semaphore_per_partition and _partition_parent_state_map

    # Verify initial state
    assert len(cursor._semaphore_per_partition) == 2
    assert len(cursor._partition_parent_state_map) == 2
    assert len(cursor._processing_partitions_indexes) == 2
    assert len(cursor._partition_key_to_index) == 2
    assert cursor._partition_parent_state_map['{"id":"1"}'][0] == {"parent": {"state": "state1"}}
    assert cursor._partition_parent_state_map['{"id":"2"}'][0] == {"parent": {"state": "state2"}}

    # Close partitions to acquire semaphores (value back to 0)
    for s in generated_slices:
        cursor.close_partition(
            DeclarativePartition(
                stream_name="test_stream",
<<<<<<< HEAD
                json_schema={},
                retriever=MagicMock(),
                message_repository=MagicMock(),
                max_records_limit=None,
=======
                schema_loader=_EMPTY_SCHEMA_LOADER,
                retriever=MagicMock(),
                message_repository=MagicMock(),
>>>>>>> 02246dc5
                stream_slice=s,
            )
        )

    # Check state after closing partitions
    assert len(cursor._partitions_done_generating_stream_slices) == 0
    assert len(cursor._semaphore_per_partition) == 0
    assert len(cursor._processing_partitions_indexes) == 0
    assert len(cursor._partition_key_to_index) == 0
    assert len(cursor._partition_parent_state_map) == 0  # All parent states should be popped
    assert cursor._parent_state == {"parent": {"state": "state2"}}  # Last parent state


def test_given_global_state_when_read_then_state_is_not_per_partition() -> None:
    manifest = deepcopy(SUBSTREAM_MANIFEST)
    manifest["definitions"]["post_comments_stream"]["incremental_sync"][
        "global_substream_cursor"
    ] = True
    manifest["streams"].remove({"$ref": "#/definitions/post_comment_votes_stream"})
    record = {
        "id": 9,
        "post_id": 1,
        "updated_at": COMMENT_10_UPDATED_AT,
    }
    mock_requests = [
        (
            f"https://api.example.com/community/posts?per_page=100&start_time={START_DATE}",
            {
                "posts": [
                    {"id": 1, "updated_at": POST_1_UPDATED_AT},
                ],
            },
        ),
        # Fetch the first page of comments for post 1
        (
            "https://api.example.com/community/posts/1/comments?per_page=100",
            {
                "comments": [record],
            },
        ),
    ]

    run_mocked_test(
        mock_requests,
        manifest,
        CONFIG,
        "post_comments",
        {},
        [record],
        {
            "lookback_window": 1,
            "parent_state": {"posts": {"updated_at": "2024-01-30T00:00:00Z"}},
            "state": {"updated_at": "2024-01-25T00:00:00Z"},
            "use_global_cursor": True,  # ensures that it is running the Concurrent CDK version as this is not populated in the declarative implementation
        },  # this state does have per partition which would be under `states`
    )


def _make_inner_cursor(ts: str) -> MagicMock:
    """Return an inner cursor that yields exactly one slice and has a proper state."""
    inner = MagicMock()
    inner.stream_slices.side_effect = lambda: iter([{"dummy": "slice"}])
    inner.state = {"updated_at": ts}
    inner.close_partition.return_value = None
    inner.observe.return_value = None
    return inner


def test_duplicate_partition_after_closing_partition_cursor_deleted():
    inner_cursors = [
        _make_inner_cursor("2024-01-01T00:00:00Z"),  # for first "1"
        _make_inner_cursor("2024-01-02T00:00:00Z"),  # for "2"
        _make_inner_cursor("2024-01-03T00:00:00Z"),  # for second "1"
    ]
    cursor_factory_mock = MagicMock()
    cursor_factory_mock.create.side_effect = inner_cursors

    converter = CustomFormatConcurrentStreamStateConverter(
        datetime_format="%Y-%m-%dT%H:%M:%SZ",
        input_datetime_formats=["%Y-%m-%dT%H:%M:%SZ"],
        is_sequential_state=True,
        cursor_granularity=timedelta(0),
    )

    cursor = ConcurrentPerPartitionCursor(
        cursor_factory=cursor_factory_mock,
        partition_router=MagicMock(),
        stream_name="dup_stream",
        stream_namespace=None,
        stream_state={},
        message_repository=MagicMock(),
        connector_state_manager=MagicMock(),
        connector_state_converter=converter,
        cursor_field=CursorField(cursor_field_key="updated_at"),
    )

    cursor.DEFAULT_MAX_PARTITIONS_NUMBER = 1

    # ── Partition sequence: 1 → 2 → 1 ──────────────────────────────────
    partitions = [
        StreamSlice(partition={"id": "1"}, cursor_slice={}, extra_fields={}),
        StreamSlice(partition={"id": "2"}, cursor_slice={}, extra_fields={}),
        StreamSlice(partition={"id": "1"}, cursor_slice={}, extra_fields={}),
    ]
    pr = cursor._partition_router
    pr.stream_slices.return_value = iter(partitions)
    pr.get_stream_state.return_value = {}

    # Iterate lazily so that the first "1" gets cleaned before
    # the second "1" arrives.
    slice_gen = cursor.stream_slices()

    first_1 = next(slice_gen)
    cursor.close_partition(
        DeclarativePartition(
            stream_name="dup_stream",
<<<<<<< HEAD
            json_schema={},
            retriever=MagicMock(),
            message_repository=MagicMock(),
            max_records_limit=None,
=======
            schema_loader=_EMPTY_SCHEMA_LOADER,
            retriever=MagicMock(),
            message_repository=MagicMock(),
>>>>>>> 02246dc5
            stream_slice=first_1,
        )
    )

    two = next(slice_gen)
    cursor.close_partition(
        DeclarativePartition(
            stream_name="dup_stream",
<<<<<<< HEAD
            json_schema={},
            retriever=MagicMock(),
            message_repository=MagicMock(),
            max_records_limit=None,
=======
            schema_loader=_EMPTY_SCHEMA_LOADER,
            retriever=MagicMock(),
            message_repository=MagicMock(),
>>>>>>> 02246dc5
            stream_slice=two,
        )
    )

    second_1 = next(slice_gen)
    cursor.close_partition(
        DeclarativePartition(
            stream_name="dup_stream",
<<<<<<< HEAD
            json_schema={},
            retriever=MagicMock(),
            message_repository=MagicMock(),
            max_records_limit=None,
=======
            schema_loader=_EMPTY_SCHEMA_LOADER,
            retriever=MagicMock(),
            message_repository=MagicMock(),
>>>>>>> 02246dc5
            stream_slice=second_1,
        )
    )

    assert cursor._IS_PARTITION_DUPLICATION_LOGGED is False  # No duplicate detected
    assert len(cursor._semaphore_per_partition) == 0
    assert len(cursor._processing_partitions_indexes) == 0
    assert len(cursor._partition_key_to_index) == 0
    assert len(cursor._partitions_done_generating_stream_slices) == 0


def test_duplicate_partition_after_closing_partition_cursor_exists():
    inner_cursors = [
        _make_inner_cursor("2024-01-01T00:00:00Z"),  # for first "1"
        _make_inner_cursor("2024-01-02T00:00:00Z"),  # for "2"
        _make_inner_cursor("2024-01-03T00:00:00Z"),  # for second "1"
    ]
    cursor_factory_mock = MagicMock()
    cursor_factory_mock.create.side_effect = inner_cursors

    converter = CustomFormatConcurrentStreamStateConverter(
        datetime_format="%Y-%m-%dT%H:%M:%SZ",
        input_datetime_formats=["%Y-%m-%dT%H:%M:%SZ"],
        is_sequential_state=True,
        cursor_granularity=timedelta(0),
    )

    cursor = ConcurrentPerPartitionCursor(
        cursor_factory=cursor_factory_mock,
        partition_router=MagicMock(),
        stream_name="dup_stream",
        stream_namespace=None,
        stream_state={},
        message_repository=MagicMock(),
        connector_state_manager=MagicMock(),
        connector_state_converter=converter,
        cursor_field=CursorField(cursor_field_key="updated_at"),
    )

    # ── Partition sequence: 1 → 2 → 1 ──────────────────────────────────
    partitions = [
        StreamSlice(partition={"id": "1"}, cursor_slice={}, extra_fields={}),
        StreamSlice(partition={"id": "2"}, cursor_slice={}, extra_fields={}),
        StreamSlice(partition={"id": "1"}, cursor_slice={}, extra_fields={}),
    ]
    pr = cursor._partition_router
    pr.stream_slices.return_value = iter(partitions)
    pr.get_stream_state.return_value = {}

    # Iterate lazily so that the first "1" gets cleaned before
    # the second "1" arrives.
    slice_gen = cursor.stream_slices()

    first_1 = next(slice_gen)
    cursor.close_partition(
        DeclarativePartition(
            stream_name="dup_stream",
<<<<<<< HEAD
            json_schema={},
            retriever=MagicMock(),
            message_repository=MagicMock(),
            max_records_limit=None,
=======
            schema_loader=_EMPTY_SCHEMA_LOADER,
            retriever=MagicMock(),
            message_repository=MagicMock(),
>>>>>>> 02246dc5
            stream_slice=first_1,
        )
    )

    two = next(slice_gen)
    cursor.close_partition(
        DeclarativePartition(
            stream_name="dup_stream",
<<<<<<< HEAD
            json_schema={},
            retriever=MagicMock(),
            message_repository=MagicMock(),
            max_records_limit=None,
=======
            schema_loader=_EMPTY_SCHEMA_LOADER,
            retriever=MagicMock(),
            message_repository=MagicMock(),
>>>>>>> 02246dc5
            stream_slice=two,
        )
    )

    # Second “1” should appear because the semaphore was cleaned up
    second_1 = next(slice_gen)
    cursor.close_partition(
        DeclarativePartition(
            stream_name="dup_stream",
<<<<<<< HEAD
            json_schema={},
            retriever=MagicMock(),
            message_repository=MagicMock(),
            max_records_limit=None,
=======
            schema_loader=_EMPTY_SCHEMA_LOADER,
            retriever=MagicMock(),
            message_repository=MagicMock(),
>>>>>>> 02246dc5
            stream_slice=second_1,
        )
    )

    with pytest.raises(StopIteration):
        next(slice_gen)

    assert cursor._IS_PARTITION_DUPLICATION_LOGGED is False  # no duplicate warning
    assert len(cursor._cursor_per_partition) == 2  # only “1” & “2” kept
    assert len(cursor._semaphore_per_partition) == 0  # all semaphores cleaned
    assert len(cursor._processing_partitions_indexes) == 0
    assert len(cursor._partition_key_to_index) == 0
    assert len(cursor._partitions_done_generating_stream_slices) == 0


def test_duplicate_partition_while_processing():
    inner_cursors = [
        _make_inner_cursor("2024-01-01T00:00:00Z"),  # first “1”
        _make_inner_cursor("2024-01-02T00:00:00Z"),  # “2”
        _make_inner_cursor("2024-01-03T00:00:00Z"),  # for second "1"
    ]

    factory = MagicMock()
    factory.create.side_effect = inner_cursors

    cursor = ConcurrentPerPartitionCursor(
        cursor_factory=factory,
        partition_router=MagicMock(),
        stream_name="dup_stream",
        stream_namespace=None,
        stream_state={},
        message_repository=MagicMock(),
        connector_state_manager=MagicMock(),
        connector_state_converter=MagicMock(),
        cursor_field=CursorField(cursor_field_key="updated_at"),
    )

    partitions = [
        StreamSlice(partition={"id": "1"}, cursor_slice={}, extra_fields={}),
        StreamSlice(partition={"id": "2"}, cursor_slice={}, extra_fields={}),
        StreamSlice(partition={"id": "1"}, cursor_slice={}, extra_fields={}),
    ]
    pr = cursor._partition_router
    pr.stream_slices.return_value = iter(partitions)
    pr.get_stream_state.return_value = {}

    generated = list(cursor.stream_slices())
    # Only “1” and “2” emitted – duplicate “1” skipped
    assert len(generated) == 2

    # Close “2” first
    cursor.close_partition(
        DeclarativePartition(
            stream_name="dup_stream",
<<<<<<< HEAD
            json_schema={},
            retriever=MagicMock(),
            message_repository=MagicMock(),
            max_records_limit=None,
=======
            schema_loader=_EMPTY_SCHEMA_LOADER,
            retriever=MagicMock(),
            message_repository=MagicMock(),
>>>>>>> 02246dc5
            stream_slice=generated[1],
        )
    )
    # Now close the initial “1”
    cursor.close_partition(
        DeclarativePartition(
            stream_name="dup_stream",
<<<<<<< HEAD
            json_schema={},
            retriever=MagicMock(),
            message_repository=MagicMock(),
            max_records_limit=None,
=======
            schema_loader=_EMPTY_SCHEMA_LOADER,
            retriever=MagicMock(),
            message_repository=MagicMock(),
>>>>>>> 02246dc5
            stream_slice=generated[0],
        )
    )

    assert cursor._IS_PARTITION_DUPLICATION_LOGGED is True  # warning emitted
    assert len(cursor._cursor_per_partition) == 2
    assert len(cursor._semaphore_per_partition) == 0
    assert len(cursor._processing_partitions_indexes) == 0
    assert len(cursor._partition_key_to_index) == 0
    assert len(cursor._partitions_done_generating_stream_slices) == 0<|MERGE_RESOLUTION|>--- conflicted
+++ resolved
@@ -3619,16 +3619,10 @@
         cursor.close_partition(
             DeclarativePartition(
                 stream_name="test_stream",
-<<<<<<< HEAD
-                json_schema={},
+                schema_loader=_EMPTY_SCHEMA_LOADER,
                 retriever=MagicMock(),
                 message_repository=MagicMock(),
                 max_records_limit=None,
-=======
-                schema_loader=_EMPTY_SCHEMA_LOADER,
-                retriever=MagicMock(),
-                message_repository=MagicMock(),
->>>>>>> 02246dc5
                 stream_slice=slice,
             )
         )
@@ -3710,16 +3704,10 @@
         cursor.close_partition(
             DeclarativePartition(
                 stream_name="test_stream",
-<<<<<<< HEAD
-                json_schema={},
+                schema_loader=_EMPTY_SCHEMA_LOADER,
                 retriever=MagicMock(),
                 message_repository=MagicMock(),
                 max_records_limit=None,
-=======
-                schema_loader=_EMPTY_SCHEMA_LOADER,
-                retriever=MagicMock(),
-                message_repository=MagicMock(),
->>>>>>> 02246dc5
                 stream_slice=slice,
             )
         )
@@ -3811,16 +3799,10 @@
         cursor.close_partition(
             DeclarativePartition(
                 stream_name="test_stream",
-<<<<<<< HEAD
-                json_schema={},
+                schema_loader=_EMPTY_SCHEMA_LOADER,
                 retriever=MagicMock(),
                 message_repository=MagicMock(),
                 max_records_limit=None,
-=======
-                schema_loader=_EMPTY_SCHEMA_LOADER,
-                retriever=MagicMock(),
-                message_repository=MagicMock(),
->>>>>>> 02246dc5
                 stream_slice=slice,
             )
         )
@@ -3907,16 +3889,10 @@
         cursor.close_partition(
             DeclarativePartition(
                 stream_name="test_stream",
-<<<<<<< HEAD
-                json_schema={},
+                schema_loader=_EMPTY_SCHEMA_LOADER,
                 retriever=MagicMock(),
                 message_repository=MagicMock(),
                 max_records_limit=None,
-=======
-                schema_loader=_EMPTY_SCHEMA_LOADER,
-                retriever=MagicMock(),
-                message_repository=MagicMock(),
->>>>>>> 02246dc5
                 stream_slice=slice,
             )
         )
@@ -3987,16 +3963,10 @@
         cursor.close_partition(
             DeclarativePartition(
                 stream_name="test_stream",
-<<<<<<< HEAD
-                json_schema={},
+                schema_loader=_EMPTY_SCHEMA_LOADER,
                 retriever=MagicMock(),
                 message_repository=MagicMock(),
                 max_records_limit=None,
-=======
-                schema_loader=_EMPTY_SCHEMA_LOADER,
-                retriever=MagicMock(),
-                message_repository=MagicMock(),
->>>>>>> 02246dc5
                 stream_slice=slice,
             )
         )
@@ -4078,16 +4048,10 @@
         cursor.close_partition(
             DeclarativePartition(
                 stream_name="test_stream",
-<<<<<<< HEAD
-                json_schema={},
+                schema_loader=_EMPTY_SCHEMA_LOADER,
                 retriever=MagicMock(),
                 message_repository=MagicMock(),
                 max_records_limit=None,
-=======
-                schema_loader=_EMPTY_SCHEMA_LOADER,
-                retriever=MagicMock(),
-                message_repository=MagicMock(),
->>>>>>> 02246dc5
                 stream_slice=s,
             )
         )
@@ -4204,16 +4168,10 @@
     cursor.close_partition(
         DeclarativePartition(
             stream_name="dup_stream",
-<<<<<<< HEAD
-            json_schema={},
+            schema_loader=_EMPTY_SCHEMA_LOADER,
             retriever=MagicMock(),
             message_repository=MagicMock(),
             max_records_limit=None,
-=======
-            schema_loader=_EMPTY_SCHEMA_LOADER,
-            retriever=MagicMock(),
-            message_repository=MagicMock(),
->>>>>>> 02246dc5
             stream_slice=first_1,
         )
     )
@@ -4222,16 +4180,10 @@
     cursor.close_partition(
         DeclarativePartition(
             stream_name="dup_stream",
-<<<<<<< HEAD
-            json_schema={},
+            schema_loader=_EMPTY_SCHEMA_LOADER,
             retriever=MagicMock(),
             message_repository=MagicMock(),
             max_records_limit=None,
-=======
-            schema_loader=_EMPTY_SCHEMA_LOADER,
-            retriever=MagicMock(),
-            message_repository=MagicMock(),
->>>>>>> 02246dc5
             stream_slice=two,
         )
     )
@@ -4240,16 +4192,10 @@
     cursor.close_partition(
         DeclarativePartition(
             stream_name="dup_stream",
-<<<<<<< HEAD
-            json_schema={},
+            schema_loader=_EMPTY_SCHEMA_LOADER,
             retriever=MagicMock(),
             message_repository=MagicMock(),
             max_records_limit=None,
-=======
-            schema_loader=_EMPTY_SCHEMA_LOADER,
-            retriever=MagicMock(),
-            message_repository=MagicMock(),
->>>>>>> 02246dc5
             stream_slice=second_1,
         )
     )
@@ -4307,16 +4253,10 @@
     cursor.close_partition(
         DeclarativePartition(
             stream_name="dup_stream",
-<<<<<<< HEAD
-            json_schema={},
+            schema_loader=_EMPTY_SCHEMA_LOADER,
             retriever=MagicMock(),
             message_repository=MagicMock(),
             max_records_limit=None,
-=======
-            schema_loader=_EMPTY_SCHEMA_LOADER,
-            retriever=MagicMock(),
-            message_repository=MagicMock(),
->>>>>>> 02246dc5
             stream_slice=first_1,
         )
     )
@@ -4325,16 +4265,10 @@
     cursor.close_partition(
         DeclarativePartition(
             stream_name="dup_stream",
-<<<<<<< HEAD
-            json_schema={},
+            schema_loader=_EMPTY_SCHEMA_LOADER,
             retriever=MagicMock(),
             message_repository=MagicMock(),
             max_records_limit=None,
-=======
-            schema_loader=_EMPTY_SCHEMA_LOADER,
-            retriever=MagicMock(),
-            message_repository=MagicMock(),
->>>>>>> 02246dc5
             stream_slice=two,
         )
     )
@@ -4344,16 +4278,10 @@
     cursor.close_partition(
         DeclarativePartition(
             stream_name="dup_stream",
-<<<<<<< HEAD
-            json_schema={},
+            schema_loader=_EMPTY_SCHEMA_LOADER,
             retriever=MagicMock(),
             message_repository=MagicMock(),
             max_records_limit=None,
-=======
-            schema_loader=_EMPTY_SCHEMA_LOADER,
-            retriever=MagicMock(),
-            message_repository=MagicMock(),
->>>>>>> 02246dc5
             stream_slice=second_1,
         )
     )
@@ -4408,16 +4336,10 @@
     cursor.close_partition(
         DeclarativePartition(
             stream_name="dup_stream",
-<<<<<<< HEAD
-            json_schema={},
+            schema_loader=_EMPTY_SCHEMA_LOADER,
             retriever=MagicMock(),
             message_repository=MagicMock(),
             max_records_limit=None,
-=======
-            schema_loader=_EMPTY_SCHEMA_LOADER,
-            retriever=MagicMock(),
-            message_repository=MagicMock(),
->>>>>>> 02246dc5
             stream_slice=generated[1],
         )
     )
@@ -4425,16 +4347,10 @@
     cursor.close_partition(
         DeclarativePartition(
             stream_name="dup_stream",
-<<<<<<< HEAD
-            json_schema={},
+            schema_loader=_EMPTY_SCHEMA_LOADER,
             retriever=MagicMock(),
             message_repository=MagicMock(),
             max_records_limit=None,
-=======
-            schema_loader=_EMPTY_SCHEMA_LOADER,
-            retriever=MagicMock(),
-            message_repository=MagicMock(),
->>>>>>> 02246dc5
             stream_slice=generated[0],
         )
     )
