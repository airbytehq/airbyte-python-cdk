# Copyright (c) 2024 Airbyte, Inc., all rights reserved.
import copy
from copy import deepcopy
from datetime import datetime, timedelta
from typing import Any, List, Mapping, MutableMapping, Optional, Union
from unittest.mock import MagicMock, patch
from urllib.parse import unquote

import pytest
from orjson import orjson

from airbyte_cdk.models import (
    AirbyteStateBlob,
    AirbyteStateMessage,
    AirbyteStateType,
    AirbyteStreamState,
    StreamDescriptor,
)
from airbyte_cdk.sources.declarative.concurrent_declarative_source import (
    ConcurrentDeclarativeSource,
)
from airbyte_cdk.sources.declarative.incremental import ConcurrentPerPartitionCursor
from airbyte_cdk.sources.declarative.schema import InlineSchemaLoader
from airbyte_cdk.sources.declarative.stream_slicers.declarative_partition_generator import (
    DeclarativePartition,
)
from airbyte_cdk.sources.streams.concurrent.cursor import CursorField
from airbyte_cdk.sources.streams.concurrent.state_converters.datetime_stream_state_converter import (
    CustomFormatConcurrentStreamStateConverter,
)
from airbyte_cdk.sources.types import StreamSlice
from airbyte_cdk.test.catalog_builder import CatalogBuilder, ConfiguredAirbyteStreamBuilder
from airbyte_cdk.test.entrypoint_wrapper import EntrypointOutput, read

_EMPTY_SCHEMA_LOADER = InlineSchemaLoader(schema={}, parameters={})

SUBSTREAM_MANIFEST: MutableMapping[str, Any] = {
    "version": "0.51.42",
    "type": "DeclarativeSource",
    "check": {"type": "CheckStream", "stream_names": ["post_comment_votes"]},
    "definitions": {
        "basic_authenticator": {
            "type": "BasicHttpAuthenticator",
            "username": "{{ config['credentials']['email'] + '/token' }}",
            "password": "{{ config['credentials']['api_token'] }}",
        },
        "retriever": {
            "type": "SimpleRetriever",
            "requester": {
                "type": "HttpRequester",
                "url_base": "https://api.example.com",
                "http_method": "GET",
                "authenticator": "#/definitions/basic_authenticator",
            },
            "record_selector": {
                "type": "RecordSelector",
                "extractor": {
                    "type": "DpathExtractor",
                    "field_path": ["{{ parameters.get('data_path') or parameters['name'] }}"],
                },
                "schema_normalization": "Default",
            },
            "paginator": {
                "type": "DefaultPaginator",
                "page_size_option": {
                    "type": "RequestOption",
                    "field_name": "per_page",
                    "inject_into": "request_parameter",
                },
                "pagination_strategy": {
                    "type": "CursorPagination",
                    "page_size": 100,
                    "cursor_value": "{{ response.get('next_page', {}) }}",
                    "stop_condition": "{{ not response.get('next_page', {}) }}",
                },
                "page_token_option": {"type": "RequestPath"},
            },
        },
        "cursor_incremental_sync": {
            "type": "DatetimeBasedCursor",
            "cursor_datetime_formats": ["%Y-%m-%dT%H:%M:%SZ", "%Y-%m-%dT%H:%M:%S%z", "%ms"],
            "datetime_format": "%Y-%m-%dT%H:%M:%SZ",
            "cursor_field": "{{ parameters.get('cursor_field',  'updated_at') }}",
            "start_datetime": {"datetime": "{{ config.get('start_date')}}"},
            "start_time_option": {
                "inject_into": "request_parameter",
                "field_name": "start_time",
                "type": "RequestOption",
            },
        },
        "posts_stream": {
            "type": "DeclarativeStream",
            "name": "posts",
            "primary_key": ["id"],
            "schema_loader": {
                "type": "InlineSchemaLoader",
                "schema": {
                    "$schema": "http://json-schema.org/schema#",
                    "properties": {
                        "id": {"type": "integer"},
                        "updated_at": {"type": "string", "format": "date-time"},
                        "title": {"type": "string"},
                        "content": {"type": "string"},
                    },
                    "type": "object",
                },
            },
            "retriever": {
                "type": "SimpleRetriever",
                "requester": {
                    "type": "HttpRequester",
                    "url_base": "https://api.example.com",
                    "path": "/community/posts",
                    "http_method": "GET",
                    "authenticator": "#/definitions/basic_authenticator",
                },
                "record_selector": "#/definitions/retriever/record_selector",
                "paginator": "#/definitions/retriever/paginator",
            },
            "incremental_sync": "#/definitions/cursor_incremental_sync",
            "$parameters": {
                "name": "posts",
                "path": "community/posts",
                "data_path": "posts",
                "cursor_field": "updated_at",
                "primary_key": "id",
            },
        },
        "post_comments_stream": {
            "type": "DeclarativeStream",
            "name": "post_comments",
            "primary_key": ["id"],
            "schema_loader": {
                "type": "InlineSchemaLoader",
                "schema": {
                    "$schema": "http://json-schema.org/schema#",
                    "properties": {
                        "id": {"type": "integer"},
                        "updated_at": {"type": "string", "format": "date-time"},
                        "post_id": {"type": "integer"},
                        "comment": {"type": "string"},
                    },
                    "type": "object",
                },
            },
            "retriever": {
                "type": "SimpleRetriever",
                "requester": {
                    "type": "HttpRequester",
                    "url_base": "https://api.example.com",
                    "path": "/community/posts/{{ stream_slice.id }}/comments",
                    "http_method": "GET",
                    "authenticator": "#/definitions/basic_authenticator",
                },
                "record_selector": {
                    "type": "RecordSelector",
                    "extractor": {"type": "DpathExtractor", "field_path": ["comments"]},
                    "record_filter": {
                        "condition": "{{ record['updated_at'] >= stream_interval.extra_fields.get('updated_at', config.get('start_date')) }}"
                    },
                },
                "paginator": "#/definitions/retriever/paginator",
                "partition_router": {
                    "type": "SubstreamPartitionRouter",
                    "parent_stream_configs": [
                        {
                            "stream": "#/definitions/posts_stream",
                            "parent_key": "id",
                            "partition_field": "id",
                            "incremental_dependency": True,
                        }
                    ],
                },
            },
            "incremental_sync": {
                "type": "DatetimeBasedCursor",
                "cursor_datetime_formats": ["%Y-%m-%dT%H:%M:%SZ", "%Y-%m-%dT%H:%M:%S%z"],
                "datetime_format": "%Y-%m-%dT%H:%M:%SZ",
                "cursor_field": "{{ parameters.get('cursor_field',  'updated_at') }}",
                "start_datetime": {"datetime": "{{ config.get('start_date') }}"},
            },
            "$parameters": {
                "name": "post_comments",
                "path": "community/posts/{{ stream_slice.id }}/comments",
                "data_path": "comments",
                "cursor_field": "updated_at",
                "primary_key": "id",
            },
        },
        "post_comment_votes_stream": {
            "type": "DeclarativeStream",
            "name": "post_comment_votes",
            "primary_key": ["id"],
            "schema_loader": {
                "type": "InlineSchemaLoader",
                "schema": {
                    "$schema": "http://json-schema.org/schema#",
                    "properties": {
                        "id": {"type": "integer"},
                        "created_at": {"type": "string", "format": "date-time"},
                        "comment_id": {"type": "integer"},
                        "vote": {"type": "number"},
                    },
                    "type": "object",
                },
            },
            "retriever": {
                "type": "SimpleRetriever",
                "requester": {
                    "type": "HttpRequester",
                    "url_base": "https://api.example.com",
                    "path": "/community/posts/{{ stream_slice.parent_slice.id }}/comments/{{ stream_slice.id }}/votes",
                    "http_method": "GET",
                    "authenticator": "#/definitions/basic_authenticator",
                },
                "record_selector": "#/definitions/retriever/record_selector",
                "paginator": "#/definitions/retriever/paginator",
                "partition_router": {
                    "type": "SubstreamPartitionRouter",
                    "parent_stream_configs": [
                        {
                            "stream": "#/definitions/post_comments_stream",
                            "parent_key": "id",
                            "partition_field": "id",
                            "incremental_dependency": True,
                            "extra_fields": [["updated_at"]],
                        }
                    ],
                },
            },
            "transformations": [
                {
                    "type": "AddFields",
                    "fields": [
                        {
                            "path": ["comment_updated_at"],
                            "value_type": "string",
                            "value": "{{ stream_slice.extra_fields['updated_at'] }}",
                        },
                    ],
                },
            ],
            "incremental_sync": "#/definitions/cursor_incremental_sync",
            "$parameters": {
                "name": "post_comment_votes",
                "path": "community/posts/{{ stream_slice.parent_slice.id }}/comments/{{ stream_slice.id }}/votes",
                "data_path": "votes",
                "cursor_field": "created_at",
                "primary_key": "id",
            },
        },
    },
    "streams": [
        {"$ref": "#/definitions/posts_stream"},
        {"$ref": "#/definitions/post_comments_stream"},
        {"$ref": "#/definitions/post_comment_votes_stream"},
    ],
    "concurrency_level": {
        "type": "ConcurrencyLevel",
        "default_concurrency": "{{ config['num_workers'] or 10 }}",
        "max_concurrency": 25,
    },
    "spec": {
        "type": "Spec",
        "documentation_url": "https://airbyte.com/#yaml-from-manifest",
        "connection_specification": {
            "title": "Test Spec",
            "type": "object",
            "required": ["credentials", "start_date"],
            "additionalProperties": False,
            "properties": {
                "credentials": {
                    "type": "object",
                    "required": ["email", "api_token"],
                    "properties": {
                        "email": {
                            "type": "string",
                            "title": "Email",
                            "description": "The email for authentication.",
                        },
                        "api_token": {
                            "type": "string",
                            "airbyte_secret": True,
                            "title": "API Token",
                            "description": "The API token for authentication.",
                        },
                    },
                },
                "start_date": {
                    "type": "string",
                    "format": "date-time",
                    "title": "Start Date",
                    "description": "The date from which to start syncing data.",
                },
            },
        },
    },
}

STREAM_NAME = "post_comment_votes"
CONFIG = {
    "start_date": "2024-01-01T00:00:01Z",
    "credentials": {"email": "email", "api_token": "api_token"},
}

SUBSTREAM_MANIFEST_NO_DEPENDENCY = deepcopy(SUBSTREAM_MANIFEST)
# Disable incremental_dependency
SUBSTREAM_MANIFEST_NO_DEPENDENCY["definitions"]["post_comments_stream"]["retriever"][
    "partition_router"
]["parent_stream_configs"][0]["incremental_dependency"] = False
SUBSTREAM_MANIFEST_NO_DEPENDENCY["definitions"]["post_comment_votes_stream"]["retriever"][
    "partition_router"
]["parent_stream_configs"][0]["incremental_dependency"] = False

SUBSTREAM_MANIFEST_WITH_GLOBAL_CURSOR_AND_NO_DEPENDENCY = deepcopy(SUBSTREAM_MANIFEST)
# Disable incremental_dependency
SUBSTREAM_MANIFEST_WITH_GLOBAL_CURSOR_AND_NO_DEPENDENCY["definitions"]["post_comments_stream"][
    "retriever"
]["partition_router"]["parent_stream_configs"][0]["incremental_dependency"] = False
SUBSTREAM_MANIFEST_WITH_GLOBAL_CURSOR_AND_NO_DEPENDENCY["definitions"]["post_comment_votes_stream"][
    "retriever"
]["partition_router"]["parent_stream_configs"][0]["incremental_dependency"] = False
# Enable global_cursor
SUBSTREAM_MANIFEST_WITH_GLOBAL_CURSOR_AND_NO_DEPENDENCY["definitions"]["cursor_incremental_sync"][
    "global_substream_cursor"
] = True


import orjson
import requests_mock


def run_mocked_test(
    mock_requests,
    manifest,
    config,
    stream_name,
    initial_state,
    expected_records,
    expected_state,
    state_count=None,
):
    """
    Helper function to mock requests, run the test, and verify the results.

    Args:
        mock_requests (list): List of tuples containing the URL and response data to mock.
        manifest (dict): Manifest configuration for the source.
        config (dict): Source configuration.
        stream_name (str): Name of the stream being tested.
        initial_state (dict): Initial state for the stream.
        expected_records (list): Expected records to be returned by the stream.
        expected_state (dict): Expected state after processing the records.

    Raises:
        AssertionError: If the test output does not match the expected records or state.
    """
    with requests_mock.Mocker() as m:
        for url, response in mock_requests:
            if response is None:
                m.get(url, status_code=404)
            else:
                m.get(url, json=response)

        initial_state = [
            AirbyteStateMessage(
                type=AirbyteStateType.STREAM,
                stream=AirbyteStreamState(
                    stream_descriptor=StreamDescriptor(name=stream_name, namespace=None),
                    stream_state=AirbyteStateBlob(initial_state),
                ),
            )
        ]
        output = _run_read(manifest, config, stream_name, initial_state)

        # Verify records
        assert sorted([r.record.data for r in output.records], key=lambda x: x["id"]) == sorted(
            expected_records, key=lambda x: x["id"]
        )

        assert len(output.state_messages) == state_count if state_count else True

        # Verify state
        final_state = output.state_messages[-1].state.stream.stream_state
        assert final_state.__dict__ == expected_state

        # Verify that each request was made exactly once
        for url, _ in mock_requests:
            request_count = len(
                [req for req in m.request_history if unquote(req.url) == unquote(url)]
            )
            assert request_count == 1, (
                f"URL {url} was called {request_count} times, expected exactly once."
            )


def _run_read(
    manifest: Mapping[str, Any],
    config: Mapping[str, Any],
    stream_name: str,
    state: Optional[Union[List[AirbyteStateMessage], MutableMapping[str, Any]]] = None,
) -> EntrypointOutput:
    source = ConcurrentDeclarativeSource(
        source_config=manifest, config=config, catalog=None, state=state
    )
    output = read(
        source,
        config,
        CatalogBuilder()
        .with_stream(ConfiguredAirbyteStreamBuilder().with_name(stream_name))
        .build(),
    )
    return output


# Existing Constants for Dates
START_DATE = "2024-01-01T00:00:01Z"  # Start of the sync
POST_1_UPDATED_AT = "2024-01-30T00:00:00Z"  # Latest update date for post 1
POST_2_UPDATED_AT = "2024-01-29T00:00:00Z"  # Latest update date for post 2
POST_3_UPDATED_AT = "2024-01-28T00:00:00Z"  # Latest update date for post 3

COMMENT_9_OLDEST = "2023-01-01T00:00:00Z"  # Comment in partition 1 - filtered out due to date
COMMENT_10_UPDATED_AT = "2024-01-25T00:00:00Z"  # Latest comment in partition 1
COMMENT_11_UPDATED_AT = "2024-01-24T00:00:00Z"  # Comment in partition 1
COMMENT_12_UPDATED_AT = "2024-01-23T00:00:00Z"  # Comment in partition 1
COMMENT_20_UPDATED_AT = "2024-01-22T00:00:00Z"  # Latest comment in partition 2
COMMENT_21_UPDATED_AT = "2024-01-21T00:00:00Z"  # Comment in partition 2
COMMENT_30_UPDATED_AT = "2024-01-09T00:00:00Z"  # Latest comment in partition 3
LOOKBACK_WINDOW_DAYS = 1  # Lookback window duration in days

# Votes Date Constants
VOTE_100_CREATED_AT = "2024-01-15T00:00:00Z"  # Latest vote in partition 10
VOTE_101_CREATED_AT = "2024-01-14T00:00:00Z"  # Second-latest vote in partition 10
VOTE_111_CREATED_AT = "2024-01-13T00:00:00Z"  # Latest vote in partition 11
VOTE_200_CREATED_AT = "2024-01-12T00:00:00Z"  # Latest vote in partition 20
VOTE_210_CREATED_AT = "2024-01-12T00:00:15Z"  # Latest vote in partition 21
VOTE_300_CREATED_AT = "2024-01-10T00:00:00Z"  # Latest vote in partition 30
VOTE_300_CREATED_AT_TIMESTAMP = 1704844800000  # Latest vote in partition 30

# Initial State Constants
PARENT_COMMENT_CURSOR_PARTITION_1 = "2023-01-04T00:00:00Z"  # Parent comment cursor (partition)
PARENT_POSTS_CURSOR = "2024-01-05T00:00:00Z"  # Parent posts cursor (expected in state)

INITIAL_STATE_PARTITION_10_CURSOR = "2024-01-02T00:00:01Z"
INITIAL_STATE_PARTITION_10_CURSOR_TIMESTAMP = 1704153601000
INITIAL_STATE_PARTITION_11_CURSOR = "2024-01-03T00:00:02Z"
INITIAL_STATE_PARTITION_11_CURSOR_TIMESTAMP = 1704240002000
INITIAL_GLOBAL_CURSOR = INITIAL_STATE_PARTITION_11_CURSOR
INITIAL_GLOBAL_CURSOR_DATE = datetime.fromisoformat(
    INITIAL_STATE_PARTITION_11_CURSOR.replace("Z", "")
)
LOOKBACK_DATE = (
    INITIAL_GLOBAL_CURSOR_DATE - timedelta(days=LOOKBACK_WINDOW_DAYS)
).isoformat() + "Z"

PARTITION_SYNC_START_TIME = "2024-01-02T00:00:00Z"


@pytest.mark.parametrize(
    "test_name, manifest, mock_requests, expected_records, initial_state, expected_state, state_count",
    [
        (
            "test_incremental_parent_state",
            SUBSTREAM_MANIFEST_NO_DEPENDENCY,
            [
                # Fetch the first page of posts
                (
                    f"https://api.example.com/community/posts?per_page=100&start_time={START_DATE}",
                    {
                        "posts": [
                            {"id": 1, "updated_at": POST_1_UPDATED_AT},
                            {"id": 2, "updated_at": POST_2_UPDATED_AT},
                        ],
                        "next_page": f"https://api.example.com/community/posts?per_page=100&start_time={START_DATE}&page=2",
                    },
                ),
                # Fetch the second page of posts
                (
                    f"https://api.example.com/community/posts?per_page=100&start_time={START_DATE}&page=2",
                    {"posts": [{"id": 3, "updated_at": POST_3_UPDATED_AT}]},
                ),
                # Fetch the first page of comments for post 1
                (
                    "https://api.example.com/community/posts/1/comments?per_page=100",
                    {
                        "comments": [
                            {
                                "id": 9,
                                "post_id": 1,
                                "updated_at": COMMENT_9_OLDEST,  # No requests for comment 9, filtered out due to the date
                            },
                            {
                                "id": 10,
                                "post_id": 1,
                                "updated_at": COMMENT_10_UPDATED_AT,
                            },
                            {
                                "id": 11,
                                "post_id": 1,
                                "updated_at": COMMENT_11_UPDATED_AT,
                            },
                        ],
                        "next_page": "https://api.example.com/community/posts/1/comments?per_page=100&page=2",
                    },
                ),
                # Fetch the second page of comments for post 1
                (
                    "https://api.example.com/community/posts/1/comments?per_page=100&page=2",
                    {
                        "comments": [
                            {
                                "id": 12,
                                "post_id": 1,
                                "updated_at": COMMENT_12_UPDATED_AT,
                            }
                        ]
                    },
                ),
                # Fetch the first page of votes for comment 10 of post 1
                (
                    f"https://api.example.com/community/posts/1/comments/10/votes?per_page=100&start_time={INITIAL_STATE_PARTITION_10_CURSOR}",
                    {
                        "votes": [
                            {
                                "id": 100,
                                "comment_id": 10,
                                "created_at": VOTE_100_CREATED_AT,
                            }
                        ],
                        "next_page": f"https://api.example.com/community/posts/1/comments/10/votes?per_page=100&page=2&start_time={INITIAL_STATE_PARTITION_10_CURSOR}",
                    },
                ),
                # Fetch the second page of votes for comment 10 of post 1
                (
                    f"https://api.example.com/community/posts/1/comments/10/votes?per_page=100&page=2&start_time={INITIAL_STATE_PARTITION_10_CURSOR}",
                    {
                        "votes": [
                            {
                                "id": 101,
                                "comment_id": 10,
                                "created_at": VOTE_101_CREATED_AT,
                            }
                        ]
                    },
                ),
                # Fetch the first page of votes for comment 11 of post 1
                (
                    f"https://api.example.com/community/posts/1/comments/11/votes?per_page=100&start_time={INITIAL_STATE_PARTITION_11_CURSOR}",
                    {
                        "votes": [
                            {
                                "id": 111,
                                "comment_id": 11,
                                "created_at": VOTE_111_CREATED_AT,
                            }
                        ]
                    },
                ),
                # Fetch the first page of votes for comment 12 of post 1
                (
                    f"https://api.example.com/community/posts/1/comments/12/votes?per_page=100&start_time={LOOKBACK_DATE}",
                    {"votes": []},
                ),
                # Fetch the first page of comments for post 2
                (
                    "https://api.example.com/community/posts/2/comments?per_page=100",
                    {
                        "comments": [
                            {
                                "id": 20,
                                "post_id": 2,
                                "updated_at": COMMENT_20_UPDATED_AT,
                            }
                        ],
                        "next_page": "https://api.example.com/community/posts/2/comments?per_page=100&page=2",
                    },
                ),
                # Fetch the second page of comments for post 2
                (
                    "https://api.example.com/community/posts/2/comments?per_page=100&page=2",
                    {
                        "comments": [
                            {
                                "id": 21,
                                "post_id": 2,
                                "updated_at": COMMENT_21_UPDATED_AT,
                            }
                        ]
                    },
                ),
                # Fetch the first page of votes for comment 20 of post 2
                (
                    f"https://api.example.com/community/posts/2/comments/20/votes?per_page=100&start_time={LOOKBACK_DATE}",
                    {
                        "votes": [
                            {
                                "id": 200,
                                "comment_id": 20,
                                "created_at": VOTE_200_CREATED_AT,
                            }
                        ]
                    },
                ),
                # Fetch the first page of votes for comment 21 of post 2
                (
                    f"https://api.example.com/community/posts/2/comments/21/votes?per_page=100&start_time={LOOKBACK_DATE}",
                    {
                        "votes": [
                            {
                                "id": 210,
                                "comment_id": 21,
                                "created_at": VOTE_210_CREATED_AT,
                            }
                        ]
                    },
                ),
                # Fetch the first page of comments for post 3
                (
                    "https://api.example.com/community/posts/3/comments?per_page=100",
                    {
                        "comments": [
                            {
                                "id": 30,
                                "post_id": 3,
                                "updated_at": COMMENT_30_UPDATED_AT,
                            }
                        ]
                    },
                ),
                # Fetch the first page of votes for comment 30 of post 3
                (
                    f"https://api.example.com/community/posts/3/comments/30/votes?per_page=100&start_time={LOOKBACK_DATE}",
                    {
                        "votes": [
                            {
                                "id": 300,
                                "comment_id": 30,
                                "created_at": VOTE_300_CREATED_AT_TIMESTAMP,
                            }
                        ]
                    },
                ),
            ],
            # Expected records
            [
                {
                    "comment_id": 10,
                    "comment_updated_at": COMMENT_10_UPDATED_AT,
                    "created_at": VOTE_100_CREATED_AT,
                    "id": 100,
                },
                {
                    "comment_id": 10,
                    "comment_updated_at": COMMENT_10_UPDATED_AT,
                    "created_at": VOTE_101_CREATED_AT,
                    "id": 101,
                },
                {
                    "comment_id": 11,
                    "comment_updated_at": COMMENT_11_UPDATED_AT,
                    "created_at": VOTE_111_CREATED_AT,
                    "id": 111,
                },
                {
                    "comment_id": 20,
                    "comment_updated_at": COMMENT_20_UPDATED_AT,
                    "created_at": VOTE_200_CREATED_AT,
                    "id": 200,
                },
                {
                    "comment_id": 21,
                    "comment_updated_at": COMMENT_21_UPDATED_AT,
                    "created_at": VOTE_210_CREATED_AT,
                    "id": 210,
                },
                {
                    "comment_id": 30,
                    "comment_updated_at": COMMENT_30_UPDATED_AT,
                    "created_at": str(VOTE_300_CREATED_AT_TIMESTAMP),
                    "id": 300,
                },
            ],
            # Initial state
            {
                # This should not happen since parent state is disabled, but I've added this to validate that and
                # incoming parent_state is ignored when the parent stream's incremental_dependency is disabled
                "parent_state": {
                    "post_comments": {
                        "states": [
                            {
                                "partition": {"id": 1, "parent_slice": {}},
                                "cursor": {"updated_at": PARENT_COMMENT_CURSOR_PARTITION_1},
                            }
                        ],
                        "parent_state": {"posts": {"updated_at": PARENT_POSTS_CURSOR}},
                    }
                },
                "states": [
                    {
                        "partition": {
                            "id": 10,
                            "parent_slice": {"id": 1, "parent_slice": {}},
                        },
                        "cursor": {"created_at": INITIAL_STATE_PARTITION_10_CURSOR_TIMESTAMP},
                    },
                    {
                        "partition": {
                            "id": 11,
                            "parent_slice": {"id": 1, "parent_slice": {}},
                        },
                        "cursor": {"created_at": INITIAL_STATE_PARTITION_11_CURSOR},
                    },
                ],
                "state": {"created_at": INITIAL_STATE_PARTITION_11_CURSOR_TIMESTAMP},
                "lookback_window": 86400,
            },
            # Expected state
            {
                "states": [
                    {
                        "partition": {
                            "id": 10,
                            "parent_slice": {"id": 1, "parent_slice": {}},
                        },
                        "cursor": {"created_at": VOTE_100_CREATED_AT},
                    },
                    {
                        "partition": {
                            "id": 11,
                            "parent_slice": {"id": 1, "parent_slice": {}},
                        },
                        "cursor": {"created_at": VOTE_111_CREATED_AT},
                    },
                    {
                        "partition": {
                            "id": 12,
                            "parent_slice": {"id": 1, "parent_slice": {}},
                        },
                        "cursor": {"created_at": LOOKBACK_DATE},
                    },
                    {
                        "partition": {
                            "id": 20,
                            "parent_slice": {"id": 2, "parent_slice": {}},
                        },
                        "cursor": {"created_at": VOTE_200_CREATED_AT},
                    },
                    {
                        "partition": {
                            "id": 21,
                            "parent_slice": {"id": 2, "parent_slice": {}},
                        },
                        "cursor": {"created_at": VOTE_210_CREATED_AT},
                    },
                    {
                        "partition": {
                            "id": 30,
                            "parent_slice": {"id": 3, "parent_slice": {}},
                        },
                        "cursor": {"created_at": VOTE_300_CREATED_AT},
                    },
                ],
                "use_global_cursor": False,
                "lookback_window": 1,
                "parent_state": {},
                "state": {"created_at": VOTE_100_CREATED_AT},
            },
            # State count
            2,
        ),
        (
            "test_incremental_parent_state_with",
            SUBSTREAM_MANIFEST_WITH_GLOBAL_CURSOR_AND_NO_DEPENDENCY,
            [
                # Fetch the first page of posts
                (
                    f"https://api.example.com/community/posts?per_page=100&start_time={START_DATE}",
                    {
                        "posts": [
                            {"id": 1, "updated_at": POST_1_UPDATED_AT},
                            {"id": 2, "updated_at": POST_2_UPDATED_AT},
                        ],
                        "next_page": f"https://api.example.com/community/posts?per_page=100&start_time={START_DATE}&page=2",
                    },
                ),
                # Fetch the second page of posts
                (
                    f"https://api.example.com/community/posts?per_page=100&start_time={START_DATE}&page=2",
                    {"posts": [{"id": 3, "updated_at": POST_3_UPDATED_AT}]},
                ),
                # Fetch the first page of comments for post 1
                (
                    "https://api.example.com/community/posts/1/comments?per_page=100",
                    {
                        "comments": [
                            {
                                "id": 9,
                                "post_id": 1,
                                "updated_at": COMMENT_9_OLDEST,  # No requests for comment 9, filtered out due to the date
                            },
                            {
                                "id": 10,
                                "post_id": 1,
                                "updated_at": COMMENT_10_UPDATED_AT,
                            },
                            {
                                "id": 11,
                                "post_id": 1,
                                "updated_at": COMMENT_11_UPDATED_AT,
                            },
                        ],
                        "next_page": "https://api.example.com/community/posts/1/comments?per_page=100&page=2",
                    },
                ),
                # Fetch the second page of comments for post 1
                (
                    "https://api.example.com/community/posts/1/comments?per_page=100&page=2",
                    {
                        "comments": [
                            {
                                "id": 12,
                                "post_id": 1,
                                "updated_at": COMMENT_12_UPDATED_AT,
                            }
                        ]
                    },
                ),
                # Fetch the first page of votes for comment 10 of post 1
                (
                    f"https://api.example.com/community/posts/1/comments/10/votes?per_page=100&start_time={INITIAL_STATE_PARTITION_10_CURSOR}",
                    {
                        "votes": [
                            {
                                "id": 100,
                                "comment_id": 10,
                                "created_at": VOTE_100_CREATED_AT,
                            }
                        ],
                        "next_page": f"https://api.example.com/community/posts/1/comments/10/votes?per_page=100&page=2&start_time={INITIAL_STATE_PARTITION_10_CURSOR}",
                    },
                ),
                # Fetch the second page of votes for comment 10 of post 1
                (
                    f"https://api.example.com/community/posts/1/comments/10/votes?per_page=100&page=2&start_time={INITIAL_STATE_PARTITION_10_CURSOR}",
                    {
                        "votes": [
                            {
                                "id": 101,
                                "comment_id": 10,
                                "created_at": VOTE_101_CREATED_AT,
                            }
                        ]
                    },
                ),
                # Fetch the first page of votes for comment 11 of post 1
                (
                    f"https://api.example.com/community/posts/1/comments/11/votes?per_page=100&start_time={INITIAL_STATE_PARTITION_11_CURSOR}",
                    {
                        "votes": [
                            {
                                "id": 111,
                                "comment_id": 11,
                                "created_at": VOTE_111_CREATED_AT,
                            }
                        ]
                    },
                ),
                # Fetch the first page of votes for comment 12 of post 1
                (
                    f"https://api.example.com/community/posts/1/comments/12/votes?per_page=100&start_time={LOOKBACK_DATE}",
                    {"votes": []},
                ),
                # Fetch the first page of comments for post 2
                (
                    "https://api.example.com/community/posts/2/comments?per_page=100",
                    {
                        "comments": [
                            {
                                "id": 20,
                                "post_id": 2,
                                "updated_at": COMMENT_20_UPDATED_AT,
                            }
                        ],
                        "next_page": "https://api.example.com/community/posts/2/comments?per_page=100&page=2",
                    },
                ),
                # Fetch the second page of comments for post 2
                (
                    "https://api.example.com/community/posts/2/comments?per_page=100&page=2",
                    {
                        "comments": [
                            {
                                "id": 21,
                                "post_id": 2,
                                "updated_at": COMMENT_21_UPDATED_AT,
                            }
                        ]
                    },
                ),
                # Fetch the first page of votes for comment 20 of post 2
                (
                    f"https://api.example.com/community/posts/2/comments/20/votes?per_page=100&start_time={LOOKBACK_DATE}",
                    {
                        "votes": [
                            {
                                "id": 200,
                                "comment_id": 20,
                                "created_at": VOTE_200_CREATED_AT,
                            }
                        ]
                    },
                ),
                # Fetch the first page of votes for comment 21 of post 2
                (
                    f"https://api.example.com/community/posts/2/comments/21/votes?per_page=100&start_time={LOOKBACK_DATE}",
                    {
                        "votes": [
                            {
                                "id": 210,
                                "comment_id": 21,
                                "created_at": VOTE_210_CREATED_AT,
                            }
                        ]
                    },
                ),
                # Fetch the first page of comments for post 3
                (
                    "https://api.example.com/community/posts/3/comments?per_page=100",
                    {
                        "comments": [
                            {
                                "id": 30,
                                "post_id": 3,
                                "updated_at": COMMENT_30_UPDATED_AT,
                            }
                        ]
                    },
                ),
                # Fetch the first page of votes for comment 30 of post 3
                (
                    f"https://api.example.com/community/posts/3/comments/30/votes?per_page=100&start_time={LOOKBACK_DATE}",
                    {
                        "votes": [
                            {
                                "id": 300,
                                "comment_id": 30,
                                "created_at": VOTE_300_CREATED_AT_TIMESTAMP,
                            }
                        ]
                    },
                ),
            ],
            # Expected records
            [
                {
                    "comment_id": 10,
                    "comment_updated_at": COMMENT_10_UPDATED_AT,
                    "created_at": VOTE_100_CREATED_AT,
                    "id": 100,
                },
                {
                    "comment_id": 10,
                    "comment_updated_at": COMMENT_10_UPDATED_AT,
                    "created_at": VOTE_101_CREATED_AT,
                    "id": 101,
                },
                {
                    "comment_id": 11,
                    "comment_updated_at": COMMENT_11_UPDATED_AT,
                    "created_at": VOTE_111_CREATED_AT,
                    "id": 111,
                },
                {
                    "comment_id": 20,
                    "comment_updated_at": COMMENT_20_UPDATED_AT,
                    "created_at": VOTE_200_CREATED_AT,
                    "id": 200,
                },
                {
                    "comment_id": 21,
                    "comment_updated_at": COMMENT_21_UPDATED_AT,
                    "created_at": VOTE_210_CREATED_AT,
                    "id": 210,
                },
                {
                    "comment_id": 30,
                    "comment_updated_at": COMMENT_30_UPDATED_AT,
                    "created_at": str(VOTE_300_CREATED_AT_TIMESTAMP),
                    "id": 300,
                },
            ],
            # Initial state
            {
                "parent_state": {},
                "use_global_cursor": True,
                "states": [
                    {
                        "partition": {
                            "id": 10,
                            "parent_slice": {"id": 1, "parent_slice": {}},
                        },
                        "cursor": {"created_at": INITIAL_STATE_PARTITION_10_CURSOR_TIMESTAMP},
                    },
                    {
                        "partition": {
                            "id": 11,
                            "parent_slice": {"id": 1, "parent_slice": {}},
                        },
                        "cursor": {"created_at": INITIAL_STATE_PARTITION_11_CURSOR},
                    },
                ],
                "state": {"created_at": INITIAL_STATE_PARTITION_11_CURSOR_TIMESTAMP},
                "lookback_window": 86400,
            },
            # Expected state
            {
                "use_global_cursor": True,
                "lookback_window": 1,
                "parent_state": {},
                "state": {"created_at": VOTE_100_CREATED_AT},
            },
            1,
        ),
    ],
)
def test_incremental_parent_state_no_incremental_dependency(
    test_name, manifest, mock_requests, expected_records, initial_state, expected_state, state_count
):
    """
    This is a pretty complicated test that syncs a low-code connector stream with three levels of substreams
    - posts: (ids: 1, 2, 3)
    - post comments: (parent post 1 with ids: 9, 10, 11, 12; parent post 2 with ids: 20, 21; parent post 3 with id: 30)
    - post comment votes: (parent comment 10 with ids: 100, 101; parent comment 11 with id: 111;
      parent comment 20 with id: 200; parent comment 21 with id: 210, parent comment 30 with id: 300)

    By setting incremental_dependency to false, parent streams will not use the incoming state and will not update state.
    The post_comment_votes substream is incremental and will emit state messages We verify this by ensuring that mocked
    parent stream requests use the incoming config as query parameters and the substream state messages does not
    contain parent stream state.
    """
    run_mocked_test(
        mock_requests,
        manifest,
        CONFIG,
        STREAM_NAME,
        initial_state,
        expected_records,
        expected_state,
        state_count=state_count,
    )


def run_incremental_parent_state_test(
    manifest,
    mock_requests,
    expected_records,
    num_intermediate_states,
    initial_state,
    expected_states,
):
    """
    Run an incremental parent state test for the specified stream.

    This function performs the following steps:
    1. Mocks the API requests as defined in mock_requests.
    2. Executes the read operation using the provided manifest and config.
    3. Asserts that the output records match the expected records.
    4. Collects intermediate states and records, performing additional reads as necessary.
    5. Compares the cumulative records from each state against the expected records.
    6. Asserts that the final state matches one of the expected states for each run.

    Args:
        manifest (dict): The manifest configuration for the stream.
        mock_requests (list): A list of tuples containing URL and response data for mocking API requests.
        expected_records (list): The expected records to compare against the output.
        num_intermediate_states (int): The number of intermediate states to expect.
        initial_state (list): The initial state to start the read operation.
        expected_states (list): A list of expected final states after the read operation.
    """
    initial_state = [
        AirbyteStateMessage(
            type=AirbyteStateType.STREAM,
            stream=AirbyteStreamState(
                stream_descriptor=StreamDescriptor(name=STREAM_NAME, namespace=None),
                stream_state=AirbyteStateBlob(initial_state),
            ),
        )
    ]

    with requests_mock.Mocker() as m:
        for url, response in mock_requests:
            m.get(url, json=response)

        # Run the initial read
        output = _run_read(manifest, CONFIG, STREAM_NAME, initial_state)

        # Assert that output_data equals expected_records
        assert sorted([r.record.data for r in output.records], key=lambda x: x["id"]) == sorted(
            expected_records, key=lambda x: x["id"]
        )

        # Collect the intermediate states and records produced before each state
        cumulative_records = []
        intermediate_states = []
        final_states = []  # To store the final state after each read

        # Store the final state after the initial read
        final_states.append(output.state_messages[-1].state.stream.stream_state.__dict__)

        for message in output.records_and_state_messages:
            if message.type.value == "RECORD":
                record_data = message.record.data
                cumulative_records.append(record_data)
            elif message.type.value == "STATE":
                # Record the state and the records produced before this state
                state = message.state
                records_before_state = cumulative_records.copy()
                intermediate_states.append((state, records_before_state))

        # Assert that the number of intermediate states is as expected
        assert len(intermediate_states) - 1 == num_intermediate_states

        # For each intermediate state, perform another read starting from that state
        for state, records_before_state in intermediate_states[:-1]:
            output_intermediate = _run_read(manifest, CONFIG, STREAM_NAME, [state])
            records_from_state = [r.record.data for r in output_intermediate.records]

            # Combine records produced before the state with records from the new read
            cumulative_records_state = records_before_state + records_from_state

            # Duplicates may occur because the state matches the cursor of the last record, causing it to be re-emitted in the next sync.
            cumulative_records_state_deduped = list(
                {orjson.dumps(record): record for record in cumulative_records_state}.values()
            )

            # Compare the cumulative records with the expected records
            expected_records_set = list(
                {orjson.dumps(record): record for record in expected_records}.values()
            )
            assert sorted(cumulative_records_state_deduped, key=lambda x: x["id"]) == sorted(
                expected_records_set, key=lambda x: x["id"]
            ), (
                f"Records mismatch with intermediate state {state}. Expected {expected_records}, got {cumulative_records_state_deduped}"
            )

            # Store the final state after each intermediate read
            final_state_intermediate = [
                message.state.stream.stream_state.__dict__
                for message in output_intermediate.state_messages
            ]
            final_states.append(final_state_intermediate[-1])

        # Assert that the final state matches the expected state for all runs
        for i, final_state in enumerate(final_states):
            assert final_state in expected_states, (
                f"Final state mismatch at run {i + 1}. Expected {expected_states}, got {final_state}"
            )


@pytest.mark.parametrize(
    "test_name, manifest, mock_requests, expected_records, num_intermediate_states, initial_state, expected_state",
    [
        (
            "test_incremental_parent_state",
            SUBSTREAM_MANIFEST,
            [
                # Fetch the first page of posts
                (
                    f"https://api.example.com/community/posts?per_page=100&start_time={PARENT_POSTS_CURSOR}",
                    {
                        "posts": [
                            {"id": 1, "updated_at": POST_1_UPDATED_AT},
                            {"id": 2, "updated_at": POST_2_UPDATED_AT},
                        ],
                        "next_page": (
                            f"https://api.example.com/community/posts"
                            f"?per_page=100&start_time={PARENT_POSTS_CURSOR}&page=2"
                        ),
                    },
                ),
                # Fetch the second page of posts
                (
                    f"https://api.example.com/community/posts?per_page=100&start_time={PARENT_POSTS_CURSOR}&page=2",
                    {"posts": [{"id": 3, "updated_at": POST_3_UPDATED_AT}]},
                ),
                # Fetch the first page of comments for post 1
                (
                    "https://api.example.com/community/posts/1/comments?per_page=100",
                    {
                        "comments": [
                            {
                                "id": 9,
                                "post_id": 1,
                                "updated_at": COMMENT_9_OLDEST,
                            },
                            {
                                "id": 10,
                                "post_id": 1,
                                "updated_at": COMMENT_10_UPDATED_AT,
                            },
                            {
                                "id": 11,
                                "post_id": 1,
                                "updated_at": COMMENT_11_UPDATED_AT,
                            },
                        ],
                        "next_page": "https://api.example.com/community/posts/1/comments?per_page=100&page=2",
                    },
                ),
                # Fetch the second page of comments for post 1
                (
                    "https://api.example.com/community/posts/1/comments?per_page=100&page=2",
                    {"comments": [{"id": 12, "post_id": 1, "updated_at": COMMENT_12_UPDATED_AT}]},
                ),
                # Fetch the first page of votes for comment 10 of post 1
                (
                    f"https://api.example.com/community/posts/1/comments/10/votes?per_page=100&start_time={INITIAL_STATE_PARTITION_10_CURSOR}",
                    {
                        "votes": [
                            {
                                "id": 100,
                                "comment_id": 10,
                                "created_at": VOTE_100_CREATED_AT,
                            }
                        ],
                        "next_page": (
                            f"https://api.example.com/community/posts/1/comments/10/votes"
                            f"?per_page=100&page=2&start_time={INITIAL_STATE_PARTITION_10_CURSOR}"
                        ),
                    },
                ),
                # Fetch the second page of votes for comment 10 of post 1
                (
                    f"https://api.example.com/community/posts/1/comments/10/votes"
                    f"?per_page=100&page=2&start_time={INITIAL_STATE_PARTITION_10_CURSOR}",
                    {"votes": [{"id": 101, "comment_id": 10, "created_at": VOTE_101_CREATED_AT}]},
                ),
                # Fetch the first page of votes for comment 11 of post 1
                (
                    f"https://api.example.com/community/posts/1/comments/11/votes"
                    f"?per_page=100&start_time={INITIAL_STATE_PARTITION_11_CURSOR}",
                    {"votes": [{"id": 111, "comment_id": 11, "created_at": VOTE_111_CREATED_AT}]},
                ),
                # Fetch the first page of votes for comment 12 of post 1
                (
                    f"https://api.example.com/community/posts/1/comments/12/votes?per_page=100&start_time={LOOKBACK_DATE}",
                    {"votes": []},
                ),
                # Fetch the first page of comments for post 2
                (
                    "https://api.example.com/community/posts/2/comments?per_page=100",
                    {
                        "comments": [{"id": 20, "post_id": 2, "updated_at": COMMENT_20_UPDATED_AT}],
                        "next_page": "https://api.example.com/community/posts/2/comments?per_page=100&page=2",
                    },
                ),
                # Fetch the second page of comments for post 2
                (
                    "https://api.example.com/community/posts/2/comments?per_page=100&page=2",
                    {"comments": [{"id": 21, "post_id": 2, "updated_at": COMMENT_21_UPDATED_AT}]},
                ),
                # Fetch the first page of votes for comment 20 of post 2
                (
                    f"https://api.example.com/community/posts/2/comments/20/votes?per_page=100&start_time={LOOKBACK_DATE}",
                    {"votes": [{"id": 200, "comment_id": 20, "created_at": VOTE_200_CREATED_AT}]},
                ),
                # Fetch the first page of votes for comment 21 of post 2
                (
                    f"https://api.example.com/community/posts/2/comments/21/votes?per_page=100&start_time={LOOKBACK_DATE}",
                    {"votes": [{"id": 210, "comment_id": 21, "created_at": VOTE_210_CREATED_AT}]},
                ),
                # Fetch the first page of comments for post 3
                (
                    "https://api.example.com/community/posts/3/comments?per_page=100",
                    {"comments": [{"id": 30, "post_id": 3, "updated_at": COMMENT_30_UPDATED_AT}]},
                ),
                # Fetch the first page of votes for comment 30 of post 3
                (
                    f"https://api.example.com/community/posts/3/comments/30/votes?per_page=100&start_time={LOOKBACK_DATE}",
                    {
                        "votes": [
                            {
                                "id": 300,
                                "comment_id": 30,
                                "created_at": VOTE_300_CREATED_AT_TIMESTAMP,
                            }
                        ]
                    },
                ),
                # Requests with intermediate states
                # Fetch votes for comment 10 of post 1
                (
                    f"https://api.example.com/community/posts/1/comments/10/votes?per_page=100&start_time={VOTE_100_CREATED_AT}",
                    {
                        "votes": [{"id": 100, "comment_id": 10, "created_at": VOTE_100_CREATED_AT}],
                    },
                ),
                # Fetch votes for comment 11 of post 1
                (
                    f"https://api.example.com/community/posts/1/comments/11/votes?per_page=100&start_time={VOTE_111_CREATED_AT}",
                    {
                        "votes": [{"id": 111, "comment_id": 11, "created_at": VOTE_111_CREATED_AT}],
                    },
                ),
                # Fetch votes for comment 12 of post 1
                (
                    f"https://api.example.com/community/posts/1/comments/12/votes?per_page=100&start_time={VOTE_111_CREATED_AT}",
                    {
                        "votes": [],
                    },
                ),
                # Fetch votes for comment 20 of post 2
                (
                    f"https://api.example.com/community/posts/2/comments/20/votes?per_page=100&start_time={VOTE_200_CREATED_AT}",
                    {"votes": [{"id": 200, "comment_id": 20, "created_at": VOTE_200_CREATED_AT}]},
                ),
                # Fetch votes for comment 21 of post 2
                (
                    f"https://api.example.com/community/posts/2/comments/21/votes?per_page=100&start_time={VOTE_210_CREATED_AT}",
                    {"votes": [{"id": 210, "comment_id": 21, "created_at": VOTE_210_CREATED_AT}]},
                ),
                # Fetch votes for comment 30 of post 3
                (
                    f"https://api.example.com/community/posts/3/comments/30/votes?per_page=100&start_time={VOTE_300_CREATED_AT}",
                    {
                        "votes": [
                            {
                                "id": 300,
                                "comment_id": 30,
                                "created_at": VOTE_300_CREATED_AT_TIMESTAMP,
                            }
                        ]
                    },
                ),
            ],
            # Expected records
            [
                {
                    "comment_id": 10,
                    "comment_updated_at": COMMENT_10_UPDATED_AT,
                    "created_at": VOTE_100_CREATED_AT,
                    "id": 100,
                },
                {
                    "comment_id": 10,
                    "comment_updated_at": COMMENT_10_UPDATED_AT,
                    "created_at": VOTE_101_CREATED_AT,
                    "id": 101,
                },
                {
                    "comment_id": 11,
                    "comment_updated_at": COMMENT_11_UPDATED_AT,
                    "created_at": VOTE_111_CREATED_AT,
                    "id": 111,
                },
                {
                    "comment_id": 20,
                    "comment_updated_at": COMMENT_20_UPDATED_AT,
                    "created_at": VOTE_200_CREATED_AT,
                    "id": 200,
                },
                {
                    "comment_id": 21,
                    "comment_updated_at": COMMENT_21_UPDATED_AT,
                    "created_at": VOTE_210_CREATED_AT,
                    "id": 210,
                },
                {
                    "comment_id": 30,
                    "comment_updated_at": COMMENT_30_UPDATED_AT,
                    "created_at": str(VOTE_300_CREATED_AT_TIMESTAMP),
                    "id": 300,
                },
            ],
            # Number of intermediate states - 6 as number of parent partitions
            6,
            # Initial state
            {
                "parent_state": {
                    "post_comments": {
                        "states": [
                            {
                                "partition": {"id": 1, "parent_slice": {}},
                                "cursor": {"updated_at": PARENT_COMMENT_CURSOR_PARTITION_1},
                            }
                        ],
                        "parent_state": {"posts": {"updated_at": PARENT_POSTS_CURSOR}},
                    }
                },
                "state": {"created_at": INITIAL_GLOBAL_CURSOR},
                "states": [
                    {
                        "partition": {
                            "id": 10,
                            "parent_slice": {"id": 1, "parent_slice": {}},
                        },
                        "cursor": {"created_at": INITIAL_STATE_PARTITION_10_CURSOR},
                    },
                    {
                        "partition": {
                            "id": 11,
                            "parent_slice": {"id": 1, "parent_slice": {}},
                        },
                        "cursor": {"created_at": INITIAL_STATE_PARTITION_11_CURSOR},
                    },
                ],
                "lookback_window": 86400,
            },
            # Expected state
            {
                "state": {"created_at": VOTE_100_CREATED_AT},
                "parent_state": {
                    "post_comments": {
                        "use_global_cursor": False,
                        "state": {"updated_at": COMMENT_10_UPDATED_AT},  # 10 is the "latest"
                        "parent_state": {
                            "posts": {"updated_at": POST_1_UPDATED_AT}
                        },  # post 1 is the latest
                        "lookback_window": 1,
                        "states": [
                            {
                                "partition": {"id": 1, "parent_slice": {}},
                                "cursor": {"updated_at": COMMENT_10_UPDATED_AT},
                            },
                            {
                                "partition": {"id": 2, "parent_slice": {}},
                                "cursor": {"updated_at": COMMENT_20_UPDATED_AT},
                            },
                            {
                                "partition": {"id": 3, "parent_slice": {}},
                                "cursor": {"updated_at": COMMENT_30_UPDATED_AT},
                            },
                        ],
                    }
                },
                "lookback_window": 1,
                "use_global_cursor": False,
                "states": [
                    {
                        "partition": {"id": 10, "parent_slice": {"id": 1, "parent_slice": {}}},
                        "cursor": {"created_at": VOTE_100_CREATED_AT},
                    },
                    {
                        "partition": {"id": 11, "parent_slice": {"id": 1, "parent_slice": {}}},
                        "cursor": {"created_at": VOTE_111_CREATED_AT},
                    },
                    {
                        "partition": {"id": 12, "parent_slice": {"id": 1, "parent_slice": {}}},
                        "cursor": {"created_at": LOOKBACK_DATE},
                    },
                    {
                        "partition": {"id": 20, "parent_slice": {"id": 2, "parent_slice": {}}},
                        "cursor": {"created_at": VOTE_200_CREATED_AT},
                    },
                    {
                        "partition": {"id": 21, "parent_slice": {"id": 2, "parent_slice": {}}},
                        "cursor": {"created_at": VOTE_210_CREATED_AT},
                    },
                    {
                        "partition": {"id": 30, "parent_slice": {"id": 3, "parent_slice": {}}},
                        "cursor": {"created_at": VOTE_300_CREATED_AT},
                    },
                ],
            },
        ),
        (
            "test_incremental_parent_state_one_record_without_cursor",
            SUBSTREAM_MANIFEST,
            [
                # Fetch the first page of posts
                (
                    f"https://api.example.com/community/posts?per_page=100&start_time={PARENT_POSTS_CURSOR}",
                    {
                        "posts": [
                            {"id": 1, "updated_at": POST_1_UPDATED_AT},
                        ]
                    },
                ),
                # Fetch the first page of comments for post 1
                (
                    "https://api.example.com/community/posts/1/comments?per_page=100",
                    {
                        "comments": [
                            {
                                "id": 9,
                                "post_id": 1,
                                "updated_at": COMMENT_9_OLDEST,
                            },
                            {
                                "id": 10,
                                "post_id": 1,
                                "updated_at": COMMENT_10_UPDATED_AT,
                            },
                            {
                                "id": 11,
                                "post_id": 1,
                                "updated_at": COMMENT_11_UPDATED_AT,
                            },
                        ]
                    },
                ),
                # Fetch the first page of votes for comment 10 of post 1 (vote without cursor field)
                (
                    f"https://api.example.com/community/posts/1/comments/10/votes?per_page=100&start_time={INITIAL_STATE_PARTITION_10_CURSOR}",
                    {
                        "votes": [
                            {
                                "id": 100,
                                "comment_id": 10,
                            }
                        ],
                    },
                ),
                # Fetch the first page of votes for comment 11 of post 1
                (
                    f"https://api.example.com/community/posts/1/comments/11/votes"
                    f"?per_page=100&start_time={INITIAL_STATE_PARTITION_11_CURSOR}",
                    {"votes": [{"id": 111, "comment_id": 11, "created_at": VOTE_111_CREATED_AT}]},
                ),
                # Requests with intermediate states
                # Fetch votes for comment 11 of post 1
                (
                    f"https://api.example.com/community/posts/1/comments/11/votes?per_page=100&start_time={VOTE_111_CREATED_AT}",
                    {
                        "votes": [{"id": 111, "comment_id": 11, "created_at": VOTE_111_CREATED_AT}],
                    },
                ),
            ],
            # Expected records
            [
                {"comment_id": 10, "comment_updated_at": COMMENT_10_UPDATED_AT, "id": 100},
                {
                    "comment_id": 11,
                    "comment_updated_at": COMMENT_11_UPDATED_AT,
                    "created_at": "2024-01-13T00:00:00Z",
                    "id": 111,
                },
            ],
            # Number of intermediate states - 6 as number of parent partitions
            2,
            # Initial state
            {
                "parent_state": {
                    "post_comments": {
                        "states": [
                            {
                                "partition": {"id": 1, "parent_slice": {}},
                                "cursor": {"updated_at": PARENT_COMMENT_CURSOR_PARTITION_1},
                            }
                        ],
                        "parent_state": {"posts": {"updated_at": PARENT_POSTS_CURSOR}},
                    }
                },
                "state": {"created_at": INITIAL_GLOBAL_CURSOR},
                "states": [
                    {
                        "partition": {
                            "id": 10,
                            "parent_slice": {"id": 1, "parent_slice": {}},
                        },
                        "cursor": {"created_at": INITIAL_STATE_PARTITION_10_CURSOR},
                    },
                    {
                        "partition": {
                            "id": 11,
                            "parent_slice": {"id": 1, "parent_slice": {}},
                        },
                        "cursor": {"created_at": INITIAL_STATE_PARTITION_11_CURSOR},
                    },
                ],
                "lookback_window": 86400,
            },
            # Expected state
            {
                "state": {"created_at": VOTE_111_CREATED_AT},
                "parent_state": {
                    "post_comments": {
                        "use_global_cursor": False,
                        "state": {"updated_at": COMMENT_10_UPDATED_AT},  # 10 is the "latest"
                        "parent_state": {
                            "posts": {"updated_at": POST_1_UPDATED_AT}
                        },  # post 1 is the latest
                        "lookback_window": 1,
                        "states": [
                            {
                                "partition": {"id": 1, "parent_slice": {}},
                                "cursor": {"updated_at": COMMENT_10_UPDATED_AT},
                            },
                        ],
                    }
                },
                "lookback_window": 1,
                "use_global_cursor": False,
                "states": [
                    {
                        "partition": {"id": 10, "parent_slice": {"id": 1, "parent_slice": {}}},
                        # initial state because record doesn't have a cursor field
                        "cursor": {"created_at": INITIAL_STATE_PARTITION_10_CURSOR},
                    },
                    {
                        "partition": {"id": 11, "parent_slice": {"id": 1, "parent_slice": {}}},
                        "cursor": {"created_at": VOTE_111_CREATED_AT},
                    },
                ],
            },
        ),
        (
            "test_incremental_parent_state_all_records_without_cursor",
            SUBSTREAM_MANIFEST,
            [
                # Fetch the first page of posts
                (
                    f"https://api.example.com/community/posts?per_page=100&start_time={PARENT_POSTS_CURSOR}",
                    {
                        "posts": [
                            {"id": 1, "updated_at": POST_1_UPDATED_AT},
                        ]
                    },
                ),
                # Fetch the first page of comments for post 1
                (
                    "https://api.example.com/community/posts/1/comments?per_page=100",
                    {
                        "comments": [
                            {
                                "id": 9,
                                "post_id": 1,
                                "updated_at": COMMENT_9_OLDEST,
                            },
                            {
                                "id": 10,
                                "post_id": 1,
                                "updated_at": COMMENT_10_UPDATED_AT,
                            },
                            {
                                "id": 11,
                                "post_id": 1,
                                "updated_at": COMMENT_11_UPDATED_AT,
                            },
                        ]
                    },
                ),
                # Fetch the first page of votes for comment 10 of post 1 (vote without cursor field)
                (
                    f"https://api.example.com/community/posts/1/comments/10/votes?per_page=100&start_time={INITIAL_STATE_PARTITION_10_CURSOR}",
                    {
                        "votes": [
                            {
                                "id": 100,
                                "comment_id": 10,
                            }
                        ],
                    },
                ),
                # Fetch the first page of votes for comment 11 of post 1 (vote without cursor field)
                (
                    f"https://api.example.com/community/posts/1/comments/11/votes"
                    f"?per_page=100&start_time={INITIAL_STATE_PARTITION_11_CURSOR}",
                    {"votes": [{"id": 111, "comment_id": 11}]},
                ),
            ],
            # Expected records
            [
                {"comment_id": 10, "comment_updated_at": COMMENT_10_UPDATED_AT, "id": 100},
                {
                    "comment_id": 11,
                    "comment_updated_at": COMMENT_11_UPDATED_AT,
                    "id": 111,
                },
            ],
            # Number of intermediate states - 6 as number of parent partitions
            2,
            # Initial state
            {
                "parent_state": {
                    "post_comments": {
                        "states": [
                            {
                                "partition": {"id": 1, "parent_slice": {}},
                                "cursor": {"updated_at": PARENT_COMMENT_CURSOR_PARTITION_1},
                            }
                        ],
                        "parent_state": {"posts": {"updated_at": PARENT_POSTS_CURSOR}},
                    }
                },
                "state": {"created_at": INITIAL_GLOBAL_CURSOR},
                "states": [
                    {
                        "partition": {
                            "id": 10,
                            "parent_slice": {"id": 1, "parent_slice": {}},
                        },
                        "cursor": {"created_at": INITIAL_STATE_PARTITION_10_CURSOR},
                    },
                    {
                        "partition": {
                            "id": 11,
                            "parent_slice": {"id": 1, "parent_slice": {}},
                        },
                        "cursor": {"created_at": INITIAL_STATE_PARTITION_11_CURSOR},
                    },
                ],
                "lookback_window": 86400,
            },
            # Expected state
            {
                "state": {"created_at": INITIAL_STATE_PARTITION_11_CURSOR},
                "parent_state": {
                    "post_comments": {
                        "use_global_cursor": False,
                        "state": {"updated_at": COMMENT_10_UPDATED_AT},  # 10 is the "latest"
                        "parent_state": {
                            "posts": {"updated_at": POST_1_UPDATED_AT}
                        },  # post 1 is the latest
                        "lookback_window": 1,
                        "states": [
                            {
                                "partition": {"id": 1, "parent_slice": {}},
                                "cursor": {"updated_at": COMMENT_10_UPDATED_AT},
                            },
                        ],
                    }
                },
                "lookback_window": 1,
                "use_global_cursor": False,
                "states": [
                    {
                        "partition": {"id": 10, "parent_slice": {"id": 1, "parent_slice": {}}},
                        # initial state because record doesn't have a cursor field
                        "cursor": {"created_at": INITIAL_STATE_PARTITION_10_CURSOR},
                    },
                    {
                        "partition": {"id": 11, "parent_slice": {"id": 1, "parent_slice": {}}},
                        "cursor": {"created_at": INITIAL_STATE_PARTITION_11_CURSOR},
                    },
                ],
            },
        ),
    ],
)
def test_incremental_parent_state(
    test_name,
    manifest,
    mock_requests,
    expected_records,
    num_intermediate_states,
    initial_state,
    expected_state,
):
    # Patch `_throttle_state_message` so it always returns a float (indicating "no throttle")
    with patch.object(
        ConcurrentPerPartitionCursor, "_throttle_state_message", return_value=9999999.0
    ):
        run_incremental_parent_state_test(
            manifest,
            mock_requests,
            expected_records,
            num_intermediate_states,
            initial_state,
            [expected_state],
        )


STATE_MIGRATION_EXPECTED_STATE = {
    "state": {"created_at": VOTE_100_CREATED_AT},
    "parent_state": {
        "post_comments": {
            "use_global_cursor": False,
            "state": {"updated_at": COMMENT_10_UPDATED_AT},
            "parent_state": {"posts": {"updated_at": POST_1_UPDATED_AT}},
            "lookback_window": 1,
            "states": [
                {
                    "partition": {"id": 1, "parent_slice": {}},
                    "cursor": {"updated_at": COMMENT_10_UPDATED_AT},
                },
                {
                    "partition": {"id": 2, "parent_slice": {}},
                    "cursor": {"updated_at": COMMENT_20_UPDATED_AT},
                },
                {
                    "partition": {"id": 3, "parent_slice": {}},
                    "cursor": {"updated_at": COMMENT_30_UPDATED_AT},
                },
            ],
        }
    },
    "lookback_window": 1,
    "use_global_cursor": False,
    "states": [
        {
            "partition": {"id": 10, "parent_slice": {"id": 1, "parent_slice": {}}},
            "cursor": {"created_at": VOTE_100_CREATED_AT},
        },
        {
            "partition": {"id": 11, "parent_slice": {"id": 1, "parent_slice": {}}},
            "cursor": {"created_at": VOTE_111_CREATED_AT},
        },
        {
            "partition": {"id": 12, "parent_slice": {"id": 1, "parent_slice": {}}},
            "cursor": {"created_at": PARTITION_SYNC_START_TIME},
        },
        {
            "partition": {"id": 20, "parent_slice": {"id": 2, "parent_slice": {}}},
            "cursor": {"created_at": VOTE_200_CREATED_AT},
        },
        {
            "partition": {"id": 21, "parent_slice": {"id": 2, "parent_slice": {}}},
            "cursor": {"created_at": VOTE_210_CREATED_AT},
        },
        {
            "partition": {"id": 30, "parent_slice": {"id": 3, "parent_slice": {}}},
            "cursor": {"created_at": VOTE_300_CREATED_AT},
        },
    ],
}
STATE_MIGRATION_GLOBAL_EXPECTED_STATE = copy.deepcopy(STATE_MIGRATION_EXPECTED_STATE)
del STATE_MIGRATION_GLOBAL_EXPECTED_STATE["states"]
STATE_MIGRATION_GLOBAL_EXPECTED_STATE["use_global_cursor"] = True


@pytest.mark.parametrize(
    "test_name, manifest, mock_requests, expected_records",
    [
        (
            "test_incremental_parent_state",
            SUBSTREAM_MANIFEST,
            [
                # Fetch the first page of posts
                (
                    f"https://api.example.com/community/posts?per_page=100&start_time={PARTITION_SYNC_START_TIME}",
                    {
                        "posts": [
                            {"id": 1, "updated_at": POST_1_UPDATED_AT},
                            {"id": 2, "updated_at": POST_2_UPDATED_AT},
                        ],
                        "next_page": (
                            f"https://api.example.com/community/posts?per_page=100"
                            f"&start_time={PARTITION_SYNC_START_TIME}&page=2"
                        ),
                    },
                ),
                # Fetch the second page of posts
                (
                    f"https://api.example.com/community/posts?per_page=100"
                    f"&start_time={PARTITION_SYNC_START_TIME}&page=2",
                    {"posts": [{"id": 3, "updated_at": POST_3_UPDATED_AT}]},
                ),
                # Fetch the first page of comments for post 1
                (
                    "https://api.example.com/community/posts/1/comments?per_page=100",
                    {
                        "comments": [
                            {"id": 9, "post_id": 1, "updated_at": COMMENT_9_OLDEST},
                            {"id": 10, "post_id": 1, "updated_at": COMMENT_10_UPDATED_AT},
                            {"id": 11, "post_id": 1, "updated_at": COMMENT_11_UPDATED_AT},
                        ],
                        "next_page": (
                            "https://api.example.com/community/posts/1/comments?per_page=100&page=2"
                        ),
                    },
                ),
                # Fetch the second page of comments for post 1
                (
                    "https://api.example.com/community/posts/1/comments?per_page=100&page=2",
                    {"comments": [{"id": 12, "post_id": 1, "updated_at": COMMENT_12_UPDATED_AT}]},
                ),
                # Fetch the first page of votes for comment 10 of post 1
                (
                    f"https://api.example.com/community/posts/1/comments/10/votes"
                    f"?per_page=100&start_time={PARTITION_SYNC_START_TIME}",
                    {
                        "votes": [{"id": 100, "comment_id": 10, "created_at": VOTE_100_CREATED_AT}],
                        "next_page": (
                            f"https://api.example.com/community/posts/1/comments/10/votes"
                            f"?per_page=100&page=2&start_time={PARTITION_SYNC_START_TIME}"
                        ),
                    },
                ),
                # Fetch the second page of votes for comment 10 of post 1
                (
                    f"https://api.example.com/community/posts/1/comments/10/votes"
                    f"?per_page=100&page=2&start_time={PARTITION_SYNC_START_TIME}",
                    {"votes": [{"id": 101, "comment_id": 10, "created_at": VOTE_101_CREATED_AT}]},
                ),
                # Fetch the first page of votes for comment 11 of post 1
                (
                    f"https://api.example.com/community/posts/1/comments/11/votes"
                    f"?per_page=100&start_time={PARTITION_SYNC_START_TIME}",
                    {"votes": [{"id": 111, "comment_id": 11, "created_at": VOTE_111_CREATED_AT}]},
                ),
                # Fetch the first page of votes for comment 12 of post 1
                (
                    f"https://api.example.com/community/posts/1/comments/12/votes"
                    f"?per_page=100&start_time={PARTITION_SYNC_START_TIME}",
                    {"votes": []},
                ),
                # Fetch the first page of comments for post 2
                (
                    "https://api.example.com/community/posts/2/comments?per_page=100",
                    {
                        "comments": [{"id": 20, "post_id": 2, "updated_at": COMMENT_20_UPDATED_AT}],
                        "next_page": (
                            "https://api.example.com/community/posts/2/comments?per_page=100&page=2"
                        ),
                    },
                ),
                # Fetch the second page of comments for post 2
                (
                    "https://api.example.com/community/posts/2/comments?per_page=100&page=2",
                    {"comments": [{"id": 21, "post_id": 2, "updated_at": COMMENT_21_UPDATED_AT}]},
                ),
                # Fetch the first page of votes for comment 20 of post 2
                (
                    f"https://api.example.com/community/posts/2/comments/20/votes"
                    f"?per_page=100&start_time={PARTITION_SYNC_START_TIME}",
                    {"votes": [{"id": 200, "comment_id": 20, "created_at": VOTE_200_CREATED_AT}]},
                ),
                # Fetch the first page of votes for comment 21 of post 2
                (
                    f"https://api.example.com/community/posts/2/comments/21/votes"
                    f"?per_page=100&start_time={PARTITION_SYNC_START_TIME}",
                    {"votes": [{"id": 210, "comment_id": 21, "created_at": VOTE_210_CREATED_AT}]},
                ),
                # Fetch the first page of comments for post 3
                (
                    "https://api.example.com/community/posts/3/comments?per_page=100",
                    {"comments": [{"id": 30, "post_id": 3, "updated_at": COMMENT_30_UPDATED_AT}]},
                ),
                # Fetch the first page of votes for comment 30 of post 3
                (
                    f"https://api.example.com/community/posts/3/comments/30/votes"
                    f"?per_page=100&start_time={PARTITION_SYNC_START_TIME}",
                    {
                        "votes": [
                            {
                                "id": 300,
                                "comment_id": 30,
                                "created_at": VOTE_300_CREATED_AT_TIMESTAMP,
                            }
                        ]
                    },
                ),
            ],
            # Expected records
            [
                {
                    "comment_id": 10,
                    "comment_updated_at": COMMENT_10_UPDATED_AT,
                    "created_at": VOTE_100_CREATED_AT,
                    "id": 100,
                },
                {
                    "comment_id": 10,
                    "comment_updated_at": COMMENT_10_UPDATED_AT,
                    "created_at": VOTE_101_CREATED_AT,
                    "id": 101,
                },
                {
                    "comment_id": 11,
                    "comment_updated_at": COMMENT_11_UPDATED_AT,
                    "created_at": VOTE_111_CREATED_AT,
                    "id": 111,
                },
                {
                    "comment_id": 20,
                    "comment_updated_at": COMMENT_20_UPDATED_AT,
                    "created_at": VOTE_200_CREATED_AT,
                    "id": 200,
                },
                {
                    "comment_id": 21,
                    "comment_updated_at": COMMENT_21_UPDATED_AT,
                    "created_at": VOTE_210_CREATED_AT,
                    "id": 210,
                },
                {
                    "comment_id": 30,
                    "comment_updated_at": COMMENT_30_UPDATED_AT,
                    "created_at": str(VOTE_300_CREATED_AT_TIMESTAMP),
                    "id": 300,
                },
            ],
        ),
    ],
)
@pytest.mark.parametrize(
    "initial_state, expected_state",
    [
        ({"created_at": PARTITION_SYNC_START_TIME}, STATE_MIGRATION_EXPECTED_STATE),
        (
            {
                "state": {"created_at": PARTITION_SYNC_START_TIME},
                "lookback_window": 0,
                "use_global_cursor": False,
                "parent_state": {
                    "post_comments": {
                        "state": {"updated_at": PARTITION_SYNC_START_TIME},
                        "parent_state": {"posts": {"updated_at": PARTITION_SYNC_START_TIME}},
                        "lookback_window": 0,
                    }
                },
            },
            STATE_MIGRATION_EXPECTED_STATE,
        ),
        (
            {
                "state": {"created_at": PARTITION_SYNC_START_TIME},
                "lookback_window": 0,
                "use_global_cursor": True,
                "parent_state": {
                    "post_comments": {
                        "state": {"updated_at": PARTITION_SYNC_START_TIME},
                        "parent_state": {"posts": {"updated_at": PARTITION_SYNC_START_TIME}},
                        "lookback_window": 0,
                    }
                },
            },
            STATE_MIGRATION_GLOBAL_EXPECTED_STATE,
        ),
        (
            {
                "state": {"created_at": PARTITION_SYNC_START_TIME},
            },
            STATE_MIGRATION_EXPECTED_STATE,
        ),
    ],
    ids=[
        "legacy_python_format",
        "low_code_per_partition_state",
        "low_code_global_format",
        "global_state_no_parent",
    ],
)
def test_incremental_parent_state_migration(
    test_name, manifest, mock_requests, expected_records, initial_state, expected_state
):
    """
    Test incremental partition router with parent state migration
    """
    run_mocked_test(
        mock_requests,
        manifest,
        CONFIG,
        STREAM_NAME,
        initial_state,
        expected_records,
        expected_state,
    )


@pytest.mark.parametrize(
    "test_name, manifest, mock_requests, expected_records, initial_state, expected_state",
    [
        (
            "test_incremental_parent_state",
            SUBSTREAM_MANIFEST,
            [
                # Fetch the first page of posts
                (
                    f"https://api.example.com/community/posts?per_page=100&start_time={PARENT_POSTS_CURSOR}",
                    {
                        "posts": [],
                        "next_page": (
                            f"https://api.example.com/community/posts?per_page=100"
                            f"&start_time={PARENT_POSTS_CURSOR}&page=2"
                        ),
                    },
                ),
                # Fetch the second page of posts
                (
                    f"https://api.example.com/community/posts?per_page=100"
                    f"&start_time={PARENT_POSTS_CURSOR}&page=2",
                    {"posts": []},
                ),
            ],
            # Expected records (empty)
            [],
            # Initial state
            {
                "parent_state": {
                    "post_comments": {
                        "states": [
                            {
                                "partition": {"id": 1, "parent_slice": {}},
                                "cursor": {"updated_at": PARENT_COMMENT_CURSOR_PARTITION_1},
                            }
                        ],
                        "parent_state": {"posts": {"updated_at": PARENT_POSTS_CURSOR}},
                    }
                },
                "states": [
                    {
                        "partition": {
                            "id": 10,
                            "parent_slice": {"id": 1, "parent_slice": {}},
                        },
                        "cursor": {"created_at": INITIAL_STATE_PARTITION_10_CURSOR},
                    },
                    {
                        "partition": {
                            "id": 11,
                            "parent_slice": {"id": 1, "parent_slice": {}},
                        },
                        "cursor": {"created_at": INITIAL_STATE_PARTITION_11_CURSOR},
                    },
                ],
                "state": {"created_at": INITIAL_GLOBAL_CURSOR},
                "lookback_window": 1,
            },
            # Expected state
            {
                "parent_state": {
                    "post_comments": {
                        "states": [
                            {
                                "partition": {"id": 1, "parent_slice": {}},
                                "cursor": {"updated_at": PARENT_COMMENT_CURSOR_PARTITION_1},
                            }
                        ],
                        "state": {},
                        "use_global_cursor": False,
                        "parent_state": {"posts": {"updated_at": PARENT_POSTS_CURSOR}},
                    }
                },
                "states": [
                    {
                        "partition": {
                            "id": 10,
                            "parent_slice": {"id": 1, "parent_slice": {}},
                        },
                        "cursor": {"created_at": INITIAL_STATE_PARTITION_10_CURSOR},
                    },
                    {
                        "partition": {
                            "id": 11,
                            "parent_slice": {"id": 1, "parent_slice": {}},
                        },
                        "cursor": {"created_at": INITIAL_STATE_PARTITION_11_CURSOR},
                    },
                ],
                "state": {"created_at": INITIAL_GLOBAL_CURSOR},
                "lookback_window": 1,
                "use_global_cursor": False,
            },
        ),
    ],
)
def test_incremental_parent_state_no_slices(
    test_name, manifest, mock_requests, expected_records, initial_state, expected_state
):
    """
    Test incremental partition router with no parent records
    """
    run_mocked_test(
        mock_requests,
        manifest,
        CONFIG,
        STREAM_NAME,
        initial_state,
        expected_records,
        expected_state,
    )


@pytest.mark.parametrize(
    "test_name, manifest, mock_requests, expected_records, initial_state, expected_state",
    [
        (
            "test_incremental_parent_state",
            SUBSTREAM_MANIFEST,
            [
                # Fetch the first page of posts
                (
                    f"https://api.example.com/community/posts?per_page=100&start_time={PARENT_POSTS_CURSOR}",
                    {
                        "posts": [
                            {"id": 1, "updated_at": POST_1_UPDATED_AT},
                            {"id": 2, "updated_at": POST_2_UPDATED_AT},
                        ],
                        "next_page": (
                            f"https://api.example.com/community/posts?per_page=100"
                            f"&start_time={PARENT_POSTS_CURSOR}&page=2"
                        ),
                    },
                ),
                # Fetch the second page of posts
                (
                    f"https://api.example.com/community/posts?per_page=100"
                    f"&start_time={PARENT_POSTS_CURSOR}&page=2",
                    {"posts": [{"id": 3, "updated_at": POST_3_UPDATED_AT}]},
                ),
                # Fetch the first page of comments for post 1
                (
                    "https://api.example.com/community/posts/1/comments?per_page=100",
                    {
                        "comments": [
                            {"id": 9, "post_id": 1, "updated_at": COMMENT_9_OLDEST},
                            {"id": 10, "post_id": 1, "updated_at": COMMENT_10_UPDATED_AT},
                            {"id": 11, "post_id": 1, "updated_at": COMMENT_11_UPDATED_AT},
                        ],
                        "next_page": (
                            "https://api.example.com/community/posts/1/comments?per_page=100&page=2"
                        ),
                    },
                ),
                # Fetch the second page of comments for post 1
                (
                    "https://api.example.com/community/posts/1/comments?per_page=100&page=2",
                    {"comments": [{"id": 12, "post_id": 1, "updated_at": COMMENT_12_UPDATED_AT}]},
                ),
                # Fetch the first page of votes for comment 10 of post 1
                (
                    f"https://api.example.com/community/posts/1/comments/10/votes"
                    f"?per_page=100&start_time={INITIAL_STATE_PARTITION_10_CURSOR}",
                    {
                        "votes": [],
                        "next_page": (
                            f"https://api.example.com/community/posts/1/comments/10/votes"
                            f"?per_page=100&page=2&start_time={INITIAL_STATE_PARTITION_10_CURSOR}"
                        ),
                    },
                ),
                # Fetch the second page of votes for comment 10 of post 1
                (
                    f"https://api.example.com/community/posts/1/comments/10/votes"
                    f"?per_page=100&page=2&start_time={INITIAL_STATE_PARTITION_10_CURSOR}",
                    {"votes": []},
                ),
                # Fetch the first page of votes for comment 11 of post 1
                (
                    f"https://api.example.com/community/posts/1/comments/11/votes"
                    f"?per_page=100&start_time={INITIAL_STATE_PARTITION_11_CURSOR}",
                    {"votes": []},
                ),
                # Fetch the first page of votes for comment 12 of post 1
                (
                    f"https://api.example.com/community/posts/1/comments/12/votes"
                    f"?per_page=100&start_time={INITIAL_STATE_PARTITION_11_CURSOR}",
                    {"votes": []},
                ),
                # Fetch the first page of comments for post 2
                (
                    "https://api.example.com/community/posts/2/comments?per_page=100",
                    {
                        "comments": [{"id": 20, "post_id": 2, "updated_at": COMMENT_20_UPDATED_AT}],
                        "next_page": (
                            "https://api.example.com/community/posts/2/comments?per_page=100&page=2"
                        ),
                    },
                ),
                # Fetch the second page of comments for post 2
                (
                    "https://api.example.com/community/posts/2/comments?per_page=100&page=2",
                    {"comments": [{"id": 21, "post_id": 2, "updated_at": COMMENT_21_UPDATED_AT}]},
                ),
                # Fetch the first page of votes for comment 20 of post 2
                (
                    f"https://api.example.com/community/posts/2/comments/20/votes"
                    f"?per_page=100&start_time={INITIAL_STATE_PARTITION_11_CURSOR}",
                    {"votes": []},
                ),
                # Fetch the first page of votes for comment 21 of post 2
                (
                    f"https://api.example.com/community/posts/2/comments/21/votes"
                    f"?per_page=100&start_time={INITIAL_STATE_PARTITION_11_CURSOR}",
                    {"votes": []},
                ),
                # Fetch the first page of comments for post 3
                (
                    "https://api.example.com/community/posts/3/comments?per_page=100",
                    {"comments": [{"id": 30, "post_id": 3, "updated_at": COMMENT_30_UPDATED_AT}]},
                ),
                # Fetch the first page of votes for comment 30 of post 3
                (
                    f"https://api.example.com/community/posts/3/comments/30/votes"
                    f"?per_page=100&start_time={INITIAL_STATE_PARTITION_11_CURSOR}",
                    {"votes": []},
                ),
            ],
            # Expected records
            [],
            # Initial state
            {
                "parent_state": {
                    "post_comments": {
                        "states": [
                            {
                                "partition": {"id": 1, "parent_slice": {}},
                                "cursor": {"updated_at": PARENT_COMMENT_CURSOR_PARTITION_1},
                            }
                        ],
                        "parent_state": {"posts": {"updated_at": PARENT_POSTS_CURSOR}},
                    }
                },
                "states": [
                    {
                        "partition": {
                            "id": 10,
                            "parent_slice": {"id": 1, "parent_slice": {}},
                        },
                        "cursor": {"created_at": INITIAL_STATE_PARTITION_10_CURSOR},
                    },
                    {
                        "partition": {
                            "id": 11,
                            "parent_slice": {"id": 1, "parent_slice": {}},
                        },
                        "cursor": {"created_at": INITIAL_STATE_PARTITION_11_CURSOR},
                    },
                ],
                "use_global_cursor": False,
                "state": {"created_at": INITIAL_STATE_PARTITION_11_CURSOR},
                "lookback_window": 0,
            },
            # Expected state
            {
                "lookback_window": 1,
                "use_global_cursor": False,
                "state": {"created_at": INITIAL_STATE_PARTITION_11_CURSOR},
                "states": [
                    {
                        "partition": {
                            "id": 10,
                            "parent_slice": {"id": 1, "parent_slice": {}},
                        },
                        "cursor": {"created_at": INITIAL_STATE_PARTITION_10_CURSOR},
                    },
                    {
                        "partition": {
                            "id": 11,
                            "parent_slice": {"id": 1, "parent_slice": {}},
                        },
                        "cursor": {"created_at": INITIAL_STATE_PARTITION_11_CURSOR},
                    },
                    {
                        "partition": {"id": 12, "parent_slice": {"id": 1, "parent_slice": {}}},
                        "cursor": {"created_at": INITIAL_STATE_PARTITION_11_CURSOR},
                    },
                    {
                        "partition": {"id": 20, "parent_slice": {"id": 2, "parent_slice": {}}},
                        "cursor": {"created_at": INITIAL_STATE_PARTITION_11_CURSOR},
                    },
                    {
                        "partition": {"id": 21, "parent_slice": {"id": 2, "parent_slice": {}}},
                        "cursor": {"created_at": INITIAL_STATE_PARTITION_11_CURSOR},
                    },
                    {
                        "partition": {"id": 30, "parent_slice": {"id": 3, "parent_slice": {}}},
                        "cursor": {"created_at": INITIAL_STATE_PARTITION_11_CURSOR},
                    },
                ],
                "parent_state": {
                    "post_comments": {
                        "use_global_cursor": False,
                        "state": {"updated_at": COMMENT_10_UPDATED_AT},
                        "parent_state": {"posts": {"updated_at": POST_1_UPDATED_AT}},
                        "lookback_window": 1,
                        "states": [
                            {
                                "partition": {"id": 1, "parent_slice": {}},
                                "cursor": {"updated_at": COMMENT_10_UPDATED_AT},
                            },
                            {
                                "partition": {"id": 2, "parent_slice": {}},
                                "cursor": {"updated_at": COMMENT_20_UPDATED_AT},
                            },
                            {
                                "partition": {"id": 3, "parent_slice": {}},
                                "cursor": {"updated_at": COMMENT_30_UPDATED_AT},
                            },
                        ],
                    }
                },
            },
        ),
    ],
)
def test_incremental_parent_state_no_records(
    test_name, manifest, mock_requests, expected_records, initial_state, expected_state
):
    """
    Test incremental partition router with no child records
    """
    run_mocked_test(
        mock_requests,
        manifest,
        CONFIG,
        STREAM_NAME,
        initial_state,
        expected_records,
        expected_state,
    )


@pytest.mark.parametrize(
    "test_name, manifest, mock_requests, expected_records, initial_state, expected_state",
    [
        (
            "test_incremental_parent_state",
            SUBSTREAM_MANIFEST,
            [
                # Fetch the first page of posts
                (
                    f"https://api.example.com/community/posts?per_page=100&start_time={PARENT_POSTS_CURSOR}",
                    {
                        "posts": [
                            {"id": 1, "updated_at": POST_1_UPDATED_AT},
                            {"id": 2, "updated_at": POST_2_UPDATED_AT},
                        ],
                        "next_page": (
                            f"https://api.example.com/community/posts?per_page=100&start_time={PARENT_POSTS_CURSOR}&page=2"
                        ),
                    },
                ),
                # Fetch the second page of posts
                (
                    f"https://api.example.com/community/posts?per_page=100&start_time={PARENT_POSTS_CURSOR}&page=2",
                    {"posts": [{"id": 3, "updated_at": POST_3_UPDATED_AT}]},
                ),
                # Fetch the first page of comments for post 1
                (
                    "https://api.example.com/community/posts/1/comments?per_page=100",
                    {
                        "comments": [
                            {"id": 9, "post_id": 1, "updated_at": COMMENT_9_OLDEST},
                            {"id": 10, "post_id": 1, "updated_at": COMMENT_10_UPDATED_AT},
                            {"id": 11, "post_id": 1, "updated_at": COMMENT_11_UPDATED_AT},
                        ],
                        "next_page": (
                            "https://api.example.com/community/posts/1/comments?per_page=100&page=2"
                        ),
                    },
                ),
                # Fetch the second page of comments for post 1
                (
                    "https://api.example.com/community/posts/1/comments?per_page=100&page=2",
                    {"comments": [{"id": 12, "post_id": 1, "updated_at": COMMENT_12_UPDATED_AT}]},
                ),
                # Fetch the first page of votes for comment 10 of post 1
                (
                    f"https://api.example.com/community/posts/1/comments/10/votes"
                    f"?per_page=100&start_time={INITIAL_STATE_PARTITION_10_CURSOR}",
                    {
                        "votes": [{"id": 100, "comment_id": 10, "created_at": VOTE_100_CREATED_AT}],
                        "next_page": (
                            f"https://api.example.com/community/posts/1/comments/10/votes"
                            f"?per_page=100&page=2&start_time={INITIAL_STATE_PARTITION_10_CURSOR}"
                        ),
                    },
                ),
                # Fetch the second page of votes for comment 10 of post 1
                (
                    f"https://api.example.com/community/posts/1/comments/10/votes"
                    f"?per_page=100&page=2&start_time={INITIAL_STATE_PARTITION_10_CURSOR}",
                    {"votes": [{"id": 101, "comment_id": 10, "created_at": VOTE_101_CREATED_AT}]},
                ),
                # Fetch the first page of votes for comment 11 of post 1
                (
                    f"https://api.example.com/community/posts/1/comments/11/votes"
                    f"?per_page=100&start_time={INITIAL_STATE_PARTITION_11_CURSOR}",
                    {"votes": [{"id": 111, "comment_id": 11, "created_at": VOTE_111_CREATED_AT}]},
                ),
                # Fetch the first page of votes for comment 12 of post 1
                (
                    f"https://api.example.com/community/posts/1/comments/12/votes?per_page=100&start_time={LOOKBACK_DATE}",
                    {"votes": []},
                ),
                # Fetch the first page of comments for post 2
                (
                    "https://api.example.com/community/posts/2/comments?per_page=100",
                    {
                        "comments": [{"id": 20, "post_id": 2, "updated_at": COMMENT_20_UPDATED_AT}],
                        "next_page": (
                            "https://api.example.com/community/posts/2/comments?per_page=100&page=2"
                        ),
                    },
                ),
                # Fetch the second page of comments for post 2
                (
                    "https://api.example.com/community/posts/2/comments?per_page=100&page=2",
                    {"comments": [{"id": 21, "post_id": 2, "updated_at": COMMENT_21_UPDATED_AT}]},
                ),
                # Fetch the first page of votes for comment 20 of post 2 - 404 error
                (
                    f"https://api.example.com/community/posts/2/comments/20/votes"
                    f"?per_page=100&start_time={LOOKBACK_DATE}",
                    None,
                ),
                # Fetch the first page of votes for comment 21 of post 2
                (
                    f"https://api.example.com/community/posts/2/comments/21/votes"
                    f"?per_page=100&start_time={LOOKBACK_DATE}",
                    {"votes": [{"id": 210, "comment_id": 21, "created_at": VOTE_210_CREATED_AT}]},
                ),
                # Fetch the first page of comments for post 3
                (
                    "https://api.example.com/community/posts/3/comments?per_page=100",
                    {"comments": [{"id": 30, "post_id": 3, "updated_at": COMMENT_30_UPDATED_AT}]},
                ),
                # Fetch the first page of votes for comment 30 of post 3
                (
                    f"https://api.example.com/community/posts/3/comments/30/votes"
                    f"?per_page=100&start_time={LOOKBACK_DATE}",
                    {
                        "votes": [
                            {
                                "id": 300,
                                "comment_id": 30,
                                "created_at": VOTE_300_CREATED_AT_TIMESTAMP,
                            }
                        ]
                    },
                ),
            ],
            # Expected records
            [
                {
                    "comment_id": 10,
                    "comment_updated_at": COMMENT_10_UPDATED_AT,
                    "created_at": VOTE_100_CREATED_AT,
                    "id": 100,
                },
                {
                    "comment_id": 10,
                    "comment_updated_at": COMMENT_10_UPDATED_AT,
                    "created_at": VOTE_101_CREATED_AT,
                    "id": 101,
                },
                {
                    "comment_id": 11,
                    "comment_updated_at": COMMENT_11_UPDATED_AT,
                    "created_at": VOTE_111_CREATED_AT,
                    "id": 111,
                },
                {
                    "comment_id": 21,
                    "comment_updated_at": COMMENT_21_UPDATED_AT,
                    "created_at": VOTE_210_CREATED_AT,
                    "id": 210,
                },
                {
                    "comment_id": 30,
                    "comment_updated_at": COMMENT_30_UPDATED_AT,
                    "created_at": str(VOTE_300_CREATED_AT_TIMESTAMP),
                    "id": 300,
                },
            ],
            # Initial state
            {
                "parent_state": {
                    "post_comments": {
                        "states": [
                            {
                                "partition": {"id": 1, "parent_slice": {}},
                                "cursor": {"updated_at": PARENT_COMMENT_CURSOR_PARTITION_1},
                            }
                        ],
                        "parent_state": {"posts": {"updated_at": PARENT_POSTS_CURSOR}},
                    }
                },
                "state": {"created_at": INITIAL_STATE_PARTITION_11_CURSOR},
                "lookback_window": 86400,
                "states": [
                    {
                        "partition": {
                            "id": 10,
                            "parent_slice": {"id": 1, "parent_slice": {}},
                        },
                        "cursor": {"created_at": INITIAL_STATE_PARTITION_10_CURSOR},
                    },
                    {
                        "partition": {
                            "id": 11,
                            "parent_slice": {"id": 1, "parent_slice": {}},
                        },
                        "cursor": {"created_at": INITIAL_STATE_PARTITION_11_CURSOR},
                    },
                ],
            },
            # Expected state
            {
                # The global state, lookback window and the parent state are the same because sync failed for comment 20
                "parent_state": {
                    "post_comments": {
                        "states": [
                            {
                                "partition": {"id": 1, "parent_slice": {}},
                                "cursor": {"updated_at": PARENT_COMMENT_CURSOR_PARTITION_1},
                            }
                        ],
                        "state": {},
                        "use_global_cursor": False,
                        "parent_state": {"posts": {"updated_at": PARENT_POSTS_CURSOR}},
                    }
                },
                "state": {"created_at": INITIAL_STATE_PARTITION_11_CURSOR},
                "lookback_window": 86400,
                "use_global_cursor": False,
                "states": [
                    {
                        "partition": {"id": 10, "parent_slice": {"id": 1, "parent_slice": {}}},
                        "cursor": {"created_at": VOTE_100_CREATED_AT},
                    },
                    {
                        "partition": {"id": 11, "parent_slice": {"id": 1, "parent_slice": {}}},
                        "cursor": {"created_at": VOTE_111_CREATED_AT},
                    },
                    {
                        "partition": {"id": 12, "parent_slice": {"id": 1, "parent_slice": {}}},
                        "cursor": {"created_at": LOOKBACK_DATE},
                    },
                    {
                        "partition": {"id": 20, "parent_slice": {"id": 2, "parent_slice": {}}},
                        "cursor": {"created_at": LOOKBACK_DATE},
                    },
                    {
                        "partition": {"id": 21, "parent_slice": {"id": 2, "parent_slice": {}}},
                        "cursor": {"created_at": VOTE_210_CREATED_AT},
                    },
                    {
                        "partition": {"id": 30, "parent_slice": {"id": 3, "parent_slice": {}}},
                        "cursor": {"created_at": VOTE_300_CREATED_AT},
                    },
                ],
            },
        ),
    ],
)
def test_incremental_substream_error(
    test_name, manifest, mock_requests, expected_records, initial_state, expected_state
):
    run_mocked_test(
        mock_requests,
        manifest,
        CONFIG,
        STREAM_NAME,
        initial_state,
        expected_records,
        expected_state,
    )


LISTPARTITION_MANIFEST: MutableMapping[str, Any] = {
    "version": "0.51.42",
    "type": "DeclarativeSource",
    "check": {"type": "CheckStream", "stream_names": ["post_comments"]},
    "definitions": {
        "basic_authenticator": {
            "type": "BasicHttpAuthenticator",
            "username": "{{ config['credentials']['email'] + '/token' }}",
            "password": "{{ config['credentials']['api_token'] }}",
        },
        "retriever": {
            "type": "SimpleRetriever",
            "requester": {
                "type": "HttpRequester",
                "url_base": "https://api.example.com",
                "http_method": "GET",
                "authenticator": "#/definitions/basic_authenticator",
            },
            "record_selector": {
                "type": "RecordSelector",
                "extractor": {
                    "type": "DpathExtractor",
                    "field_path": ["{{ parameters.get('data_path') or parameters['name'] }}"],
                },
                "schema_normalization": "Default",
            },
            "paginator": {
                "type": "DefaultPaginator",
                "page_size_option": {
                    "type": "RequestOption",
                    "field_name": "per_page",
                    "inject_into": "request_parameter",
                },
                "pagination_strategy": {
                    "type": "CursorPagination",
                    "page_size": 100,
                    "cursor_value": "{{ response.get('next_page', {}) }}",
                    "stop_condition": "{{ not response.get('next_page', {}) }}",
                },
                "page_token_option": {"type": "RequestPath"},
            },
        },
        "cursor_incremental_sync": {
            "type": "DatetimeBasedCursor",
            "cursor_datetime_formats": ["%Y-%m-%dT%H:%M:%SZ", "%Y-%m-%dT%H:%M:%S%z"],
            "datetime_format": "%Y-%m-%dT%H:%M:%SZ",
            "cursor_field": "{{ parameters.get('cursor_field',  'updated_at') }}",
            "start_datetime": {"datetime": "{{ config.get('start_date')}}"},
            "start_time_option": {
                "inject_into": "request_parameter",
                "field_name": "start_time",
                "type": "RequestOption",
            },
        },
        "post_comments_stream": {
            "type": "DeclarativeStream",
            "name": "post_comments",
            "primary_key": ["id"],
            "schema_loader": {
                "type": "InlineSchemaLoader",
                "schema": {
                    "$schema": "http://json-schema.org/schema#",
                    "properties": {
                        "id": {"type": "integer"},
                        "updated_at": {"type": "string", "format": "date-time"},
                        "post_id": {"type": "integer"},
                        "comment": {"type": "string"},
                    },
                    "type": "object",
                },
            },
            "retriever": {
                "type": "SimpleRetriever",
                "requester": {
                    "type": "HttpRequester",
                    "url_base": "https://api.example.com",
                    "path": "/community/posts/{{ stream_slice.id }}/comments",
                    "http_method": "GET",
                    "authenticator": "#/definitions/basic_authenticator",
                },
                "record_selector": {
                    "type": "RecordSelector",
                    "extractor": {
                        "type": "DpathExtractor",
                        "field_path": ["{{ parameters.get('data_path') or parameters['name'] }}"],
                    },
                    "schema_normalization": "Default",
                },
                "paginator": "#/definitions/retriever/paginator",
                "partition_router": {
                    "type": "ListPartitionRouter",
                    "cursor_field": "id",
                    "values": ["1", "2", "3"],
                },
            },
            "incremental_sync": {
                "$ref": "#/definitions/cursor_incremental_sync",
                "is_client_side_incremental": True,
            },
            "$parameters": {
                "name": "post_comments",
                "path": "community/posts/{{ stream_slice.id }}/comments",
                "data_path": "comments",
                "cursor_field": "updated_at",
                "primary_key": "id",
            },
        },
    },
    "streams": [
        {"$ref": "#/definitions/post_comments_stream"},
    ],
    "concurrency_level": {
        "type": "ConcurrencyLevel",
        "default_concurrency": "{{ config['num_workers'] or 10 }}",
        "max_concurrency": 25,
    },
    "spec": {
        "type": "Spec",
        "documentation_url": "https://airbyte.com/#yaml-from-manifest",
        "connection_specification": {
            "title": "Test Spec",
            "type": "object",
            "required": ["credentials", "start_date"],
            "additionalProperties": False,
            "properties": {
                "credentials": {
                    "type": "object",
                    "required": ["email", "api_token"],
                    "properties": {
                        "email": {
                            "type": "string",
                            "title": "Email",
                            "description": "The email for authentication.",
                        },
                        "api_token": {
                            "type": "string",
                            "airbyte_secret": True,
                            "title": "API Token",
                            "description": "The API token for authentication.",
                        },
                    },
                },
                "start_date": {
                    "type": "string",
                    "format": "date-time",
                    "title": "Start Date",
                    "description": "The date from which to start syncing data.",
                },
            },
        },
    },
}


@pytest.mark.parametrize(
    "test_name, manifest, mock_requests, expected_records, initial_state, expected_state",
    [
        (
            "test_incremental_parent_state",
            LISTPARTITION_MANIFEST,
            [
                # Fetch the first page of comments for post 1
                (
                    "https://api.example.com/community/posts/1/comments?per_page=100&start_time=2024-01-24T00:00:00Z",
                    {
                        "comments": [
                            {"id": 9, "post_id": 1, "updated_at": "2023-01-01T00:00:00Z"},
                            {"id": 10, "post_id": 1, "updated_at": "2024-01-25T00:00:00Z"},
                            {"id": 11, "post_id": 1, "updated_at": "2024-01-24T00:00:00Z"},
                        ],
                        "next_page": "https://api.example.com/community/posts/1/comments?per_page=100&page=2&start_time=2024-01-24T00:00:00Z",
                    },
                ),
                # Fetch the second page of comments for post 1
                (
                    "https://api.example.com/community/posts/1/comments?per_page=100&page=2&start_time=2024-01-24T00:00:00Z",
                    {"comments": [{"id": 12, "post_id": 1, "updated_at": "2024-01-23T00:00:00Z"}]},
                ),
                # Fetch the first page of comments for post 2
                (
                    "https://api.example.com/community/posts/2/comments?per_page=100&start_time=2024-01-21T05:00:00Z",
                    {
                        "comments": [
                            {"id": 20, "post_id": 2, "updated_at": "2024-01-22T00:00:00Z"}
                        ],
                        "next_page": "https://api.example.com/community/posts/2/comments?per_page=100&page=2&start_time=2024-01-21T05:00:00Z",
                    },
                ),
                # Fetch the second page of comments for post 2
                (
                    "https://api.example.com/community/posts/2/comments?per_page=100&page=2&start_time=2024-01-21T05:00:00Z",
                    {"comments": [{"id": 21, "post_id": 2, "updated_at": "2024-01-21T00:00:00Z"}]},
                ),
                # Fetch the first page of comments for post 3
                (
                    "https://api.example.com/community/posts/3/comments?per_page=100&start_time=2024-01-08T00:00:00Z",
                    {"comments": [{"id": 30, "post_id": 3, "updated_at": "2024-01-09T00:00:00Z"}]},
                ),
            ],
            # Expected records
            [
                {"id": 10, "post_id": 1, "updated_at": "2024-01-25T00:00:00Z"},
                {"id": 11, "post_id": 1, "updated_at": "2024-01-24T00:00:00Z"},
                {"id": 20, "post_id": 2, "updated_at": "2024-01-22T00:00:00Z"},
                {"id": 30, "post_id": 3, "updated_at": "2024-01-09T00:00:00Z"},
            ],
            # Initial state
            {
                "state": {"updated_at": "2024-01-08T00:00:00Z"},
                "states": [
                    {
                        "cursor": {"updated_at": "2024-01-24T00:00:00Z"},
                        "partition": {"id": "1"},
                    },
                    {
                        "cursor": {"updated_at": "2024-01-21T05:00:00Z"},
                        "partition": {"id": "2"},
                    },
                ],
                "use_global_cursor": False,
            },
            # Expected state
            {
                "use_global_cursor": False,
                "lookback_window": 1,
                "state": {"updated_at": "2024-01-25T00:00:00Z"},
                "states": [
                    {"cursor": {"updated_at": "2024-01-25T00:00:00Z"}, "partition": {"id": "1"}},
                    {"cursor": {"updated_at": "2024-01-22T00:00:00Z"}, "partition": {"id": "2"}},
                    {"cursor": {"updated_at": "2024-01-09T00:00:00Z"}, "partition": {"id": "3"}},
                ],
            },
        ),
    ],
)
def test_incremental_list_partition_router(
    test_name, manifest, mock_requests, expected_records, initial_state, expected_state
):
    """
    Test ConcurrentPerPartitionCursor with ListPartitionRouter
    """
    run_mocked_test(
        mock_requests,
        manifest,
        CONFIG,
        "post_comments",
        initial_state,
        expected_records,
        expected_state,
    )


@pytest.mark.parametrize(
    "test_name, manifest, mock_requests, expected_records, initial_state, expected_state",
    [
        (
            "test_incremental_error_handling",
            LISTPARTITION_MANIFEST,
            [
                # Fetch the first page of comments for post 1
                (
                    "https://api.example.com/community/posts/1/comments?per_page=100&start_time=2024-01-20T00:00:00Z",
                    {
                        "comments": [
                            {"id": 9, "post_id": 1, "updated_at": "2023-01-01T00:00:00Z"},
                            {"id": 10, "post_id": 1, "updated_at": "2024-01-25T00:00:00Z"},
                            {"id": 11, "post_id": 1, "updated_at": "2024-01-24T00:00:00Z"},
                        ],
                        "next_page": "https://api.example.com/community/posts/1/comments?per_page=100&page=2&start_time=2024-01-20T00:00:00Z",
                    },
                ),
                # Error response for the second page of comments for post 1
                (
                    "https://api.example.com/community/posts/1/comments?per_page=100&page=2&start_time=2024-01-20T00:00:00Z",
                    None,  # Simulate a network error or an empty response
                ),
                # Fetch the first page of comments for post 2
                (
                    "https://api.example.com/community/posts/2/comments?per_page=100&start_time=2024-01-21T05:00:00Z",
                    {
                        "comments": [
                            {"id": 20, "post_id": 2, "updated_at": "2024-01-22T00:00:00Z"}
                        ],
                        "next_page": "https://api.example.com/community/posts/2/comments?per_page=100&page=2&start_time=2024-01-21T05:00:00Z",
                    },
                ),
                # Fetch the second page of comments for post 2
                (
                    "https://api.example.com/community/posts/2/comments?per_page=100&page=2&start_time=2024-01-21T05:00:00Z",
                    {"comments": [{"id": 21, "post_id": 2, "updated_at": "2024-01-21T00:00:00Z"}]},
                ),
                # Fetch the first page of comments for post 3
                (
                    "https://api.example.com/community/posts/3/comments?per_page=100&start_time=2024-01-08T00:00:00Z",
                    {"comments": [{"id": 30, "post_id": 3, "updated_at": "2024-01-09T00:00:00Z"}]},
                ),
            ],
            # Expected records
            [
                {"id": 10, "post_id": 1, "updated_at": "2024-01-25T00:00:00Z"},
                {"id": 11, "post_id": 1, "updated_at": "2024-01-24T00:00:00Z"},
                {"id": 20, "post_id": 2, "updated_at": "2024-01-22T00:00:00Z"},
                {"id": 30, "post_id": 3, "updated_at": "2024-01-09T00:00:00Z"},
            ],
            # Initial state
            {
                "state": {"updated_at": "2024-01-08T00:00:00Z"},
                "states": [
                    {
                        "cursor": {"updated_at": "2024-01-20T00:00:00Z"},
                        "partition": {"id": "1"},
                    },
                    {
                        "cursor": {"updated_at": "2024-01-21T05:00:00Z"},
                        "partition": {"id": "2"},
                    },
                ],
                "use_global_cursor": False,
            },
            # Expected state
            {
                "lookback_window": 0,
                "use_global_cursor": False,
                "state": {"updated_at": "2024-01-08T00:00:00Z"},
                "states": [
                    {"cursor": {"updated_at": "2024-01-20T00:00:00Z"}, "partition": {"id": "1"}},
                    {"cursor": {"updated_at": "2024-01-22T00:00:00Z"}, "partition": {"id": "2"}},
                    {"cursor": {"updated_at": "2024-01-09T00:00:00Z"}, "partition": {"id": "3"}},
                ],
            },
        ),
    ],
)
def test_incremental_error(
    test_name, manifest, mock_requests, expected_records, initial_state, expected_state
):
    """
    Test with failed request.
    """
    run_mocked_test(
        mock_requests,
        manifest,
        CONFIG,
        "post_comments",
        initial_state,
        expected_records,
        expected_state,
    )


SUBSTREAM_REQUEST_OPTIONS_MANIFEST: MutableMapping[str, Any] = {
    "version": "0.51.42",
    "type": "DeclarativeSource",
    "check": {"type": "CheckStream", "stream_names": ["post_comment_votes"]},
    "definitions": {
        "basic_authenticator": {
            "type": "BasicHttpAuthenticator",
            "username": "{{ config['credentials']['email'] + '/token' }}",
            "password": "{{ config['credentials']['api_token'] }}",
        },
        "retriever": {
            "type": "SimpleRetriever",
            "requester": {
                "type": "HttpRequester",
                "url_base": "https://api.example.com",
                "http_method": "GET",
                "authenticator": "#/definitions/basic_authenticator",
            },
            "record_selector": {
                "type": "RecordSelector",
                "extractor": {
                    "type": "DpathExtractor",
                    "field_path": ["{{ parameters.get('data_path') or parameters['name'] }}"],
                },
                "schema_normalization": "Default",
            },
            "paginator": {
                "type": "DefaultPaginator",
                "page_size_option": {
                    "type": "RequestOption",
                    "field_name": "per_page",
                    "inject_into": "request_parameter",
                },
                "pagination_strategy": {
                    "type": "CursorPagination",
                    "page_size": 100,
                    "cursor_value": "{{ response.get('next_page', {}) }}",
                    "stop_condition": "{{ not response.get('next_page', {}) }}",
                },
                "page_token_option": {"type": "RequestPath"},
            },
        },
        "cursor_incremental_sync": {
            "type": "DatetimeBasedCursor",
            "cursor_datetime_formats": ["%Y-%m-%dT%H:%M:%SZ", "%Y-%m-%dT%H:%M:%S%z"],
            "datetime_format": "%Y-%m-%dT%H:%M:%SZ",
            "cursor_field": "{{ parameters.get('cursor_field',  'updated_at') }}",
            "start_datetime": {"datetime": "{{ config.get('start_date')}}"},
            "start_time_option": {
                "inject_into": "request_parameter",
                "field_name": "start_time",
                "type": "RequestOption",
            },
        },
        "posts_stream": {
            "type": "DeclarativeStream",
            "name": "posts",
            "primary_key": ["id"],
            "schema_loader": {
                "type": "InlineSchemaLoader",
                "schema": {
                    "$schema": "http://json-schema.org/schema#",
                    "properties": {
                        "id": {"type": "integer"},
                        "updated_at": {"type": "string", "format": "date-time"},
                        "title": {"type": "string"},
                        "content": {"type": "string"},
                    },
                    "type": "object",
                },
            },
            "retriever": {
                "type": "SimpleRetriever",
                "requester": {
                    "type": "HttpRequester",
                    "url_base": "https://api.example.com",
                    "path": "/community/posts",
                    "http_method": "GET",
                    "authenticator": "#/definitions/basic_authenticator",
                },
                "record_selector": "#/definitions/retriever/record_selector",
                "paginator": "#/definitions/retriever/paginator",
            },
            "incremental_sync": "#/definitions/cursor_incremental_sync",
            "$parameters": {
                "name": "posts",
                "path": "community/posts",
                "data_path": "posts",
                "cursor_field": "updated_at",
                "primary_key": "id",
            },
        },
        "post_comments_stream": {
            "type": "DeclarativeStream",
            "name": "post_comments",
            "primary_key": ["id"],
            "schema_loader": {
                "type": "InlineSchemaLoader",
                "schema": {
                    "$schema": "http://json-schema.org/schema#",
                    "properties": {
                        "id": {"type": "integer"},
                        "updated_at": {"type": "string", "format": "date-time"},
                        "post_id": {"type": "integer"},
                        "comment": {"type": "string"},
                    },
                    "type": "object",
                },
            },
            "retriever": {
                "type": "SimpleRetriever",
                "requester": {
                    "type": "HttpRequester",
                    "url_base": "https://api.example.com",
                    "path": "/community/posts_comments",
                    "http_method": "GET",
                    "authenticator": "#/definitions/basic_authenticator",
                },
                "record_selector": {
                    "type": "RecordSelector",
                    "extractor": {"type": "DpathExtractor", "field_path": ["comments"]},
                    "record_filter": {
                        "condition": "{{ record['updated_at'] >= stream_interval['extra_fields'].get('updated_at', config.get('start_date')) }}"
                    },
                },
                "paginator": "#/definitions/retriever/paginator",
                "partition_router": {
                    "type": "SubstreamPartitionRouter",
                    "parent_stream_configs": [
                        {
                            "stream": "#/definitions/posts_stream",
                            "parent_key": "id",
                            "partition_field": "id",
                            "incremental_dependency": True,
                            "request_option": {
                                "inject_into": "request_parameter",
                                "type": "RequestOption",
                                "field_name": "post_id",
                            },
                        }
                    ],
                },
            },
            "incremental_sync": {
                "type": "DatetimeBasedCursor",
                "cursor_datetime_formats": ["%Y-%m-%dT%H:%M:%SZ", "%Y-%m-%dT%H:%M:%S%z"],
                "datetime_format": "%Y-%m-%dT%H:%M:%SZ",
                "cursor_field": "{{ parameters.get('cursor_field',  'updated_at') }}",
                "start_datetime": {"datetime": "{{ config.get('start_date') }}"},
            },
            "$parameters": {
                "name": "post_comments",
                "path": "community/posts_comments",
                "data_path": "comments",
                "cursor_field": "updated_at",
                "primary_key": "id",
            },
        },
        "post_comment_votes_stream": {
            "type": "DeclarativeStream",
            "name": "post_comment_votes",
            "primary_key": ["id"],
            "schema_loader": {
                "type": "InlineSchemaLoader",
                "schema": {
                    "$schema": "http://json-schema.org/schema#",
                    "properties": {
                        "id": {"type": "integer"},
                        "created_at": {"type": "string", "format": "date-time"},
                        "comment_id": {"type": "integer"},
                        "vote": {"type": "number"},
                    },
                    "type": "object",
                },
            },
            "retriever": {
                "type": "SimpleRetriever",
                "requester": {
                    "type": "HttpRequester",
                    "url_base": "https://api.example.com",
                    "path": "/community/posts_comments_votes",
                    "http_method": "GET",
                    "authenticator": "#/definitions/basic_authenticator",
                },
                "record_selector": "#/definitions/retriever/record_selector",
                "paginator": "#/definitions/retriever/paginator",
                "partition_router": {
                    "type": "SubstreamPartitionRouter",
                    "parent_stream_configs": [
                        {
                            "stream": "#/definitions/post_comments_stream",
                            "parent_key": "id",
                            "partition_field": "id",
                            "incremental_dependency": True,
                            "extra_fields": [["updated_at"]],
                            "request_option": {
                                "inject_into": "request_parameter",
                                "type": "RequestOption",
                                "field_name": "comment_id",
                            },
                        }
                    ],
                },
            },
            "transformations": [
                {
                    "type": "AddFields",
                    "fields": [
                        {
                            "path": ["comment_updated_at"],
                            "value_type": "string",
                            "value": "{{ stream_slice.extra_fields['updated_at'] }}",
                        },
                    ],
                },
            ],
            "incremental_sync": "#/definitions/cursor_incremental_sync",
            "$parameters": {
                "name": "post_comment_votes",
                "path": "community/posts_comments_votes",
                "data_path": "votes",
                "cursor_field": "created_at",
                "primary_key": "id",
            },
        },
    },
    "streams": [
        {"$ref": "#/definitions/posts_stream"},
        {"$ref": "#/definitions/post_comments_stream"},
        {"$ref": "#/definitions/post_comment_votes_stream"},
    ],
    "concurrency_level": {
        "type": "ConcurrencyLevel",
        "default_concurrency": "{{ config['num_workers'] or 10 }}",
        "max_concurrency": 25,
    },
    "spec": {
        "type": "Spec",
        "documentation_url": "https://airbyte.com/#yaml-from-manifest",
        "connection_specification": {
            "title": "Test Spec",
            "type": "object",
            "required": ["credentials", "start_date"],
            "additionalProperties": False,
            "properties": {
                "credentials": {
                    "type": "object",
                    "required": ["email", "api_token"],
                    "properties": {
                        "email": {
                            "type": "string",
                            "title": "Email",
                            "description": "The email for authentication.",
                        },
                        "api_token": {
                            "type": "string",
                            "airbyte_secret": True,
                            "title": "API Token",
                            "description": "The API token for authentication.",
                        },
                    },
                },
                "start_date": {
                    "type": "string",
                    "format": "date-time",
                    "title": "Start Date",
                    "description": "The date from which to start syncing data.",
                },
            },
        },
    },
}


@pytest.mark.parametrize(
    "test_name, manifest, mock_requests, expected_records, initial_state, expected_state",
    [
        (
            "test_incremental_parent_state",
            SUBSTREAM_REQUEST_OPTIONS_MANIFEST,
            [
                # Fetch the first page of posts
                (
                    f"https://api.example.com/community/posts?per_page=100&start_time={PARENT_POSTS_CURSOR}",
                    {
                        "posts": [
                            {"id": 1, "updated_at": POST_1_UPDATED_AT},
                            {"id": 2, "updated_at": POST_2_UPDATED_AT},
                        ],
                        "next_page": (
                            f"https://api.example.com/community/posts"
                            f"?per_page=100&start_time={PARENT_POSTS_CURSOR}&page=2"
                        ),
                    },
                ),
                # Fetch the second page of posts
                (
                    f"https://api.example.com/community/posts?per_page=100&start_time={PARENT_POSTS_CURSOR}&page=2",
                    {"posts": [{"id": 3, "updated_at": POST_3_UPDATED_AT}]},
                ),
                # Fetch the first page of comments for post 1
                (
                    "https://api.example.com/community/posts_comments?per_page=100&post_id=1",
                    {
                        "comments": [
                            {
                                "id": 9,
                                "post_id": 1,
                                "updated_at": COMMENT_9_OLDEST,
                            },
                            {
                                "id": 10,
                                "post_id": 1,
                                "updated_at": COMMENT_10_UPDATED_AT,
                            },
                            {
                                "id": 11,
                                "post_id": 1,
                                "updated_at": COMMENT_11_UPDATED_AT,
                            },
                        ],
                        "next_page": "https://api.example.com/community/posts_comments?per_page=100&post_id=1&page=2",
                    },
                ),
                # Fetch the second page of comments for post 1
                (
                    "https://api.example.com/community/posts_comments?per_page=100&post_id=1&page=2",
                    {"comments": [{"id": 12, "post_id": 1, "updated_at": COMMENT_12_UPDATED_AT}]},
                ),
                # Fetch the first page of votes for comment 10 of post 1
                (
                    f"https://api.example.com/community/posts_comments_votes?per_page=100&comment_id=10&start_time={INITIAL_STATE_PARTITION_10_CURSOR}",
                    {
                        "votes": [
                            {
                                "id": 100,
                                "comment_id": 10,
                                "created_at": VOTE_100_CREATED_AT,
                            }
                        ],
                        "next_page": (
                            f"https://api.example.com/community/posts_comments_votes"
                            f"?per_page=100&page=2&comment_id=10&start_time={INITIAL_STATE_PARTITION_10_CURSOR}"
                        ),
                    },
                ),
                # Fetch the second page of votes for comment 10 of post 1
                (
                    f"https://api.example.com/community/posts_comments_votes"
                    f"?per_page=100&page=2&comment_id=10&start_time={INITIAL_STATE_PARTITION_10_CURSOR}",
                    {"votes": [{"id": 101, "comment_id": 10, "created_at": VOTE_101_CREATED_AT}]},
                ),
                # Fetch the first page of votes for comment 11 of post 1
                (
                    f"https://api.example.com/community/posts_comments_votes"
                    f"?per_page=100&comment_id=11&start_time={INITIAL_STATE_PARTITION_11_CURSOR}",
                    {"votes": [{"id": 111, "comment_id": 11, "created_at": VOTE_111_CREATED_AT}]},
                ),
                # Fetch the first page of votes for comment 12 of post 1
                (
                    f"https://api.example.com/community/posts_comments_votes?"
                    f"per_page=100&comment_id=12&start_time={LOOKBACK_DATE}",
                    {"votes": []},
                ),
                # Fetch the first page of comments for post 2
                (
                    "https://api.example.com/community/posts_comments?per_page=100&post_id=2",
                    {
                        "comments": [{"id": 20, "post_id": 2, "updated_at": COMMENT_20_UPDATED_AT}],
                        "next_page": "https://api.example.com/community/posts_comments?per_page=100&post_id=2&page=2",
                    },
                ),
                # Fetch the second page of comments for post 2
                (
                    "https://api.example.com/community/posts_comments?per_page=100&post_id=2&page=2",
                    {"comments": [{"id": 21, "post_id": 2, "updated_at": COMMENT_21_UPDATED_AT}]},
                ),
                # Fetch the first page of votes for comment 20 of post 2
                (
                    f"https://api.example.com/community/posts_comments_votes"
                    f"?per_page=100&comment_id=20&start_time={LOOKBACK_DATE}",
                    {"votes": [{"id": 200, "comment_id": 20, "created_at": VOTE_200_CREATED_AT}]},
                ),
                # Fetch the first page of votes for comment 21 of post 2
                (
                    f"https://api.example.com/community/posts_comments_votes?"
                    f"per_page=100&comment_id=21&start_time={LOOKBACK_DATE}",
                    {"votes": [{"id": 210, "comment_id": 21, "created_at": VOTE_210_CREATED_AT}]},
                ),
                # Fetch the first page of comments for post 3
                (
                    "https://api.example.com/community/posts_comments?per_page=100&post_id=3",
                    {"comments": [{"id": 30, "post_id": 3, "updated_at": COMMENT_30_UPDATED_AT}]},
                ),
                # Fetch the first page of votes for comment 30 of post 3
                (
                    f"https://api.example.com/community/posts_comments_votes?"
                    f"per_page=100&comment_id=30&start_time={LOOKBACK_DATE}",
                    {"votes": [{"id": 300, "comment_id": 30, "created_at": VOTE_300_CREATED_AT}]},
                ),
            ],
            # Expected records
            [
                {
                    "comment_id": 10,
                    "comment_updated_at": COMMENT_10_UPDATED_AT,
                    "created_at": VOTE_100_CREATED_AT,
                    "id": 100,
                },
                {
                    "comment_id": 10,
                    "comment_updated_at": COMMENT_10_UPDATED_AT,
                    "created_at": VOTE_101_CREATED_AT,
                    "id": 101,
                },
                {
                    "comment_id": 11,
                    "comment_updated_at": COMMENT_11_UPDATED_AT,
                    "created_at": VOTE_111_CREATED_AT,
                    "id": 111,
                },
                {
                    "comment_id": 20,
                    "comment_updated_at": COMMENT_20_UPDATED_AT,
                    "created_at": VOTE_200_CREATED_AT,
                    "id": 200,
                },
                {
                    "comment_id": 21,
                    "comment_updated_at": COMMENT_21_UPDATED_AT,
                    "created_at": VOTE_210_CREATED_AT,
                    "id": 210,
                },
                {
                    "comment_id": 30,
                    "comment_updated_at": COMMENT_30_UPDATED_AT,
                    "created_at": VOTE_300_CREATED_AT,
                    "id": 300,
                },
            ],
            # Initial state
            {
                "parent_state": {
                    "post_comments": {
                        "states": [
                            {
                                "partition": {"id": 1, "parent_slice": {}},
                                "cursor": {"updated_at": PARENT_COMMENT_CURSOR_PARTITION_1},
                            }
                        ],
                        "parent_state": {"posts": {"updated_at": PARENT_POSTS_CURSOR}},
                    }
                },
                "state": {"created_at": INITIAL_GLOBAL_CURSOR},
                "states": [
                    {
                        "partition": {
                            "id": 10,
                            "parent_slice": {"id": 1, "parent_slice": {}},
                        },
                        "cursor": {"created_at": INITIAL_STATE_PARTITION_10_CURSOR},
                    },
                    {
                        "partition": {
                            "id": 11,
                            "parent_slice": {"id": 1, "parent_slice": {}},
                        },
                        "cursor": {"created_at": INITIAL_STATE_PARTITION_11_CURSOR},
                    },
                ],
                "lookback_window": 86400,
            },
            # Expected state
            {
                "state": {"created_at": VOTE_100_CREATED_AT},
                "parent_state": {
                    "post_comments": {
                        "use_global_cursor": False,
                        "state": {"updated_at": COMMENT_10_UPDATED_AT},  # 10 is the "latest"
                        "parent_state": {
                            "posts": {"updated_at": POST_1_UPDATED_AT}
                        },  # post 1 is the latest
                        "lookback_window": 1,
                        "states": [
                            {
                                "partition": {"id": 1, "parent_slice": {}},
                                "cursor": {"updated_at": COMMENT_10_UPDATED_AT},
                            },
                            {
                                "partition": {"id": 2, "parent_slice": {}},
                                "cursor": {"updated_at": COMMENT_20_UPDATED_AT},
                            },
                            {
                                "partition": {"id": 3, "parent_slice": {}},
                                "cursor": {"updated_at": COMMENT_30_UPDATED_AT},
                            },
                        ],
                    }
                },
                "lookback_window": 1,
                "use_global_cursor": False,
                "states": [
                    {
                        "partition": {"id": 10, "parent_slice": {"id": 1, "parent_slice": {}}},
                        "cursor": {"created_at": VOTE_100_CREATED_AT},
                    },
                    {
                        "partition": {"id": 11, "parent_slice": {"id": 1, "parent_slice": {}}},
                        "cursor": {"created_at": VOTE_111_CREATED_AT},
                    },
                    {
                        "partition": {"id": 12, "parent_slice": {"id": 1, "parent_slice": {}}},
                        "cursor": {"created_at": LOOKBACK_DATE},
                    },
                    {
                        "partition": {"id": 20, "parent_slice": {"id": 2, "parent_slice": {}}},
                        "cursor": {"created_at": VOTE_200_CREATED_AT},
                    },
                    {
                        "partition": {"id": 21, "parent_slice": {"id": 2, "parent_slice": {}}},
                        "cursor": {"created_at": VOTE_210_CREATED_AT},
                    },
                    {
                        "partition": {"id": 30, "parent_slice": {"id": 3, "parent_slice": {}}},
                        "cursor": {"created_at": VOTE_300_CREATED_AT},
                    },
                ],
            },
        ),
    ],
)
def test_incremental_substream_request_options_provider(
    test_name, manifest, mock_requests, expected_records, initial_state, expected_state
):
    """
    Test incremental syncing for a stream that uses request options provider from parent stream config.
    """
    run_mocked_test(
        mock_requests,
        manifest,
        CONFIG,
        "post_comment_votes",
        initial_state,
        expected_records,
        expected_state,
    )


def test_state_throttling(mocker):
    """
    Verifies that _emit_state_message does not emit a new state if less than 600s
    have passed since last emission, and does emit once 600s or more have passed.
    """
    cursor = ConcurrentPerPartitionCursor(
        cursor_factory=MagicMock(),
        partition_router=MagicMock(),
        stream_name="test_stream",
        stream_namespace=None,
        stream_state={},
        message_repository=MagicMock(),
        connector_state_manager=MagicMock(),
        connector_state_converter=MagicMock(),
        cursor_field=MagicMock(),
    )

    mock_connector_manager = cursor._connector_state_manager
    mock_repo = cursor._message_repository

    # Set the last emission time to "0" so we can control offset from that
    cursor._last_emission_time = 0

    mock_time = mocker.patch("time.time")

    # First attempt: only 100 seconds passed => NO emission
    mock_time.return_value = 100
    cursor._emit_state_message()
    mock_connector_manager.update_state_for_stream.assert_not_called()
    mock_repo.emit_message.assert_not_called()

    # Second attempt: 300 seconds passed => still NO emission
    mock_time.return_value = 300
    cursor._emit_state_message()
    mock_connector_manager.update_state_for_stream.assert_not_called()
    mock_repo.emit_message.assert_not_called()

    # Advance time: 700 seconds => exceed 600s => MUST emit
    mock_time.return_value = 700
    cursor._emit_state_message()
    mock_connector_manager.update_state_for_stream.assert_called_once()
    mock_repo.emit_message.assert_called_once()


def test_given_no_partitions_processed_when_close_partition_then_no_state_update():
    mock_cursor = MagicMock()
    # No slices for no partitions
    mock_cursor.stream_slices.side_effect = [iter([])]
    mock_cursor.state = {}  # Empty state for no partitions

    cursor_factory_mock = MagicMock()
    cursor_factory_mock.create.return_value = mock_cursor

    connector_state_converter = CustomFormatConcurrentStreamStateConverter(
        datetime_format="%Y-%m-%dT%H:%M:%SZ",
        input_datetime_formats=["%Y-%m-%dT%H:%M:%SZ"],
        is_sequential_state=True,
        cursor_granularity=timedelta(0),
    )

    cursor = ConcurrentPerPartitionCursor(
        cursor_factory=cursor_factory_mock,
        partition_router=MagicMock(),
        stream_name="test_stream",
        stream_namespace=None,
        stream_state={},
        message_repository=MagicMock(),
        connector_state_manager=MagicMock(),
        connector_state_converter=connector_state_converter,
        cursor_field=CursorField(cursor_field_key="updated_at"),
    )
    partition_router = cursor._partition_router
    partition_router.stream_slices.return_value = iter([])
    partition_router.get_stream_state.return_value = {}

    slices = list(cursor.stream_slices())  # Call once
    for slice in slices:
        cursor.close_partition(
<<<<<<< HEAD
            DeclarativePartition(
                stream_name="test_stream",
                schema_loader=_EMPTY_SCHEMA_LOADER,
                retriever=MagicMock(),
                message_repository=MagicMock(),
                max_records_limit=None,
                stream_slice=slice,
            )
=======
            DeclarativePartition("test_stream", {}, MagicMock(), MagicMock(), slice)
>>>>>>> 3244eec2
        )

    assert cursor.state == {
        "use_global_cursor": False,
        "lookback_window": 0,
        "states": [],
    }
    assert len(cursor._cursor_per_partition) == 0
    assert len(cursor._semaphore_per_partition) == 0
    assert len(cursor._partition_parent_state_map) == 0
    assert mock_cursor.stream_slices.call_count == 0  # No calls since no partitions


def test_given_unfinished_first_parent_partition_no_parent_state_update():
    # Create two mock cursors with different states for each partition
    mock_cursor_1 = MagicMock()
    mock_cursor_1.stream_slices.return_value = iter(
        [
            {"slice1": "data1"},
            {"slice2": "data1"},  # First partition slices
        ]
    )
    mock_cursor_1.state = {"updated_at": "2024-01-01T00:00:00Z"}  # State for partition "1"

    mock_cursor_2 = MagicMock()
    mock_cursor_2.stream_slices.return_value = iter(
        [
            {"slice2": "data2"},
            {"slice2": "data2"},  # Second partition slices
        ]
    )
    mock_cursor_2.state = {"updated_at": "2024-01-02T00:00:00Z"}  # State for partition "2"

    # Configure cursor factory to return different mock cursors based on partition
    cursor_factory_mock = MagicMock()
    cursor_factory_mock.create.side_effect = [mock_cursor_1, mock_cursor_2]

    connector_state_converter = CustomFormatConcurrentStreamStateConverter(
        datetime_format="%Y-%m-%dT%H:%M:%SZ",
        input_datetime_formats=["%Y-%m-%dT%H:%M:%SZ"],
        is_sequential_state=True,
        cursor_granularity=timedelta(0),
    )

    cursor = ConcurrentPerPartitionCursor(
        cursor_factory=cursor_factory_mock,
        partition_router=MagicMock(),
        stream_name="test_stream",
        stream_namespace=None,
        stream_state={
            "states": [
                {"partition": {"id": "1"}, "cursor": {"updated_at": "2024-01-01T00:00:00Z"}}
            ],
            "state": {"updated_at": "2024-01-01T00:00:00Z"},
            "lookback_window": 86400,
            "parent_state": {"posts": {"updated_at": "2024-01-01T00:00:00Z"}},
        },
        message_repository=MagicMock(),
        connector_state_manager=MagicMock(),
        connector_state_converter=connector_state_converter,
        cursor_field=CursorField(cursor_field_key="updated_at"),
    )
    partition_router = cursor._partition_router
    all_partitions = [
        StreamSlice(partition={"id": "1"}, cursor_slice={}, extra_fields={}),
        StreamSlice(partition={"id": "2"}, cursor_slice={}, extra_fields={}),  # New partition
    ]
    partition_router.stream_slices.return_value = iter(all_partitions)
    partition_router.get_stream_state.side_effect = [
        {"posts": {"updated_at": "2024-01-04T00:00:00Z"}},  # Initial parent state
        {"posts": {"updated_at": "2024-01-05T00:00:00Z"}},  # Updated parent state for new partition
    ]

    slices = list(cursor.stream_slices())
    # Close all partitions except from the first one
    for slice in slices[1:]:
        cursor.close_partition(
<<<<<<< HEAD
            DeclarativePartition(
                stream_name="test_stream",
                schema_loader=_EMPTY_SCHEMA_LOADER,
                retriever=MagicMock(),
                message_repository=MagicMock(),
                max_records_limit=None,
                stream_slice=slice,
            )
=======
            DeclarativePartition("test_stream", {}, MagicMock(), MagicMock(), slice)
>>>>>>> 3244eec2
        )
    cursor.ensure_at_least_one_state_emitted()

    state = cursor.state
    assert state == {
        "use_global_cursor": False,
        "states": [
            {"partition": {"id": "1"}, "cursor": {"updated_at": "2024-01-01T00:00:00Z"}},
            {"partition": {"id": "2"}, "cursor": {"updated_at": "2024-01-02T00:00:00Z"}},
        ],
        "state": {"updated_at": "2024-01-01T00:00:00Z"},
        "lookback_window": 86400,
        "parent_state": {"posts": {"updated_at": "2024-01-01T00:00:00Z"}},
    }
    assert mock_cursor_1.stream_slices.call_count == 1  # Called once for each partition
    assert mock_cursor_2.stream_slices.call_count == 1  # Called once for each partition

    assert len(cursor._semaphore_per_partition) == 1
    assert len(cursor._partitions_done_generating_stream_slices) == 1
    assert len(cursor._processing_partitions_indexes) == 1
    assert len(cursor._partition_key_to_index) == 1


def test_given_unfinished_last_parent_partition_with_partial_parent_state_update():
    # Create two mock cursors with different states for each partition
    mock_cursor_1 = MagicMock()
    mock_cursor_1.stream_slices.return_value = iter(
        [
            {"slice1": "data1"},
            {"slice2": "data1"},  # First partition slices
        ]
    )
    mock_cursor_1.state = {"updated_at": "2024-01-02T00:00:00Z"}  # State for partition "1"

    mock_cursor_2 = MagicMock()
    mock_cursor_2.stream_slices.return_value = iter(
        [
            {"slice2": "data2"},
            {"slice2": "data2"},  # Second partition slices
        ]
    )
    mock_cursor_2.state = {"updated_at": "2024-01-01T00:00:00Z"}  # State for partition "2"

    # Configure cursor factory to return different mock cursors based on partition
    cursor_factory_mock = MagicMock()
    cursor_factory_mock.create.side_effect = [mock_cursor_1, mock_cursor_2]

    connector_state_converter = CustomFormatConcurrentStreamStateConverter(
        datetime_format="%Y-%m-%dT%H:%M:%SZ",
        input_datetime_formats=["%Y-%m-%dT%H:%M:%SZ"],
        is_sequential_state=True,
        cursor_granularity=timedelta(0),
    )

    cursor = ConcurrentPerPartitionCursor(
        cursor_factory=cursor_factory_mock,
        partition_router=MagicMock(),
        stream_name="test_stream",
        stream_namespace=None,
        stream_state={
            "states": [
                {"partition": {"id": "1"}, "cursor": {"updated_at": "2024-01-01T00:00:00Z"}}
            ],
            "state": {"updated_at": "2024-01-01T00:00:00Z"},
            "lookback_window": 86400,
            "parent_state": {"posts": {"updated_at": "2024-01-01T00:00:00Z"}},
        },
        message_repository=MagicMock(),
        connector_state_manager=MagicMock(),
        connector_state_converter=connector_state_converter,
        cursor_field=CursorField(cursor_field_key="updated_at"),
    )
    partition_router = cursor._partition_router
    all_partitions = [
        StreamSlice(partition={"id": "1"}, cursor_slice={}, extra_fields={}),
        StreamSlice(partition={"id": "2"}, cursor_slice={}, extra_fields={}),  # New partition
    ]
    partition_router.stream_slices.return_value = iter(all_partitions)
    partition_router.get_stream_state.side_effect = [
        {"posts": {"updated_at": "2024-01-04T00:00:00Z"}},  # Initial parent state
        {"posts": {"updated_at": "2024-01-05T00:00:00Z"}},  # Updated parent state for new partition
    ]

    slices = list(cursor.stream_slices())
    # Close all partitions except from the first one
    for slice in slices[:-1]:
        cursor.close_partition(
<<<<<<< HEAD
            DeclarativePartition(
                stream_name="test_stream",
                schema_loader=_EMPTY_SCHEMA_LOADER,
                retriever=MagicMock(),
                message_repository=MagicMock(),
                max_records_limit=None,
                stream_slice=slice,
            )
=======
            DeclarativePartition("test_stream", {}, MagicMock(), MagicMock(), slice)
>>>>>>> 3244eec2
        )
    cursor.ensure_at_least_one_state_emitted()

    state = cursor.state
    assert state == {
        "use_global_cursor": False,
        "states": [
            {"partition": {"id": "1"}, "cursor": {"updated_at": "2024-01-02T00:00:00Z"}},
            {"partition": {"id": "2"}, "cursor": {"updated_at": "2024-01-01T00:00:00Z"}},
        ],
        "state": {"updated_at": "2024-01-01T00:00:00Z"},
        "lookback_window": 86400,
        "parent_state": {"posts": {"updated_at": "2024-01-04T00:00:00Z"}},
    }
    assert mock_cursor_1.stream_slices.call_count == 1  # Called once for each partition
    assert mock_cursor_2.stream_slices.call_count == 1  # Called once for each partition

    assert len(cursor._semaphore_per_partition) == 1
    assert len(cursor._partitions_done_generating_stream_slices) == 1
    assert len(cursor._processing_partitions_indexes) == 1
    assert len(cursor._partition_key_to_index) == 1


def test_given_all_partitions_finished_when_close_partition_then_final_state_emitted():
    mock_cursor = MagicMock()
    # Simulate one slice per cursor
    mock_cursor.stream_slices.side_effect = [
        iter(
            [
                {"slice1": "data"},  # First slice for partition 1
            ]
        ),
        iter(
            [
                {"slice2": "data"},  # First slice for partition 2
            ]
        ),
    ]
    mock_cursor.state = {"updated_at": "2024-01-02T00:00:00Z"}  # Set cursor state (latest)

    cursor_factory_mock = MagicMock()
    cursor_factory_mock.create.return_value = mock_cursor

    connector_state_converter = CustomFormatConcurrentStreamStateConverter(
        datetime_format="%Y-%m-%dT%H:%M:%SZ",
        input_datetime_formats=["%Y-%m-%dT%H:%M:%SZ"],
        is_sequential_state=True,
        cursor_granularity=timedelta(0),
    )

    cursor = ConcurrentPerPartitionCursor(
        cursor_factory=cursor_factory_mock,
        partition_router=MagicMock(),
        stream_name="test_stream",
        stream_namespace=None,
        stream_state={
            "states": [
                {"partition": {"id": "1"}, "cursor": {"updated_at": "2024-01-01T00:00:00Z"}},
                {"partition": {"id": "2"}, "cursor": {"updated_at": "2024-01-02T00:00:00Z"}},
            ],
            "state": {"updated_at": "2024-01-02T00:00:00Z"},
            "lookback_window": 86400,
            "parent_state": {"posts": {"updated_at": "2024-01-03T00:00:00Z"}},
        },
        message_repository=MagicMock(),
        connector_state_manager=MagicMock(),
        connector_state_converter=connector_state_converter,
        cursor_field=CursorField(cursor_field_key="updated_at"),
    )
    partition_router = cursor._partition_router
    partitions = [
        StreamSlice(partition={"id": "1"}, cursor_slice={}, extra_fields={}),
        StreamSlice(partition={"id": "2"}, cursor_slice={}, extra_fields={}),
    ]
    partition_router.stream_slices.return_value = iter(partitions)
    partition_router.get_stream_state.return_value = {
        "posts": {"updated_at": "2024-01-06T00:00:00Z"}
    }

    slices = list(cursor.stream_slices())
    for slice in slices:
        cursor.close_partition(
<<<<<<< HEAD
            DeclarativePartition(
                stream_name="test_stream",
                schema_loader=_EMPTY_SCHEMA_LOADER,
                retriever=MagicMock(),
                message_repository=MagicMock(),
                max_records_limit=None,
                stream_slice=slice,
            )
=======
            DeclarativePartition("test_stream", {}, MagicMock(), MagicMock(), slice)
>>>>>>> 3244eec2
        )

    cursor.ensure_at_least_one_state_emitted()

    final_state = cursor.state
    assert final_state["use_global_cursor"] is False
    assert len(final_state["states"]) == 2
    assert final_state["state"]["updated_at"] == "2024-01-02T00:00:00Z"
    assert final_state["parent_state"] == {"posts": {"updated_at": "2024-01-06T00:00:00Z"}}
    assert final_state["lookback_window"] == 1
    assert cursor._message_repository.emit_message.call_count == 2
    assert mock_cursor.stream_slices.call_count == 2  # Called once for each partition

    # Checks that all internal variables are cleaned up
    assert len(cursor._semaphore_per_partition) == 0
    assert len(cursor._partitions_done_generating_stream_slices) == 0
    assert len(cursor._processing_partitions_indexes) == 0
    assert len(cursor._partition_key_to_index) == 0


def test_given_partition_limit_exceeded_when_close_partition_then_switch_to_global_cursor():
    mock_cursor = MagicMock()
    # Simulate one slice per cursor
    mock_cursor.stream_slices.side_effect = [iter([{"slice" + str(i): "data"}]) for i in range(3)]
    mock_cursor.state = {"updated_at": "2024-01-01T00:00:00Z"}  # Set cursor state

    cursor_factory_mock = MagicMock()
    cursor_factory_mock.create.return_value = mock_cursor

    connector_state_converter = CustomFormatConcurrentStreamStateConverter(
        datetime_format="%Y-%m-%dT%H:%M:%SZ",
        input_datetime_formats=["%Y-%m-%dT%H:%M:%SZ"],
        is_sequential_state=True,
        cursor_granularity=timedelta(0),
    )

    cursor = ConcurrentPerPartitionCursor(
        cursor_factory=cursor_factory_mock,
        partition_router=MagicMock(),
        stream_name="test_stream",
        stream_namespace=None,
        stream_state={},
        message_repository=MagicMock(),
        connector_state_manager=MagicMock(),
        connector_state_converter=connector_state_converter,
        cursor_field=CursorField(cursor_field_key="updated_at"),
    )
    # Override default limit for testing
    cursor.DEFAULT_MAX_PARTITIONS_NUMBER = 2
    cursor.SWITCH_TO_GLOBAL_LIMIT = 1

    partition_router = cursor._partition_router
    partitions = [
        StreamSlice(partition={"id": str(i)}, cursor_slice={}, extra_fields={}) for i in range(3)
    ]  # 3 partitions
    partition_router.stream_slices.return_value = iter(partitions)
    partition_router.get_stream_state.side_effect = [
        {"updated_at": "2024-01-02T00:00:00Z"},
        {"updated_at": "2024-01-03T00:00:00Z"},
        {"updated_at": "2024-01-04T00:00:00Z"},
        {"updated_at": "2024-01-04T00:00:00Z"},
    ]

    slices = list(cursor.stream_slices())
    for slice in slices:
        cursor.close_partition(
<<<<<<< HEAD
            DeclarativePartition(
                stream_name="test_stream",
                schema_loader=_EMPTY_SCHEMA_LOADER,
                retriever=MagicMock(),
                message_repository=MagicMock(),
                max_records_limit=None,
                stream_slice=slice,
            )
=======
            DeclarativePartition("test_stream", {}, MagicMock(), MagicMock(), slice)
>>>>>>> 3244eec2
        )
    cursor.ensure_at_least_one_state_emitted()

    final_state = cursor.state
    assert len(slices) == 3
    assert final_state["use_global_cursor"] is True
    assert len(final_state.get("states", [])) == 0  # No per-partition states
    assert final_state["parent_state"] == {"updated_at": "2024-01-04T00:00:00Z"}
    assert "lookback_window" in final_state
    assert len(cursor._cursor_per_partition) <= cursor.DEFAULT_MAX_PARTITIONS_NUMBER
    assert mock_cursor.stream_slices.call_count == 3  # Called once for each partition


def test_semaphore_cleanup():
    # Create two mock cursors with different states for each partition
    mock_cursor_1 = MagicMock()
    mock_cursor_1.stream_slices.return_value = iter(
        [
            {"slice1": "data1"},
            {"slice2": "data1"},  # First partition slices
        ]
    )
    mock_cursor_1.state = {"updated_at": "2024-01-02T00:00:00Z"}  # State for partition "1"

    mock_cursor_2 = MagicMock()
    mock_cursor_2.stream_slices.return_value = iter(
        [
            {"slice2": "data2"},
            {"slice2": "data2"},  # Second partition slices
        ]
    )
    mock_cursor_2.state = {"updated_at": "2024-01-03T00:00:00Z"}  # State for partition "2"

    # Configure cursor factory to return different mock cursors based on partition
    cursor_factory_mock = MagicMock()
    cursor_factory_mock.create.side_effect = [mock_cursor_1, mock_cursor_2]

    cursor = ConcurrentPerPartitionCursor(
        cursor_factory=cursor_factory_mock,
        partition_router=MagicMock(),
        stream_name="test_stream",
        stream_namespace=None,
        stream_state={},
        message_repository=MagicMock(),
        connector_state_manager=MagicMock(),
        connector_state_converter=MagicMock(),
        cursor_field=CursorField(cursor_field_key="updated_at"),
    )

    # Simulate partitions with unique parent states
    slices = [
        StreamSlice(partition={"id": "1"}, cursor_slice={}),
        StreamSlice(partition={"id": "2"}, cursor_slice={}),
    ]
    cursor._partition_router.stream_slices.return_value = iter(slices)
    # Simulate unique parent states for each partition
    cursor._partition_router.get_stream_state.side_effect = [
        {"parent": {"state": "state1"}},  # Parent state for partition "1"
        {"parent": {"state": "state2"}},  # Parent state for partition "2"
    ]

    # Generate slices to populate semaphores and parent states
    generated_slices = list(
        cursor.stream_slices()
    )  # Populate _semaphore_per_partition and _partition_parent_state_map

    # Verify initial state
    assert len(cursor._semaphore_per_partition) == 2
    assert len(cursor._partition_parent_state_map) == 2
    assert len(cursor._processing_partitions_indexes) == 2
    assert len(cursor._partition_key_to_index) == 2
    assert cursor._partition_parent_state_map['{"id":"1"}'][0] == {"parent": {"state": "state1"}}
    assert cursor._partition_parent_state_map['{"id":"2"}'][0] == {"parent": {"state": "state2"}}

    # Close partitions to acquire semaphores (value back to 0)
    for s in generated_slices:
<<<<<<< HEAD
        cursor.close_partition(
            DeclarativePartition(
                stream_name="test_stream",
                schema_loader=_EMPTY_SCHEMA_LOADER,
                retriever=MagicMock(),
                message_repository=MagicMock(),
                max_records_limit=None,
                stream_slice=s,
            )
        )
=======
        cursor.close_partition(DeclarativePartition("test_stream", {}, MagicMock(), MagicMock(), s))
>>>>>>> 3244eec2

    # Check state after closing partitions
    assert len(cursor._partitions_done_generating_stream_slices) == 0
    assert len(cursor._semaphore_per_partition) == 0
    assert len(cursor._processing_partitions_indexes) == 0
    assert len(cursor._partition_key_to_index) == 0
    assert len(cursor._partition_parent_state_map) == 0  # All parent states should be popped
    assert cursor._parent_state == {"parent": {"state": "state2"}}  # Last parent state


def test_given_global_state_when_read_then_state_is_not_per_partition() -> None:
    manifest = deepcopy(SUBSTREAM_MANIFEST)
    manifest["definitions"]["post_comments_stream"]["incremental_sync"][
        "global_substream_cursor"
    ] = True
    manifest["streams"].remove({"$ref": "#/definitions/post_comment_votes_stream"})
    record = {
        "id": 9,
        "post_id": 1,
        "updated_at": COMMENT_10_UPDATED_AT,
    }
    mock_requests = [
        (
            f"https://api.example.com/community/posts?per_page=100&start_time={START_DATE}",
            {
                "posts": [
                    {"id": 1, "updated_at": POST_1_UPDATED_AT},
                ],
            },
        ),
        # Fetch the first page of comments for post 1
        (
            "https://api.example.com/community/posts/1/comments?per_page=100",
            {
                "comments": [record],
            },
        ),
    ]

    run_mocked_test(
        mock_requests,
        manifest,
        CONFIG,
        "post_comments",
        {},
        [record],
        {
            "lookback_window": 1,
            "parent_state": {"posts": {"updated_at": "2024-01-30T00:00:00Z"}},
            "state": {"updated_at": "2024-01-25T00:00:00Z"},
            "use_global_cursor": True,  # ensures that it is running the Concurrent CDK version as this is not populated in the declarative implementation
        },  # this state does have per partition which would be under `states`
    )


def _make_inner_cursor(ts: str) -> MagicMock:
    """Return an inner cursor that yields exactly one slice and has a proper state."""
    inner = MagicMock()
    inner.stream_slices.side_effect = lambda: iter([{"dummy": "slice"}])
    inner.state = {"updated_at": ts}
    inner.close_partition.return_value = None
    inner.observe.return_value = None
    return inner


def test_duplicate_partition_after_closing_partition_cursor_deleted():
    inner_cursors = [
        _make_inner_cursor("2024-01-01T00:00:00Z"),  # for first "1"
        _make_inner_cursor("2024-01-02T00:00:00Z"),  # for "2"
        _make_inner_cursor("2024-01-03T00:00:00Z"),  # for second "1"
    ]
    cursor_factory_mock = MagicMock()
    cursor_factory_mock.create.side_effect = inner_cursors

    converter = CustomFormatConcurrentStreamStateConverter(
        datetime_format="%Y-%m-%dT%H:%M:%SZ",
        input_datetime_formats=["%Y-%m-%dT%H:%M:%SZ"],
        is_sequential_state=True,
        cursor_granularity=timedelta(0),
    )

    cursor = ConcurrentPerPartitionCursor(
        cursor_factory=cursor_factory_mock,
        partition_router=MagicMock(),
        stream_name="dup_stream",
        stream_namespace=None,
        stream_state={},
        message_repository=MagicMock(),
        connector_state_manager=MagicMock(),
        connector_state_converter=converter,
        cursor_field=CursorField(cursor_field_key="updated_at"),
    )

    cursor.DEFAULT_MAX_PARTITIONS_NUMBER = 1

    # ── Partition sequence: 1 → 2 → 1 ──────────────────────────────────
    partitions = [
        StreamSlice(partition={"id": "1"}, cursor_slice={}, extra_fields={}),
        StreamSlice(partition={"id": "2"}, cursor_slice={}, extra_fields={}),
        StreamSlice(partition={"id": "1"}, cursor_slice={}, extra_fields={}),
    ]
    pr = cursor._partition_router
    pr.stream_slices.return_value = iter(partitions)
    pr.get_stream_state.return_value = {}

    # Iterate lazily so that the first "1" gets cleaned before
    # the second "1" arrives.
    slice_gen = cursor.stream_slices()

    first_1 = next(slice_gen)
    cursor.close_partition(
<<<<<<< HEAD
        DeclarativePartition(
            stream_name="dup_stream",
            schema_loader=_EMPTY_SCHEMA_LOADER,
            retriever=MagicMock(),
            message_repository=MagicMock(),
            max_records_limit=None,
            stream_slice=first_1,
        )
    )

    two = next(slice_gen)
    cursor.close_partition(
        DeclarativePartition(
            stream_name="dup_stream",
            schema_loader=_EMPTY_SCHEMA_LOADER,
            retriever=MagicMock(),
            message_repository=MagicMock(),
            max_records_limit=None,
            stream_slice=two,
        )
    )

    second_1 = next(slice_gen)
    cursor.close_partition(
        DeclarativePartition(
            stream_name="dup_stream",
            schema_loader=_EMPTY_SCHEMA_LOADER,
            retriever=MagicMock(),
            message_repository=MagicMock(),
            max_records_limit=None,
            stream_slice=second_1,
        )
=======
        DeclarativePartition("dup_stream", {}, MagicMock(), MagicMock(), first_1)
    )

    two = next(slice_gen)
    cursor.close_partition(DeclarativePartition("dup_stream", {}, MagicMock(), MagicMock(), two))

    second_1 = next(slice_gen)
    cursor.close_partition(
        DeclarativePartition("dup_stream", {}, MagicMock(), MagicMock(), second_1)
>>>>>>> 3244eec2
    )

    assert cursor._IS_PARTITION_DUPLICATION_LOGGED is False  # No duplicate detected
    assert len(cursor._semaphore_per_partition) == 0
    assert len(cursor._processing_partitions_indexes) == 0
    assert len(cursor._partition_key_to_index) == 0
    assert len(cursor._partitions_done_generating_stream_slices) == 0


def test_duplicate_partition_after_closing_partition_cursor_exists():
    inner_cursors = [
        _make_inner_cursor("2024-01-01T00:00:00Z"),  # for first "1"
        _make_inner_cursor("2024-01-02T00:00:00Z"),  # for "2"
        _make_inner_cursor("2024-01-03T00:00:00Z"),  # for second "1"
    ]
    cursor_factory_mock = MagicMock()
    cursor_factory_mock.create.side_effect = inner_cursors

    converter = CustomFormatConcurrentStreamStateConverter(
        datetime_format="%Y-%m-%dT%H:%M:%SZ",
        input_datetime_formats=["%Y-%m-%dT%H:%M:%SZ"],
        is_sequential_state=True,
        cursor_granularity=timedelta(0),
    )

    cursor = ConcurrentPerPartitionCursor(
        cursor_factory=cursor_factory_mock,
        partition_router=MagicMock(),
        stream_name="dup_stream",
        stream_namespace=None,
        stream_state={},
        message_repository=MagicMock(),
        connector_state_manager=MagicMock(),
        connector_state_converter=converter,
        cursor_field=CursorField(cursor_field_key="updated_at"),
    )

    # ── Partition sequence: 1 → 2 → 1 ──────────────────────────────────
    partitions = [
        StreamSlice(partition={"id": "1"}, cursor_slice={}, extra_fields={}),
        StreamSlice(partition={"id": "2"}, cursor_slice={}, extra_fields={}),
        StreamSlice(partition={"id": "1"}, cursor_slice={}, extra_fields={}),
    ]
    pr = cursor._partition_router
    pr.stream_slices.return_value = iter(partitions)
    pr.get_stream_state.return_value = {}

    # Iterate lazily so that the first "1" gets cleaned before
    # the second "1" arrives.
    slice_gen = cursor.stream_slices()

    first_1 = next(slice_gen)
    cursor.close_partition(
<<<<<<< HEAD
        DeclarativePartition(
            stream_name="dup_stream",
            schema_loader=_EMPTY_SCHEMA_LOADER,
            retriever=MagicMock(),
            message_repository=MagicMock(),
            max_records_limit=None,
            stream_slice=first_1,
        )
    )

    two = next(slice_gen)
    cursor.close_partition(
        DeclarativePartition(
            stream_name="dup_stream",
            schema_loader=_EMPTY_SCHEMA_LOADER,
            retriever=MagicMock(),
            message_repository=MagicMock(),
            max_records_limit=None,
            stream_slice=two,
        )
    )
=======
        DeclarativePartition("dup_stream", {}, MagicMock(), MagicMock(), first_1)
    )

    two = next(slice_gen)
    cursor.close_partition(DeclarativePartition("dup_stream", {}, MagicMock(), MagicMock(), two))
>>>>>>> 3244eec2

    # Second “1” should appear because the semaphore was cleaned up
    second_1 = next(slice_gen)
    cursor.close_partition(
<<<<<<< HEAD
        DeclarativePartition(
            stream_name="dup_stream",
            schema_loader=_EMPTY_SCHEMA_LOADER,
            retriever=MagicMock(),
            message_repository=MagicMock(),
            max_records_limit=None,
            stream_slice=second_1,
        )
=======
        DeclarativePartition("dup_stream", {}, MagicMock(), MagicMock(), second_1)
>>>>>>> 3244eec2
    )

    with pytest.raises(StopIteration):
        next(slice_gen)

    assert cursor._IS_PARTITION_DUPLICATION_LOGGED is False  # no duplicate warning
    assert len(cursor._cursor_per_partition) == 2  # only “1” & “2” kept
    assert len(cursor._semaphore_per_partition) == 0  # all semaphores cleaned
    assert len(cursor._processing_partitions_indexes) == 0
    assert len(cursor._partition_key_to_index) == 0
    assert len(cursor._partitions_done_generating_stream_slices) == 0


def test_duplicate_partition_while_processing():
    inner_cursors = [
        _make_inner_cursor("2024-01-01T00:00:00Z"),  # first “1”
        _make_inner_cursor("2024-01-02T00:00:00Z"),  # “2”
        _make_inner_cursor("2024-01-03T00:00:00Z"),  # for second "1"
    ]

    factory = MagicMock()
    factory.create.side_effect = inner_cursors

    cursor = ConcurrentPerPartitionCursor(
        cursor_factory=factory,
        partition_router=MagicMock(),
        stream_name="dup_stream",
        stream_namespace=None,
        stream_state={},
        message_repository=MagicMock(),
        connector_state_manager=MagicMock(),
        connector_state_converter=MagicMock(),
        cursor_field=CursorField(cursor_field_key="updated_at"),
    )

    partitions = [
        StreamSlice(partition={"id": "1"}, cursor_slice={}, extra_fields={}),
        StreamSlice(partition={"id": "2"}, cursor_slice={}, extra_fields={}),
        StreamSlice(partition={"id": "1"}, cursor_slice={}, extra_fields={}),
    ]
    pr = cursor._partition_router
    pr.stream_slices.return_value = iter(partitions)
    pr.get_stream_state.return_value = {}

    generated = list(cursor.stream_slices())
    # Only “1” and “2” emitted – duplicate “1” skipped
    assert len(generated) == 2

    # Close “2” first
    cursor.close_partition(
<<<<<<< HEAD
        DeclarativePartition(
            stream_name="dup_stream",
            schema_loader=_EMPTY_SCHEMA_LOADER,
            retriever=MagicMock(),
            message_repository=MagicMock(),
            max_records_limit=None,
            stream_slice=generated[1],
        )
    )
    # Now close the initial “1”
    cursor.close_partition(
        DeclarativePartition(
            stream_name="dup_stream",
            schema_loader=_EMPTY_SCHEMA_LOADER,
            retriever=MagicMock(),
            message_repository=MagicMock(),
            max_records_limit=None,
            stream_slice=generated[0],
        )
=======
        DeclarativePartition("dup_stream", {}, MagicMock(), MagicMock(), generated[1])
    )
    # Now close the initial “1”
    cursor.close_partition(
        DeclarativePartition("dup_stream", {}, MagicMock(), MagicMock(), generated[0])
>>>>>>> 3244eec2
    )

    assert cursor._IS_PARTITION_DUPLICATION_LOGGED is True  # warning emitted
    assert len(cursor._cursor_per_partition) == 2
    assert len(cursor._semaphore_per_partition) == 0
    assert len(cursor._processing_partitions_indexes) == 0
    assert len(cursor._partition_key_to_index) == 0
    assert len(cursor._partitions_done_generating_stream_slices) == 0<|MERGE_RESOLUTION|>--- conflicted
+++ resolved
@@ -3617,18 +3617,13 @@
     slices = list(cursor.stream_slices())  # Call once
     for slice in slices:
         cursor.close_partition(
-<<<<<<< HEAD
             DeclarativePartition(
                 stream_name="test_stream",
                 schema_loader=_EMPTY_SCHEMA_LOADER,
                 retriever=MagicMock(),
                 message_repository=MagicMock(),
-                max_records_limit=None,
                 stream_slice=slice,
             )
-=======
-            DeclarativePartition("test_stream", {}, MagicMock(), MagicMock(), slice)
->>>>>>> 3244eec2
         )
 
     assert cursor.state == {
@@ -3706,18 +3701,13 @@
     # Close all partitions except from the first one
     for slice in slices[1:]:
         cursor.close_partition(
-<<<<<<< HEAD
             DeclarativePartition(
                 stream_name="test_stream",
                 schema_loader=_EMPTY_SCHEMA_LOADER,
                 retriever=MagicMock(),
                 message_repository=MagicMock(),
-                max_records_limit=None,
                 stream_slice=slice,
             )
-=======
-            DeclarativePartition("test_stream", {}, MagicMock(), MagicMock(), slice)
->>>>>>> 3244eec2
         )
     cursor.ensure_at_least_one_state_emitted()
 
@@ -3805,18 +3795,13 @@
     # Close all partitions except from the first one
     for slice in slices[:-1]:
         cursor.close_partition(
-<<<<<<< HEAD
             DeclarativePartition(
                 stream_name="test_stream",
                 schema_loader=_EMPTY_SCHEMA_LOADER,
                 retriever=MagicMock(),
                 message_repository=MagicMock(),
-                max_records_limit=None,
                 stream_slice=slice,
             )
-=======
-            DeclarativePartition("test_stream", {}, MagicMock(), MagicMock(), slice)
->>>>>>> 3244eec2
         )
     cursor.ensure_at_least_one_state_emitted()
 
@@ -3899,18 +3884,13 @@
     slices = list(cursor.stream_slices())
     for slice in slices:
         cursor.close_partition(
-<<<<<<< HEAD
             DeclarativePartition(
                 stream_name="test_stream",
                 schema_loader=_EMPTY_SCHEMA_LOADER,
                 retriever=MagicMock(),
                 message_repository=MagicMock(),
-                max_records_limit=None,
                 stream_slice=slice,
             )
-=======
-            DeclarativePartition("test_stream", {}, MagicMock(), MagicMock(), slice)
->>>>>>> 3244eec2
         )
 
     cursor.ensure_at_least_one_state_emitted()
@@ -3977,18 +3957,13 @@
     slices = list(cursor.stream_slices())
     for slice in slices:
         cursor.close_partition(
-<<<<<<< HEAD
             DeclarativePartition(
                 stream_name="test_stream",
                 schema_loader=_EMPTY_SCHEMA_LOADER,
                 retriever=MagicMock(),
                 message_repository=MagicMock(),
-                max_records_limit=None,
                 stream_slice=slice,
             )
-=======
-            DeclarativePartition("test_stream", {}, MagicMock(), MagicMock(), slice)
->>>>>>> 3244eec2
         )
     cursor.ensure_at_least_one_state_emitted()
 
@@ -4065,20 +4040,15 @@
 
     # Close partitions to acquire semaphores (value back to 0)
     for s in generated_slices:
-<<<<<<< HEAD
         cursor.close_partition(
             DeclarativePartition(
                 stream_name="test_stream",
                 schema_loader=_EMPTY_SCHEMA_LOADER,
                 retriever=MagicMock(),
                 message_repository=MagicMock(),
-                max_records_limit=None,
                 stream_slice=s,
             )
         )
-=======
-        cursor.close_partition(DeclarativePartition("test_stream", {}, MagicMock(), MagicMock(), s))
->>>>>>> 3244eec2
 
     # Check state after closing partitions
     assert len(cursor._partitions_done_generating_stream_slices) == 0
@@ -4190,13 +4160,11 @@
 
     first_1 = next(slice_gen)
     cursor.close_partition(
-<<<<<<< HEAD
         DeclarativePartition(
             stream_name="dup_stream",
             schema_loader=_EMPTY_SCHEMA_LOADER,
             retriever=MagicMock(),
             message_repository=MagicMock(),
-            max_records_limit=None,
             stream_slice=first_1,
         )
     )
@@ -4208,7 +4176,6 @@
             schema_loader=_EMPTY_SCHEMA_LOADER,
             retriever=MagicMock(),
             message_repository=MagicMock(),
-            max_records_limit=None,
             stream_slice=two,
         )
     )
@@ -4220,20 +4187,8 @@
             schema_loader=_EMPTY_SCHEMA_LOADER,
             retriever=MagicMock(),
             message_repository=MagicMock(),
-            max_records_limit=None,
             stream_slice=second_1,
         )
-=======
-        DeclarativePartition("dup_stream", {}, MagicMock(), MagicMock(), first_1)
-    )
-
-    two = next(slice_gen)
-    cursor.close_partition(DeclarativePartition("dup_stream", {}, MagicMock(), MagicMock(), two))
-
-    second_1 = next(slice_gen)
-    cursor.close_partition(
-        DeclarativePartition("dup_stream", {}, MagicMock(), MagicMock(), second_1)
->>>>>>> 3244eec2
     )
 
     assert cursor._IS_PARTITION_DUPLICATION_LOGGED is False  # No duplicate detected
@@ -4287,13 +4242,11 @@
 
     first_1 = next(slice_gen)
     cursor.close_partition(
-<<<<<<< HEAD
         DeclarativePartition(
             stream_name="dup_stream",
             schema_loader=_EMPTY_SCHEMA_LOADER,
             retriever=MagicMock(),
             message_repository=MagicMock(),
-            max_records_limit=None,
             stream_slice=first_1,
         )
     )
@@ -4305,33 +4258,20 @@
             schema_loader=_EMPTY_SCHEMA_LOADER,
             retriever=MagicMock(),
             message_repository=MagicMock(),
-            max_records_limit=None,
             stream_slice=two,
         )
     )
-=======
-        DeclarativePartition("dup_stream", {}, MagicMock(), MagicMock(), first_1)
-    )
-
-    two = next(slice_gen)
-    cursor.close_partition(DeclarativePartition("dup_stream", {}, MagicMock(), MagicMock(), two))
->>>>>>> 3244eec2
 
     # Second “1” should appear because the semaphore was cleaned up
     second_1 = next(slice_gen)
     cursor.close_partition(
-<<<<<<< HEAD
         DeclarativePartition(
             stream_name="dup_stream",
             schema_loader=_EMPTY_SCHEMA_LOADER,
             retriever=MagicMock(),
             message_repository=MagicMock(),
-            max_records_limit=None,
             stream_slice=second_1,
         )
-=======
-        DeclarativePartition("dup_stream", {}, MagicMock(), MagicMock(), second_1)
->>>>>>> 3244eec2
     )
 
     with pytest.raises(StopIteration):
@@ -4382,13 +4322,11 @@
 
     # Close “2” first
     cursor.close_partition(
-<<<<<<< HEAD
         DeclarativePartition(
             stream_name="dup_stream",
             schema_loader=_EMPTY_SCHEMA_LOADER,
             retriever=MagicMock(),
             message_repository=MagicMock(),
-            max_records_limit=None,
             stream_slice=generated[1],
         )
     )
@@ -4399,16 +4337,8 @@
             schema_loader=_EMPTY_SCHEMA_LOADER,
             retriever=MagicMock(),
             message_repository=MagicMock(),
-            max_records_limit=None,
             stream_slice=generated[0],
         )
-=======
-        DeclarativePartition("dup_stream", {}, MagicMock(), MagicMock(), generated[1])
-    )
-    # Now close the initial “1”
-    cursor.close_partition(
-        DeclarativePartition("dup_stream", {}, MagicMock(), MagicMock(), generated[0])
->>>>>>> 3244eec2
     )
 
     assert cursor._IS_PARTITION_DUPLICATION_LOGGED is True  # warning emitted
