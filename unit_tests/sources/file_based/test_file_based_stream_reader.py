#
# Copyright (c) 2023 Airbyte, Inc., all rights reserved.
#

import logging
from datetime import datetime
from io import IOBase
from os import path
from typing import Any, ClassVar, Dict, Iterable, List, Mapping, Optional, Set

import pytest
from pydantic.v1 import AnyUrl

from airbyte_cdk.sources.file_based.config.abstract_file_based_spec import AbstractFileBasedSpec
from airbyte_cdk.sources.file_based.file_based_stream_reader import AbstractFileBasedStreamReader
from airbyte_cdk.sources.file_based.remote_file import RemoteFile
from airbyte_cdk.sources.utils.files_directory import get_files_directory
from unit_tests.sources.file_based.helpers import make_remote_files

reader = AbstractFileBasedStreamReader
files_directory = get_files_directory()

"""
The rules are:

- All files at top-level: /*
- All files at top-level of mydir: mydir/*
- All files anywhere under mydir: mydir/**/*
- All files in any directory: **/*
- All files in any directory that end in .csv: **/*.csv
- All files in any directory that have a .csv extension: **/*.csv*
"""

FILEPATHS = [
    "a",
    "a.csv",
    "a.csv.gz",
    "a.jsonl",
    "a/b",
    "a/b.csv",
    "a/b.csv.gz",
    "a/b.jsonl",
    "a/c",
    "a/c.csv",
    "a/c.csv.gz",
    "a/c.jsonl",
    "a/b/c",
    "a/b/c.csv",
    "a/b/c.csv.gz",
    "a/b/c.jsonl",
    "a/c/c",
    "a/c/c.csv",
    "a/c/c.csv.gz",
    "a/c/c.jsonl",
    "a/b/c/d",
    "a/b/c/d.csv",
    "a/b/c/d.csv.gz",
    "a/b/c/d.jsonl",
]
FILES = make_remote_files(FILEPATHS)

DEFAULT_CONFIG = {
    "streams": [],
}


class TestStreamReader(AbstractFileBasedStreamReader):
    __test__: ClassVar[bool] = False  # Tell Pytest this is not a Pytest class, despite its name

    @property
    def config(self) -> Optional[AbstractFileBasedSpec]:
        return self._config

    @config.setter
    def config(self, value: AbstractFileBasedSpec) -> None:
        self._config = value

    def get_matching_files(self, globs: List[str]) -> Iterable[RemoteFile]:
        pass

    def open_file(self, file: RemoteFile) -> IOBase:
        pass

    def file_size(self, file: RemoteFile) -> int:
        return 0

    def upload(
        self, file: RemoteFile, local_directory: str, logger: logging.Logger
    ) -> Dict[str, Any]:
        return {}

    def get_file_acl_permissions(self, file: RemoteFile, logger: logging.Logger) -> Dict[str, Any]:
        return {}

    def load_identity_groups(self, logger: logging.Logger) -> Iterable[Dict[str, Any]]:
        return [{}]

    @property
    def file_permissions_schema(self) -> Dict[str, Any]:
        return {"type": "object", "properties": {}}

    @property
    def identities_schema(self) -> Dict[str, Any]:
        return {"type": "object", "properties": {}}


class TestSpec(AbstractFileBasedSpec):
    __test__: ClassVar[bool] = (
        False  # Prevent pytest from thinking that this is a test class, despite the name
    )

    @classmethod
    def documentation_url(cls) -> AnyUrl:
        return AnyUrl(scheme="https", url="https://docs.airbyte.com/integrations/sources/test")  # type: ignore


@pytest.mark.parametrize(
    "globs,config,expected_matches,expected_path_prefixes",
    [
        pytest.param([], DEFAULT_CONFIG, set(), set(), id="no-globs"),
        pytest.param([""], DEFAULT_CONFIG, set(), set(), id="empty-string"),
        pytest.param(["**"], DEFAULT_CONFIG, set(FILEPATHS), set(), id="**"),
        pytest.param(
            ["**/*.csv"],
            DEFAULT_CONFIG,
            {"a.csv", "a/b.csv", "a/c.csv", "a/b/c.csv", "a/c/c.csv", "a/b/c/d.csv"},
            set(),
            id="**/*.csv",
        ),
        pytest.param(
            ["**/*.csv*"],
            DEFAULT_CONFIG,
            {
                "a.csv",
                "a.csv.gz",
                "a/b.csv",
                "a/b.csv.gz",
                "a/c.csv",
                "a/c.csv.gz",
                "a/b/c.csv",
                "a/b/c.csv.gz",
                "a/c/c.csv",
                "a/c/c.csv.gz",
                "a/b/c/d.csv",
                "a/b/c/d.csv.gz",
            },
            set(),
            id="**/*.csv*",
        ),
        pytest.param(["*"], DEFAULT_CONFIG, {"a", "a.csv", "a.csv.gz", "a.jsonl"}, set(), id="*"),
        pytest.param(["*.csv"], DEFAULT_CONFIG, {"a.csv"}, set(), id="*.csv"),
        pytest.param(["*.csv*"], DEFAULT_CONFIG, {"a.csv", "a.csv.gz"}, set(), id="*.csv*"),
        pytest.param(
            ["*/*"],
            DEFAULT_CONFIG,
            {
                "a/b",
                "a/b.csv",
                "a/b.csv.gz",
                "a/b.jsonl",
                "a/c",
                "a/c.csv",
                "a/c.csv.gz",
                "a/c.jsonl",
            },
            set(),
            id="*/*",
        ),
        pytest.param(["*/*.csv"], DEFAULT_CONFIG, {"a/b.csv", "a/c.csv"}, set(), id="*/*.csv"),
        pytest.param(
            ["*/*.csv*"],
            DEFAULT_CONFIG,
            {"a/b.csv", "a/b.csv.gz", "a/c.csv", "a/c.csv.gz"},
            set(),
            id="*/*.csv*",
        ),
        pytest.param(
            ["*/**"],
            DEFAULT_CONFIG,
            {
                "a/b",
                "a/b.csv",
                "a/b.csv.gz",
                "a/b.jsonl",
                "a/c",
                "a/c.csv",
                "a/c.csv.gz",
                "a/c.jsonl",
                "a/b/c",
                "a/b/c.csv",
                "a/b/c.csv.gz",
                "a/b/c.jsonl",
                "a/c/c",
                "a/c/c.csv",
                "a/c/c.csv.gz",
                "a/c/c.jsonl",
                "a/b/c/d",
                "a/b/c/d.csv",
                "a/b/c/d.csv.gz",
                "a/b/c/d.jsonl",
            },
            set(),
            id="*/**",
        ),
        pytest.param(
            ["a/*"],
            DEFAULT_CONFIG,
            {
                "a/b",
                "a/b.csv",
                "a/b.csv.gz",
                "a/b.jsonl",
                "a/c",
                "a/c.csv",
                "a/c.csv.gz",
                "a/c.jsonl",
            },
            {"a/"},
            id="a/*",
        ),
        pytest.param(["a/*.csv"], DEFAULT_CONFIG, {"a/b.csv", "a/c.csv"}, {"a/"}, id="a/*.csv"),
        pytest.param(
            ["a/*.csv*"],
            DEFAULT_CONFIG,
            {"a/b.csv", "a/b.csv.gz", "a/c.csv", "a/c.csv.gz"},
            {"a/"},
            id="a/*.csv*",
        ),
        pytest.param(
            ["a/b/*"],
            DEFAULT_CONFIG,
            {"a/b/c", "a/b/c.csv", "a/b/c.csv.gz", "a/b/c.jsonl"},
            {"a/b/"},
            id="a/b/*",
        ),
        pytest.param(["a/b/*.csv"], DEFAULT_CONFIG, {"a/b/c.csv"}, {"a/b/"}, id="a/b/*.csv"),
        pytest.param(
            ["a/b/*.csv*"], DEFAULT_CONFIG, {"a/b/c.csv", "a/b/c.csv.gz"}, {"a/b/"}, id="a/b/*.csv*"
        ),
        pytest.param(
            ["a/*/*"],
            DEFAULT_CONFIG,
            {
                "a/b/c",
                "a/b/c.csv",
                "a/b/c.csv.gz",
                "a/b/c.jsonl",
                "a/c/c",
                "a/c/c.csv",
                "a/c/c.csv.gz",
                "a/c/c.jsonl",
            },
            {"a/"},
            id="a/*/*",
        ),
        pytest.param(
            ["a/*/*.csv"], DEFAULT_CONFIG, {"a/b/c.csv", "a/c/c.csv"}, {"a/"}, id="a/*/*.csv"
        ),
        pytest.param(
            ["a/*/*.csv*"],
            DEFAULT_CONFIG,
            {"a/b/c.csv", "a/b/c.csv.gz", "a/c/c.csv", "a/c/c.csv.gz"},
            {"a/"},
            id="a/*/*.csv*",
        ),
        pytest.param(
            ["a/**/*"],
            DEFAULT_CONFIG,
            {
                "a/b",
                "a/b.csv",
                "a/b.csv.gz",
                "a/b.jsonl",
                "a/c",
                "a/c.csv",
                "a/c.csv.gz",
                "a/c.jsonl",
                "a/b/c",
                "a/b/c.csv",
                "a/b/c.csv.gz",
                "a/b/c.jsonl",
                "a/c/c",
                "a/c/c.csv",
                "a/c/c.csv.gz",
                "a/c/c.jsonl",
                "a/b/c/d",
                "a/b/c/d.csv",
                "a/b/c/d.csv.gz",
                "a/b/c/d.jsonl",
            },
            {"a/"},
            id="a/**/*",
        ),
        pytest.param(
            ["a/**/*.csv"],
            DEFAULT_CONFIG,
            {"a/b.csv", "a/c.csv", "a/b/c.csv", "a/c/c.csv", "a/b/c/d.csv"},
            {"a/"},
            id="a/**/*.csv",
        ),
        pytest.param(
            ["a/**/*.csv*"],
            DEFAULT_CONFIG,
            {
                "a/b.csv",
                "a/b.csv.gz",
                "a/c.csv",
                "a/c.csv.gz",
                "a/b/c.csv",
                "a/b/c.csv.gz",
                "a/c/c.csv",
                "a/c/c.csv.gz",
                "a/b/c/d.csv",
                "a/b/c/d.csv.gz",
            },
            {"a/"},
            id="a/**/*.csv*",
        ),
        pytest.param(
            ["**/*.csv", "**/*.gz"],
            DEFAULT_CONFIG,
            {
                "a.csv",
                "a.csv.gz",
                "a/b.csv",
                "a/b.csv.gz",
                "a/c.csv",
                "a/c.csv.gz",
                "a/b/c.csv",
                "a/b/c.csv.gz",
                "a/c/c.csv",
                "a/c/c.csv.gz",
                "a/b/c/d.csv",
                "a/b/c/d.csv.gz",
            },
            set(),
            id="**/*.csv,**/*.gz",
        ),
        pytest.param(
            ["*.csv", "*.gz"], DEFAULT_CONFIG, {"a.csv", "a.csv.gz"}, set(), id="*.csv,*.gz"
        ),
        pytest.param(
            ["a/*.csv", "a/*/*.csv"],
            DEFAULT_CONFIG,
            {"a/b.csv", "a/c.csv", "a/b/c.csv", "a/c/c.csv"},
            {"a/"},
            id="a/*.csv,a/*/*.csv",
        ),
        pytest.param(
            ["a/*.csv", "a/b/*.csv"],
            DEFAULT_CONFIG,
            {"a/b.csv", "a/c.csv", "a/b/c.csv"},
            {"a/", "a/b/"},
            id="a/*.csv,a/b/*.csv",
        ),
        pytest.param(
            ["**/*.csv"],
            {"start_date": "2023-06-01T03:54:07.000Z", "streams": []},
            {"a.csv", "a/b.csv", "a/c.csv", "a/b/c.csv", "a/c/c.csv", "a/b/c/d.csv"},
            set(),
            id="all_csvs_modified_after_start_date",
        ),
        pytest.param(
            ["**/*.csv"],
            {"start_date": "2023-06-10T03:54:07.000Z", "streams": []},
            set(),
            set(),
            id="all_csvs_modified_before_start_date",
        ),
        pytest.param(
            ["**/*.csv"],
            {"start_date": "2023-06-05T03:54:07.000Z", "streams": []},
            {"a.csv", "a/b.csv", "a/c.csv", "a/b/c.csv", "a/c/c.csv", "a/b/c/d.csv"},
            set(),
            id="all_csvs_modified_exactly_on_start_date",
        ),
    ],
)
def test_globs_and_prefixes_from_globs(
    globs: List[str],
    config: Mapping[str, Any],
    expected_matches: Set[str],
    expected_path_prefixes: Set[str],
) -> None:
    reader = TestStreamReader()
    reader.config = TestSpec(**config)
    assert (
        set([f.uri for f in reader.filter_files_by_globs_and_start_date(FILES, globs)])
        == expected_matches
    )
    assert set(reader.get_prefixes_from_globs(globs)) == expected_path_prefixes


@pytest.mark.parametrize(
    "config, source_file_path, expected_file_relative_path, expected_local_file_path",
    [
        pytest.param(
            {
                "streams": [],
                "delivery_method": {
                    "delivery_type": "use_file_transfer",
                    "preserve_directory_structure": True,
                },
            },
            "mirror_paths_testing/not_duplicates/data/jan/monthly-kickoff-202402.mpeg",
            "mirror_paths_testing/not_duplicates/data/jan/monthly-kickoff-202402.mpeg",
<<<<<<< HEAD
            "/tmp/transfer-files/mirror_paths_testing/not_duplicates/data/jan/monthly-kickoff-202402.mpeg",
=======
            f"{files_directory}/mirror_paths_testing/not_duplicates/data/jan/monthly-kickoff-202402.mpeg",
>>>>>>> 8f14512c
            id="preserve_directories_present_and_true",
        ),
        pytest.param(
            {
                "streams": [],
                "delivery_method": {
                    "delivery_type": "use_file_transfer",
                    "preserve_directory_structure": False,
                },
            },
            "mirror_paths_testing/not_duplicates/data/jan/monthly-kickoff-202402.mpeg",
            "monthly-kickoff-202402.mpeg",
<<<<<<< HEAD
            "/tmp/transfer-files/monthly-kickoff-202402.mpeg",
=======
            f"{files_directory}/monthly-kickoff-202402.mpeg",
>>>>>>> 8f14512c
            id="preserve_directories_present_and_false",
        ),
        pytest.param(
            {"streams": [], "delivery_method": {"delivery_type": "use_file_transfer"}},
            "mirror_paths_testing/not_duplicates/data/jan/monthly-kickoff-202402.mpeg",
            "mirror_paths_testing/not_duplicates/data/jan/monthly-kickoff-202402.mpeg",
<<<<<<< HEAD
            "/tmp/transfer-files/mirror_paths_testing/not_duplicates/data/jan/monthly-kickoff-202402.mpeg",
=======
            f"{files_directory}/mirror_paths_testing/not_duplicates/data/jan/monthly-kickoff-202402.mpeg",
>>>>>>> 8f14512c
            id="preserve_directories_not_present_defaults_true",
        ),
        pytest.param(
            {"streams": []},
            "mirror_paths_testing/not_duplicates/data/jan/monthly-kickoff-202402.mpeg",
            "mirror_paths_testing/not_duplicates/data/jan/monthly-kickoff-202402.mpeg",
<<<<<<< HEAD
            "/tmp/transfer-files/mirror_paths_testing/not_duplicates/data/jan/monthly-kickoff-202402.mpeg",
=======
            f"{files_directory}/mirror_paths_testing/not_duplicates/data/jan/monthly-kickoff-202402.mpeg",
>>>>>>> 8f14512c
            id="file_transfer_flag_not_present_defaults_true",
        ),
    ],
)
def test_preserve_sub_directories_scenarios(
    config: Mapping[str, Any],
    source_file_path: str,
    expected_file_relative_path: str,
    expected_local_file_path: str,
) -> None:
    """
    Test scenarios when preserve_directory_structure is True or False, the flag indicates whether we need to
    use a relative path to upload the file or simply place it in the root.
    """
    reader = TestStreamReader()
    reader.config = TestSpec(**config)
    file_paths = reader._get_file_transfer_paths(
<<<<<<< HEAD
        source_file_path, staging_directory="/tmp/transfer-files/"
=======
        source_file_path, staging_directory=f"{files_directory}/"
>>>>>>> 8f14512c
    )

    assert (
        file_paths[AbstractFileBasedStreamReader.FILE_RELATIVE_PATH] == expected_file_relative_path
    )
    assert file_paths[AbstractFileBasedStreamReader.LOCAL_FILE_PATH] == expected_local_file_path
    assert file_paths[AbstractFileBasedStreamReader.FILE_NAME] == path.basename(source_file_path)
    assert file_paths[AbstractFileBasedStreamReader.FILE_FOLDER] == path.dirname(source_file_path)<|MERGE_RESOLUTION|>--- conflicted
+++ resolved
@@ -404,11 +404,7 @@
             },
             "mirror_paths_testing/not_duplicates/data/jan/monthly-kickoff-202402.mpeg",
             "mirror_paths_testing/not_duplicates/data/jan/monthly-kickoff-202402.mpeg",
-<<<<<<< HEAD
-            "/tmp/transfer-files/mirror_paths_testing/not_duplicates/data/jan/monthly-kickoff-202402.mpeg",
-=======
             f"{files_directory}/mirror_paths_testing/not_duplicates/data/jan/monthly-kickoff-202402.mpeg",
->>>>>>> 8f14512c
             id="preserve_directories_present_and_true",
         ),
         pytest.param(
@@ -421,33 +417,21 @@
             },
             "mirror_paths_testing/not_duplicates/data/jan/monthly-kickoff-202402.mpeg",
             "monthly-kickoff-202402.mpeg",
-<<<<<<< HEAD
-            "/tmp/transfer-files/monthly-kickoff-202402.mpeg",
-=======
             f"{files_directory}/monthly-kickoff-202402.mpeg",
->>>>>>> 8f14512c
             id="preserve_directories_present_and_false",
         ),
         pytest.param(
             {"streams": [], "delivery_method": {"delivery_type": "use_file_transfer"}},
             "mirror_paths_testing/not_duplicates/data/jan/monthly-kickoff-202402.mpeg",
             "mirror_paths_testing/not_duplicates/data/jan/monthly-kickoff-202402.mpeg",
-<<<<<<< HEAD
-            "/tmp/transfer-files/mirror_paths_testing/not_duplicates/data/jan/monthly-kickoff-202402.mpeg",
-=======
             f"{files_directory}/mirror_paths_testing/not_duplicates/data/jan/monthly-kickoff-202402.mpeg",
->>>>>>> 8f14512c
             id="preserve_directories_not_present_defaults_true",
         ),
         pytest.param(
             {"streams": []},
             "mirror_paths_testing/not_duplicates/data/jan/monthly-kickoff-202402.mpeg",
             "mirror_paths_testing/not_duplicates/data/jan/monthly-kickoff-202402.mpeg",
-<<<<<<< HEAD
-            "/tmp/transfer-files/mirror_paths_testing/not_duplicates/data/jan/monthly-kickoff-202402.mpeg",
-=======
             f"{files_directory}/mirror_paths_testing/not_duplicates/data/jan/monthly-kickoff-202402.mpeg",
->>>>>>> 8f14512c
             id="file_transfer_flag_not_present_defaults_true",
         ),
     ],
@@ -465,11 +449,7 @@
     reader = TestStreamReader()
     reader.config = TestSpec(**config)
     file_paths = reader._get_file_transfer_paths(
-<<<<<<< HEAD
-        source_file_path, staging_directory="/tmp/transfer-files/"
-=======
         source_file_path, staging_directory=f"{files_directory}/"
->>>>>>> 8f14512c
     )
 
     assert (
