--- conflicted
+++ resolved
@@ -5,12 +5,8 @@
 import logging
 from datetime import datetime
 from io import IOBase
-<<<<<<< HEAD
 from os import path
-from typing import Any, Dict, Iterable, List, Mapping, Optional, Set
-=======
 from typing import Any, ClassVar, Dict, Iterable, List, Mapping, Optional, Set
->>>>>>> bf998bd7
 
 import pytest
 from pydantic.v1 import AnyUrl
