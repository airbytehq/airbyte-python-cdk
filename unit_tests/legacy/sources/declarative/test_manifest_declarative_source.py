--- conflicted
+++ resolved
@@ -1491,559 +1491,6 @@
     return response
 
 
-<<<<<<< HEAD
-@pytest.mark.parametrize(
-    "test_name, manifest, pages, expected_records, expected_calls",
-    [
-        (
-            "test_read_manifest_no_pagination_no_partitions",
-            {
-                "version": "0.34.2",
-                "type": "DeclarativeSource",
-                "check": {"type": "CheckStream", "stream_names": ["Rates"]},
-                "streams": [
-                    {
-                        "type": "DeclarativeStream",
-                        "name": "Rates",
-                        "primary_key": [],
-                        "schema_loader": {
-                            "type": "InlineSchemaLoader",
-                            "schema": {
-                                "$schema": "http://json-schema.org/schema#",
-                                "properties": {
-                                    "ABC": {"type": "number"},
-                                    "AED": {"type": "number"},
-                                },
-                                "type": "object",
-                            },
-                        },
-                        "retriever": {
-                            "type": "SimpleRetriever",
-                            "requester": {
-                                "type": "HttpRequester",
-                                "url_base": "https://api.apilayer.com",
-                                "path": "/exchangerates_data/latest",
-                                "http_method": "GET",
-                                "request_parameters": {},
-                                "request_headers": {},
-                                "request_body_json": {},
-                                "authenticator": {
-                                    "type": "ApiKeyAuthenticator",
-                                    "header": "apikey",
-                                    "api_token": "{{ config['api_key'] }}",
-                                },
-                            },
-                            "record_selector": {
-                                "type": "RecordSelector",
-                                "extractor": {"type": "DpathExtractor", "field_path": ["rates"]},
-                            },
-                            "paginator": {"type": "NoPagination"},
-                        },
-                    }
-                ],
-                "spec": {
-                    "connection_specification": {
-                        "$schema": "http://json-schema.org/draft-07/schema#",
-                        "type": "object",
-                        "required": ["api_key"],
-                        "properties": {
-                            "api_key": {
-                                "type": "string",
-                                "title": "API Key",
-                                "airbyte_secret": True,
-                            }
-                        },
-                        "additionalProperties": True,
-                    },
-                    "documentation_url": "https://example.org",
-                    "type": "Spec",
-                },
-            },
-            (
-                _create_page({"rates": [{"ABC": 0}, {"AED": 1}], "_metadata": {"next": "next"}}),
-                _create_page({"rates": [{"USD": 2}], "_metadata": {"next": "next"}}),
-            )
-            * 10,
-            [{"ABC": 0}, {"AED": 1}],
-            [call({}, None)],
-        ),
-        (
-            "test_read_manifest_with_added_fields",
-            {
-                "version": "0.34.2",
-                "type": "DeclarativeSource",
-                "check": {"type": "CheckStream", "stream_names": ["Rates"]},
-                "streams": [
-                    {
-                        "type": "DeclarativeStream",
-                        "name": "Rates",
-                        "primary_key": [],
-                        "schema_loader": {
-                            "type": "InlineSchemaLoader",
-                            "schema": {
-                                "$schema": "http://json-schema.org/schema#",
-                                "properties": {
-                                    "ABC": {"type": "number"},
-                                    "AED": {"type": "number"},
-                                },
-                                "type": "object",
-                            },
-                        },
-                        "transformations": [
-                            {
-                                "type": "AddFields",
-                                "fields": [
-                                    {
-                                        "type": "AddedFieldDefinition",
-                                        "path": ["added_field_key"],
-                                        "value": "added_field_value",
-                                    }
-                                ],
-                            }
-                        ],
-                        "retriever": {
-                            "type": "SimpleRetriever",
-                            "requester": {
-                                "type": "HttpRequester",
-                                "url_base": "https://api.apilayer.com",
-                                "path": "/exchangerates_data/latest",
-                                "http_method": "GET",
-                                "request_parameters": {},
-                                "request_headers": {},
-                                "request_body_json": {},
-                                "authenticator": {
-                                    "type": "ApiKeyAuthenticator",
-                                    "header": "apikey",
-                                    "api_token": "{{ config['api_key'] }}",
-                                },
-                            },
-                            "record_selector": {
-                                "type": "RecordSelector",
-                                "extractor": {"type": "DpathExtractor", "field_path": ["rates"]},
-                            },
-                            "paginator": {"type": "NoPagination"},
-                        },
-                    }
-                ],
-                "spec": {
-                    "connection_specification": {
-                        "$schema": "http://json-schema.org/draft-07/schema#",
-                        "type": "object",
-                        "required": ["api_key"],
-                        "properties": {
-                            "api_key": {
-                                "type": "string",
-                                "title": "API Key",
-                                "airbyte_secret": True,
-                            }
-                        },
-                        "additionalProperties": True,
-                    },
-                    "documentation_url": "https://example.org",
-                    "type": "Spec",
-                },
-            },
-            (
-                _create_page({"rates": [{"ABC": 0}, {"AED": 1}], "_metadata": {"next": "next"}}),
-                _create_page({"rates": [{"USD": 2}], "_metadata": {"next": "next"}}),
-            )
-            * 10,
-            [
-                {"ABC": 0, "added_field_key": "added_field_value"},
-                {"AED": 1, "added_field_key": "added_field_value"},
-            ],
-            [call({}, None)],
-        ),
-        (
-            "test_read_manifest_with_flatten_fields",
-            {
-                "version": "0.34.2",
-                "type": "DeclarativeSource",
-                "check": {"type": "CheckStream", "stream_names": ["Rates"]},
-                "streams": [
-                    {
-                        "type": "DeclarativeStream",
-                        "name": "Rates",
-                        "primary_key": [],
-                        "schema_loader": {
-                            "type": "InlineSchemaLoader",
-                            "schema": {
-                                "$schema": "http://json-schema.org/schema#",
-                                "properties": {
-                                    "ABC": {"type": "number"},
-                                    "AED": {"type": "number"},
-                                },
-                                "type": "object",
-                            },
-                        },
-                        "transformations": [{"type": "FlattenFields"}],
-                        "retriever": {
-                            "type": "SimpleRetriever",
-                            "requester": {
-                                "type": "HttpRequester",
-                                "url_base": "https://api.apilayer.com",
-                                "path": "/exchangerates_data/latest",
-                                "http_method": "GET",
-                                "request_parameters": {},
-                                "request_headers": {},
-                                "request_body_json": {},
-                                "authenticator": {
-                                    "type": "ApiKeyAuthenticator",
-                                    "header": "apikey",
-                                    "api_token": "{{ config['api_key'] }}",
-                                },
-                            },
-                            "record_selector": {
-                                "type": "RecordSelector",
-                                "extractor": {"type": "DpathExtractor", "field_path": ["rates"]},
-                            },
-                            "paginator": {"type": "NoPagination"},
-                        },
-                    }
-                ],
-                "spec": {
-                    "connection_specification": {
-                        "$schema": "http://json-schema.org/draft-07/schema#",
-                        "type": "object",
-                        "required": ["api_key"],
-                        "properties": {
-                            "api_key": {
-                                "type": "string",
-                                "title": "API Key",
-                                "airbyte_secret": True,
-                            }
-                        },
-                        "additionalProperties": True,
-                    },
-                    "documentation_url": "https://example.org",
-                    "type": "Spec",
-                },
-            },
-            (
-                _create_page(
-                    {
-                        "rates": [
-                            {"nested_fields": {"ABC": 0}, "id": 1},
-                            {"nested_fields": {"AED": 1}, "id": 2},
-                        ],
-                        "_metadata": {"next": "next"},
-                    }
-                ),
-                _create_page({"rates": [{"USD": 2}], "_metadata": {"next": "next"}}),
-            )
-            * 10,
-            [
-                {"ABC": 0, "id": 1},
-                {"AED": 1, "id": 2},
-            ],
-            [call({}, None)],
-        ),
-        (
-            "test_read_with_pagination_no_partitions",
-            {
-                "version": "0.34.2",
-                "type": "DeclarativeSource",
-                "check": {"type": "CheckStream", "stream_names": ["Rates"]},
-                "streams": [
-                    {
-                        "type": "DeclarativeStream",
-                        "name": "Rates",
-                        "primary_key": [],
-                        "schema_loader": {
-                            "type": "InlineSchemaLoader",
-                            "schema": {
-                                "$schema": "http://json-schema.org/schema#",
-                                "properties": {
-                                    "ABC": {"type": "number"},
-                                    "AED": {"type": "number"},
-                                    "USD": {"type": "number"},
-                                },
-                                "type": "object",
-                            },
-                        },
-                        "retriever": {
-                            "type": "SimpleRetriever",
-                            "requester": {
-                                "type": "HttpRequester",
-                                "url_base": "https://api.apilayer.com",
-                                "path": "/exchangerates_data/latest",
-                                "http_method": "GET",
-                                "request_parameters": {},
-                                "request_headers": {},
-                                "request_body_json": {},
-                                "authenticator": {
-                                    "type": "ApiKeyAuthenticator",
-                                    "header": "apikey",
-                                    "api_token": "{{ config['api_key'] }}",
-                                },
-                            },
-                            "record_selector": {
-                                "type": "RecordSelector",
-                                "extractor": {"type": "DpathExtractor", "field_path": ["rates"]},
-                            },
-                            "paginator": {
-                                "type": "DefaultPaginator",
-                                "page_size": 2,
-                                "page_size_option": {
-                                    "inject_into": "request_parameter",
-                                    "field_name": "page_size",
-                                },
-                                "page_token_option": {"inject_into": "path", "type": "RequestPath"},
-                                "pagination_strategy": {
-                                    "type": "CursorPagination",
-                                    "cursor_value": "{{ response._metadata.next }}",
-                                    "page_size": 2,
-                                },
-                            },
-                        },
-                    }
-                ],
-                "spec": {
-                    "connection_specification": {
-                        "$schema": "http://json-schema.org/draft-07/schema#",
-                        "type": "object",
-                        "required": ["api_key"],
-                        "properties": {
-                            "api_key": {
-                                "type": "string",
-                                "title": "API Key",
-                                "airbyte_secret": True,
-                            }
-                        },
-                        "additionalProperties": True,
-                    },
-                    "documentation_url": "https://example.org",
-                    "type": "Spec",
-                },
-            },
-            (
-                _create_page({"rates": [{"ABC": 0}, {"AED": 1}], "_metadata": {"next": "next"}}),
-                _create_page({"rates": [{"USD": 2}], "_metadata": {}}),
-            )
-            * 10,
-            [{"ABC": 0}, {"AED": 1}, {"USD": 2}],
-            [
-                call({}, None),
-                call(
-                    {},
-                    {"next_page_token": "next"},
-                ),
-            ],
-        ),
-        (
-            "test_no_pagination_with_partition_router",
-            {
-                "version": "0.34.2",
-                "type": "DeclarativeSource",
-                "check": {"type": "CheckStream", "stream_names": ["Rates"]},
-                "streams": [
-                    {
-                        "type": "DeclarativeStream",
-                        "name": "Rates",
-                        "primary_key": [],
-                        "schema_loader": {
-                            "type": "InlineSchemaLoader",
-                            "schema": {
-                                "$schema": "http://json-schema.org/schema#",
-                                "properties": {
-                                    "ABC": {"type": "number"},
-                                    "AED": {"type": "number"},
-                                    "partition": {"type": "number"},
-                                },
-                                "type": "object",
-                            },
-                        },
-                        "retriever": {
-                            "type": "SimpleRetriever",
-                            "requester": {
-                                "type": "HttpRequester",
-                                "url_base": "https://api.apilayer.com",
-                                "path": "/exchangerates_data/latest",
-                                "http_method": "GET",
-                                "request_parameters": {},
-                                "request_headers": {},
-                                "request_body_json": {},
-                                "authenticator": {
-                                    "type": "ApiKeyAuthenticator",
-                                    "header": "apikey",
-                                    "api_token": "{{ config['api_key'] }}",
-                                },
-                            },
-                            "partition_router": {
-                                "type": "ListPartitionRouter",
-                                "values": ["0", "1"],
-                                "cursor_field": "partition",
-                            },
-                            "record_selector": {
-                                "type": "RecordSelector",
-                                "extractor": {"type": "DpathExtractor", "field_path": ["rates"]},
-                            },
-                            "paginator": {"type": "NoPagination"},
-                        },
-                    }
-                ],
-                "spec": {
-                    "connection_specification": {
-                        "$schema": "http://json-schema.org/draft-07/schema#",
-                        "type": "object",
-                        "required": ["api_key"],
-                        "properties": {
-                            "api_key": {
-                                "type": "string",
-                                "title": "API Key",
-                                "airbyte_secret": True,
-                            }
-                        },
-                        "additionalProperties": True,
-                    },
-                    "documentation_url": "https://example.org",
-                    "type": "Spec",
-                },
-            },
-            (
-                _create_page(
-                    {
-                        "rates": [{"ABC": 0, "partition": 0}, {"AED": 1, "partition": 0}],
-                        "_metadata": {"next": "next"},
-                    }
-                ),
-                _create_page(
-                    {"rates": [{"ABC": 2, "partition": 1}], "_metadata": {"next": "next"}}
-                ),
-            ),
-            [{"ABC": 0, "partition": 0}, {"AED": 1, "partition": 0}, {"ABC": 2, "partition": 1}],
-            [
-                call({"partition": "0"}, None),
-                call(
-                    {"partition": "1"},
-                    None,
-                ),
-            ],
-        ),
-        (
-            "test_with_pagination_and_partition_router",
-            {
-                "version": "0.34.2",
-                "type": "DeclarativeSource",
-                "check": {"type": "CheckStream", "stream_names": ["Rates"]},
-                "streams": [
-                    {
-                        "type": "DeclarativeStream",
-                        "name": "Rates",
-                        "primary_key": [],
-                        "schema_loader": {
-                            "type": "InlineSchemaLoader",
-                            "schema": {
-                                "$schema": "http://json-schema.org/schema#",
-                                "properties": {
-                                    "ABC": {"type": "number"},
-                                    "AED": {"type": "number"},
-                                    "partition": {"type": "number"},
-                                },
-                                "type": "object",
-                            },
-                        },
-                        "retriever": {
-                            "type": "SimpleRetriever",
-                            "requester": {
-                                "type": "HttpRequester",
-                                "url_base": "https://api.apilayer.com",
-                                "path": "/exchangerates_data/latest",
-                                "http_method": "GET",
-                                "request_parameters": {},
-                                "request_headers": {},
-                                "request_body_json": {},
-                                "authenticator": {
-                                    "type": "ApiKeyAuthenticator",
-                                    "header": "apikey",
-                                    "api_token": "{{ config['api_key'] }}",
-                                },
-                            },
-                            "partition_router": {
-                                "type": "ListPartitionRouter",
-                                "values": ["0", "1"],
-                                "cursor_field": "partition",
-                            },
-                            "record_selector": {
-                                "type": "RecordSelector",
-                                "extractor": {"type": "DpathExtractor", "field_path": ["rates"]},
-                            },
-                            "paginator": {
-                                "type": "DefaultPaginator",
-                                "page_size": 2,
-                                "page_size_option": {
-                                    "inject_into": "request_parameter",
-                                    "field_name": "page_size",
-                                },
-                                "page_token_option": {"inject_into": "path", "type": "RequestPath"},
-                                "pagination_strategy": {
-                                    "type": "CursorPagination",
-                                    "cursor_value": "{{ response._metadata.next }}",
-                                    "page_size": 2,
-                                },
-                            },
-                        },
-                    }
-                ],
-                "spec": {
-                    "connection_specification": {
-                        "$schema": "http://json-schema.org/draft-07/schema#",
-                        "type": "object",
-                        "required": ["api_key"],
-                        "properties": {
-                            "api_key": {
-                                "type": "string",
-                                "title": "API Key",
-                                "airbyte_secret": True,
-                            }
-                        },
-                        "additionalProperties": True,
-                    },
-                    "documentation_url": "https://example.org",
-                    "type": "Spec",
-                },
-            },
-            (
-                _create_page(
-                    {
-                        "rates": [{"ABC": 0, "partition": 0}, {"AED": 1, "partition": 0}],
-                        "_metadata": {"next": "next"},
-                    }
-                ),
-                _create_page({"rates": [{"USD": 3, "partition": 0}], "_metadata": {}}),
-                _create_page({"rates": [{"ABC": 2, "partition": 1}], "_metadata": {}}),
-            ),
-            [
-                {"ABC": 0, "partition": 0},
-                {"AED": 1, "partition": 0},
-                {"USD": 3, "partition": 0},
-                {"ABC": 2, "partition": 1},
-            ],
-            [
-                call({"partition": "0"}, None),
-                call({"partition": "0"}, {"next_page_token": "next"}),
-                call(
-                    {"partition": "1"},
-                    None,
-                ),
-            ],
-        ),
-    ],
-)
-def test_read_manifest_declarative_source(
-    test_name, manifest, pages, expected_records, expected_calls
-):
-    _stream_name = "Rates"
-    with patch.object(SimpleRetriever, "_fetch_next_page", side_effect=pages) as mock_retriever:
-        output_data = [
-            message.record.data for message in _run_read(manifest, _stream_name) if message.record
-        ]
-        assert output_data == expected_records
-        mock_retriever.assert_has_calls(expected_calls)
-
-
-=======
->>>>>>> f0443aa5
 def test_only_parent_streams_use_cache():
     applications_stream = {
         "type": "DeclarativeStream",
