--- conflicted
+++ resolved
@@ -31,13 +31,10 @@
         "--manifest-path",
         // PATH TO THE MANIFEST FILE
         "resources/manifest.yaml",
-<<<<<<< HEAD
-=======
         // SPECIFY A COMPONENTS.PY FILE (OPTIONAL)
         "--components-path",
         // PATH TO THE COMPONENTS FILE
         "resources/components.py",
->>>>>>> fd3a3303
         // SPECIFY THE CONFIG
         "--config",
         // PATH TO THE CONFIG FILE
