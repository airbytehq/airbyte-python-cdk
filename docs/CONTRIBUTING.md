# Airbyte Python CDK - Contributing Guide

Learn how you can become a contributor to the Airbyte Python CDK.

Thank you for being interested in contributing to Airbyte Python CDK! Here are some guidelines to get you started:

- We adhere to the Airbyte [code of conduct](https://docs.airbyte.com/community/code-of-conduct).
- You can contribute by reporting bugs, posting GitHub discussions, opening issues, improving docs, and submitting pull requests with bug fixes and new features.
- If you're changing the code, please add unit tests for your change.
- When submitting issues or PRs, please add a small reproduction project. Using the changes in your connector and providing that connector code as an example (or a satellite PR) helps!

## First Time Setup

Here are some tips to get started using the project dependencies and development tools:

1. Make sure your Python version is 3.11

Fedora 41:

```bash
sudo dnf install python3.11
```

2. [Install pip](https://pip.pypa.io/en/stable/installation/)

Fedora 41:

```bash
sudo dnf install pip
```

3. [Install Poetry](https://python-poetry.org/docs/#) 2.0 or higher:

```bash
pip install poetry
```

or

```bash
curl -sSL https://install.python-poetry.org | python3 -
```
Fedora 41:

```bash
sudo dnf install poetry
```
Note: You can use "Poe" tasks to perform common actions such as lint checks (`poetry run poe lint`), autoformatting (`poetry run poe format-fix`), etc. For a list of tasks you can run, try `poetry run poe list`. See [Poe the Poet](https://poethepoet.natn.io/)

4 Use the Python 3.11 environment:

```bash
poetry env info
# validate 3.11 is active

# otherwise:
poetry env list

# Use the proper version:
poetry env use /usr/bin/python3.11
poetry env info
# validate 3.11 referred
```

5. Clone the CDK repo. If you will be testing connectors, you should clone the CDK into the same parent directory as `airbytehq/airbyte`, which contains the connector definitions.
6. In the **airbyte-python-cdk project** install the unit tests' prerequisites:

```bash
poetry install --all-extras
```
Note: By default in Poetry 2.0, `poetry lock` only refreshes the lockfile without pulling new versions. This is the same behavior as the previous `poetry lock --no-update` command.

7 If your operating system is RHEL or compatible, execute:

```bash
# just for the current session, until restart
sudo modprobe iptable_nat

<<<<<<< HEAD
Fedora 41:

```bash
# just for the current session, until restart
sudo modprobe iptable_nat

# include the nat module to survive restart
echo iptable_nat | sudo tee -a /etc/modules-load.d/modules
```

=======
# include the nat module to survive restart
echo iptable_nat | sudo tee -a /etc/modules-load.d/modules
```

>>>>>>> 987e383d
See also:

- [Dager-Podman Integration](https://blog.playgroundtech.io/introduction-to-dagger-6ab55ee28723)
- [CDK Issue 197](https://github.com/airbytehq/airbyte-python-cdk/issues/197)

8. Make sure Docker is installed locally, instead of Podman
   See also:

<<<<<<< HEAD
```bash
curl -sSL https://install.python-poetry.org | python3 -
```
Fedora 41:

9. Edit airbyte/airbyte-integrations/connectors/source-shopify/acceptance-test-config.yml and change:

```
   connector_image: airbyte/source-shopify:dev    to    connector_image: airbyte/source-shopify:<version>
```

where the **version** comes from airbyte/airbyte-integrations/connectors/source-shopify/metadata.yaml, as
the value of the **dockerImageTag** parameter.

=======
- [CDK Issue 197](https://github.com/airbytehq/airbyte-python-cdk/issues/197)

9. Edit airbyte/airbyte-integrations/connectors/source-shopify/acceptance-test-config.yml and change:

```
   connector_image: airbyte/source-shopify:dev    to    connector_image: airbyte/source-shopify:<version>
```

where the **version** comes from airbyte/airbyte-integrations/connectors/source-shopify/metadata.yaml, as
the value of the **dockerImageTag** parameter.

>>>>>>> 987e383d
## Local development

Iterate on the CDK code locally.

### Run Unit Tests
To see all available `ruff` options, run `poetry run ruff`.

- `poetry run pytest` to run all unit tests.
- `poetry run pytest -k <suite or test name>` to run specific unit tests.
- `poetry run pytest-fast` to run the subset of PyTest tests, which are not flagged as `slow`. (It should take <5 min for fast tests only.)
- `poetry run pytest -s unit_tests` if you want to pass pytest options.

### Run Code Formatting

- `poetry run ruff check .` to report the formatting issues.
- `poetry run ruff check --fix` to fix the formatting issues.
- `poetry run ruff format` to format your Python code.

### Run Code Linting

- `poetry run poe lint` for lint checks.
- `poetry run poe check-local` to lint all code, type-check modified code, and run unit tests with coverage in one command.
- `poetry run mypy --config-file mypy.ini airbyte_cdk` to validate the code. Resolve the reported issues.

### More tools and options

To see all available scripts and options, run:

- `poetry run ruff`
- `poetry run pytest --help`
- `poetry run poe`

### Test locally CDK Changes against Connectors (integration tests)

When developing a new feature in the CDK, you may find it necessary:

- to run a connector that uses that new feature
- or use an existing connector to validate a new feature
- or fix it in the CDK.

In this project, the [GitHub pipelines](.github/workflows/connector-tests.yml) run such tests against the Shopify source as **integration tests**.

**Assumptions:**

- The test connector is in the [Airbyte project](https://github.com/airbytehq/airbyte).
- The [Airbyte project](https://github.com/airbytehq/airbyte) is checked out in `airbyte` directory.
- The [CDK development](https://github.com/airbytehq/airbyte-python-cdk) project is checked out in the `airbyte-python-cdk` directory - a sibling of the `airbyte` directory.

**Preparation steps**

- In the `airbyte` project run:

```bash
cd airbyte/airbyte-integrations/bases/connector-acceptance-test/
poetry install
```

- Edit the `airbyte/airbyte-integrations/connectors/<test connector>/pyproject.toml` file.
  Replace the line with `airbyte_cdk` with the following (see the assumptions above):

```toml
airbyte_cdk = { path = "../../../../airbyte-python-cdk", develop = true }
```

- In `airbyte/airbyte-integrations/connectors/<test connector>` reinstall `airbyte_cdk` from your local working directory:

```bash
cd airbyte/airbyte-integrations/connectors/<test connector>
poetry install
```

- In `airbyte/airbyte-integrations/connectors/<test connector>/` create the `secrets/config.json` file.
  For example, use the Shopify connector for the integration test:
  - Register in shopify.com as of [Shopify test connector](https://docs.airbyte.com/integrations/sources/shopify):
  - Use the generated **Admin API Access Token** as the API **password** in the configuration file.
  - On the **Settings / Domains** page find the subdomain of _myshopify.com_ and use it as the **shop** in the configuration file.
    Example:
    `     domain: nw0ipt-vr.myshopify.com
    shop: nw0ipt-vr
    `
    Example contents:

```json
{
  "shop": "nw0ipt-vr",
  "start_date": "2020-11-01",
  "credentials": {
    "auth_method": "api_password",
    "api_password": "shpat_XXXXXXXXXXX"
  }
}
```

- See also:
  - [Acceptance Tests Reference](https://docs.airbyte.com/connector-development/testing-connectors/connector-acceptance-tests-reference)
  - [Connector Acceptance Tests](https://github.com/airbytehq/airbyte/blob/master/airbyte-integrations/bases/connector-acceptance-test/README.md)

**Steps:**

- Run the connector's tests (see the connector's README.md)

```bash
cd airbyte/airbyte-integrations/connectors/<connector name>

poetry run <connector name> spec
poetry run <connector name> check --config secrets/config.json
poetry run <connector name> discover --config secrets/config.json
poetry run <connector name> read --config secrets/config.json --catalog integration_tests/<connector name>.json
poetry run pytest
```

Example:

```bash
cd airbyte/airbyte-integrations/connectors/source-shopify

poetry run source-shopify spec
poetry run source-shopify check --config secrets/config.json
poetry run source-shopify discover --config secrets/config.json
poetry run source-shopify read --config secrets/config.json --catalog integration_tests/configured_catalog.json
poetry run pytest
```

- Run the acceptance tests locally:

```bash
cd airbyte/airbyte-integrations/bases/connector-acceptance-test

poetry run pytest -p connector_acceptance_test.plugin --acceptance-test-config=../../connectors/<connector name>
```

Example:

```bash
poetry run pytest -p connector_acceptance_test.plugin --acceptance-test-config=../../connectors/source-shopify

# or with debug option:
poetry run pytest -p connector_acceptance_test.plugin --acceptance-test-config=../../connectors/source-shopify --pdb

# or with timeout option:
poetry run pytest -p connector_acceptance_test.plugin --acceptance-test-config=../../connectors/source-shopify --timeout=30
```

- When testing is complete, revert your test changes.

### Test CDK Changes against Connectors

**Preparation steps**

- Install the [`airbyte-ci` CLI](https://github.com/airbytehq/airbyte/blob/master/airbyte-ci/connectors/pipelines/README.md)

**Steps:**

- Build your connector image with the local CDK using:

```bash
cd airbyte
airbyte-ci connectors --use-local-cdk --name=<CONNECTOR> build
```

- Use the `test` command with `--use-local-cdk` to run the full set of connector tests, including connector acceptance tests (CAT) and the connector's unit tests:

```bash
cd airbyte
airbyte-ci connectors --use-local-cdk --name=<CONNECTOR> test
```

Note that the local CDK is injected at build time, so if you make changes, you must rerun the build command to see them reflected.

## Working with Poe Tasks

The Airbyte CDK defines common development tasks using [Poe the Poet](https://poethepoet.natn.io/). You can run `poetry run poe list` to see all available tasks. This will work after `poetry install --all-extras` without additional installations.

Optionally, if you can [pre-install Poe](https://poethepoet.natn.io/installation.html) with `pipx install poethepoet` and then you will be able to run Poe tasks with the shorter `poe TASKNAME` syntax instead of `poetry run poe TASKNAME`.
The Ruff configuration is stored in `ruff.toml` at the root of the repository. This file contains settings for line length, target Python version, and linting rules.

## Auto-Generating the Declarative Schema File

Low-code CDK models are generated from `sources/declarative/declarative_component_schema.yaml`. If the iteration you are working on includes changes to the models or the connector generator, you may need to regenerate them. To do that, you can run:

```bash
poetry run poe build
```

This will generate the code generator docker image and the component manifest files based on the schemas and templates.

## Generating API Reference Docs

Documentation auto-gen code lives in the `/docs` folder. Based on the doc strings of public methods, we generate API documentation using [pdoc](https://pdoc.dev).

To generate the documentation, run `poe docs-generate` or to build and open the docs preview in one step, run `poe docs-preview`.

The `docs-generate` Poe task is mapped to the `run()` function of `docs/generate.py`. Documentation pages will be generated in the `docs/generated` folder (ignored by git). You can also download auto-generated API docs for any GitHub push by navigating to the "Summary" tab of the docs generation check-in GitHub Actions.

## Release Management

Please have a look at the [Release Management](./RELEASES.md) guide for information on performing releases and pre-releases.

## FAQ

### Q: Who are "maintainers"?

For this documentation, "maintainers" are those who have write permissions (or higher) on the repo. Generally, these are Airbyte team members.

### Q: Where should connectors put integration tests?

Only tests within the `unit_tests` directory will be run by `airbyte-ci`. If you have integration tests that should also run, the common convention is to place these in the `unit_tests/integration` directory. This ensures they will be run automatically in CI and before each new release.

### Q: What GitHub slash commands are available and who can run them?

Only Airbyte CDK maintainers can run slash commands. The most common slash commands are as follows:

- `/autofix`- Corrects any linting or formatting issues and commits the change back to the repo.
- `/poetry-lock` - Re-locks dependencies and updates the `poetry.lock` file, then commits the changes back to the repo. This is helpful after merging in updates from main or when creating a PR in the browser - such as for version bumps or dependency updates directly in the PR.

The full list of available slash commands can be found in the [slash command dispatch file](https://github.com/airbytehq/airbyte-python-cdk/blob/main/.github/workflows/slash_command_dispatch.yml#L21-L25).

# Appendix: Advanced Topics

## Using MockServer in Place of Direct API Access

There may be a time when you do not have access to the API (either because you don't have the credentials, network access, etc...) You will probably still want to do end-to-end testing at least once. To do so, you can emulate the server you would be reaching using a server stubbing tool.

For example, using [MockServer](https://www.mock-server.com/), you can set up an expectation file like this:

```json
{
  "httpRequest": {
    "method": "GET",
    "path": "/data"
  },
  "httpResponse": {
    "body": "{\"data\": [{\"record_key\": 1}, {\"record_key\": 2}]}"
  }
}
```

Assuming this file has been created at `secrets/mock_server_config/expectations.json`, running the following command will allow matching any requests on path `/data` to return the response defined in the expectation file:

```bash
docker run -d --rm -v $(pwd)/secrets/mock_server_config:/config -p 8113:8113 --env MOCKSERVER_LOG_LEVEL=TRACE --env MOCKSERVER_SERVER_PORT=8113 --env MOCKSERVER_WATCH_INITIALIZATION_JSON=true --env MOCKSERVER_PERSISTED_EXPECTATIONS_PATH=/config/expectations.json --env MOCKSERVER_INITIALIZATION_JSON_PATH=/config/expectations.json mockserver/mockserver:5.15.0
```

HTTP requests to `localhost:8113/data` should now return the body defined in the expectations file. To test this, the implementer either has to change the code that defines the base URL for the Python source or update the `url_base` from low-code. With the Connector Builder running in docker, you will have to use domain `host.docker.internal` instead of `localhost` as the requests are executed within docker.

## Running Connector Acceptance Tests for a single connector in Docker with your local CDK installed

_Pre-requisite: Install the
[`airbyte-ci` CLI](https://github.com/airbytehq/airbyte/blob/master/airbyte-ci/connectors/pipelines/README.md)_

To run acceptance tests for a single connectors using the local CDK, from the connector directory, run:

```bash
airbyte-ci connectors --use-local-cdk --name=<CONNECTOR> test
```<|MERGE_RESOLUTION|>--- conflicted
+++ resolved
@@ -69,6 +69,7 @@
 poetry install --all-extras
 ```
 Note: By default in Poetry 2.0, `poetry lock` only refreshes the lockfile without pulling new versions. This is the same behavior as the previous `poetry lock --no-update` command.
+1. You can use "Poe" tasks to perform common actions such as lint checks (`poetry run poe lint`), autoformatting (`poetry run poe format-fix`), etc. For a list of tasks you can run, try `poetry run poe list`.
 
 7 If your operating system is RHEL or compatible, execute:
 
@@ -76,7 +77,6 @@
 # just for the current session, until restart
 sudo modprobe iptable_nat
 
-<<<<<<< HEAD
 Fedora 41:
 
 ```bash
@@ -87,12 +87,6 @@
 echo iptable_nat | sudo tee -a /etc/modules-load.d/modules
 ```
 
-=======
-# include the nat module to survive restart
-echo iptable_nat | sudo tee -a /etc/modules-load.d/modules
-```
-
->>>>>>> 987e383d
 See also:
 
 - [Dager-Podman Integration](https://blog.playgroundtech.io/introduction-to-dagger-6ab55ee28723)
@@ -101,11 +95,7 @@
 8. Make sure Docker is installed locally, instead of Podman
    See also:
 
-<<<<<<< HEAD
-```bash
-curl -sSL https://install.python-poetry.org | python3 -
-```
-Fedora 41:
+- [CDK Issue 197](https://github.com/airbytehq/airbyte-python-cdk/issues/197)
 
 9. Edit airbyte/airbyte-integrations/connectors/source-shopify/acceptance-test-config.yml and change:
 
@@ -116,19 +106,6 @@
 where the **version** comes from airbyte/airbyte-integrations/connectors/source-shopify/metadata.yaml, as
 the value of the **dockerImageTag** parameter.
 
-=======
-- [CDK Issue 197](https://github.com/airbytehq/airbyte-python-cdk/issues/197)
-
-9. Edit airbyte/airbyte-integrations/connectors/source-shopify/acceptance-test-config.yml and change:
-
-```
-   connector_image: airbyte/source-shopify:dev    to    connector_image: airbyte/source-shopify:<version>
-```
-
-where the **version** comes from airbyte/airbyte-integrations/connectors/source-shopify/metadata.yaml, as
-the value of the **dockerImageTag** parameter.
-
->>>>>>> 987e383d
 ## Local development
 
 Iterate on the CDK code locally.
