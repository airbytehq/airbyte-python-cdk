--- conflicted
+++ resolved
@@ -18,15 +18,6 @@
 
 from .schema_helpers import get_ref_resolver_registry
 
-<<<<<<< HEAD
-try:
-    from jsonschema.validators import Validator
-except ImportError:
-    from jsonschema.protocols import Validator
-
-
-=======
->>>>>>> fd3e4bd5
 MAX_NESTING_DEPTH = 3
 json_to_python_simple = {
     "string": str,
