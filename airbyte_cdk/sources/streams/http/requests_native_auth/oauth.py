#
# Copyright (c) 2023 Airbyte, Inc., all rights reserved.
#

from datetime import timedelta
from typing import Any, List, Mapping, Optional, Sequence, Tuple, Union

import dpath

from airbyte_cdk.config_observation import (
    create_connector_config_control_message,
    emit_configuration_as_airbyte_control_message,
)
from airbyte_cdk.sources.message import MessageRepository, NoopMessageRepository
from airbyte_cdk.sources.streams.http.requests_native_auth.abstract_oauth import (
    AbstractOauth2Authenticator,
)
from airbyte_cdk.utils.datetime_helpers import AirbyteDateTime, add_seconds, now, parse


class Oauth2Authenticator(AbstractOauth2Authenticator):
    """
    Generates OAuth2.0 access tokens from an OAuth2.0 refresh token and client credentials.
    The generated access token is attached to each request via the Authorization header.
    If a connector_config is provided any mutation of it's value in the scope of this class will emit AirbyteControlConnectorConfigMessage.
    """

    def __init__(
        self,
        token_refresh_endpoint: str,
        client_id: str,
        client_secret: str,
        refresh_token: str,
        client_id_name: str = "client_id",
        client_secret_name: str = "client_secret",
        refresh_token_name: str = "refresh_token",
        scopes: List[str] | None = None,
        token_expiry_date: AirbyteDateTime | None = None,
        token_expiry_date_format: str | None = None,
        access_token_name: str = "access_token",
        expires_in_name: str = "expires_in",
        refresh_request_body: Mapping[str, Any] | None = None,
        refresh_request_headers: Mapping[str, Any] | None = None,
        grant_type_name: str = "grant_type",
        grant_type: str = "refresh_token",
        token_expiry_is_time_of_expiration: bool = False,
        refresh_token_error_status_codes: Tuple[int, ...] = (),
        refresh_token_error_key: str = "",
        refresh_token_error_values: Tuple[str, ...] = (),
    ):
        self._token_refresh_endpoint = token_refresh_endpoint
        self._client_secret_name = client_secret_name
        self._client_secret = client_secret
        self._client_id_name = client_id_name
        self._client_id = client_id
        self._refresh_token_name = refresh_token_name
        self._refresh_token = refresh_token
        self._scopes = scopes
        self._access_token_name = access_token_name
        self._expires_in_name = expires_in_name
        self._refresh_request_body = refresh_request_body
        self._refresh_request_headers = refresh_request_headers
        self._grant_type_name = grant_type_name
        self._grant_type = grant_type

        self._token_expiry_date = token_expiry_date or (now() - timedelta(days=1))
        self._token_expiry_date_format = token_expiry_date_format
        self._token_expiry_is_time_of_expiration = token_expiry_is_time_of_expiration
        self._access_token = None
        super().__init__(
            refresh_token_error_status_codes, refresh_token_error_key, refresh_token_error_values
        )

    def get_token_refresh_endpoint(self) -> str:
        return self._token_refresh_endpoint

    def get_client_id_name(self) -> str:
        return self._client_id_name

    def get_client_id(self) -> str:
        return self._client_id

    def get_client_secret_name(self) -> str:
        return self._client_secret_name

    def get_client_secret(self) -> str:
        return self._client_secret

    def get_refresh_token_name(self) -> str:
        return self._refresh_token_name

    def get_refresh_token(self) -> str:
        return self._refresh_token

    def get_access_token_name(self) -> str:
        return self._access_token_name

    def get_scopes(self) -> list[str]:
        return self._scopes  # type: ignore[return-value]

    def get_expires_in_name(self) -> str:
        return self._expires_in_name

    def get_refresh_request_body(self) -> Mapping[str, Any]:
        return self._refresh_request_body  # type: ignore[return-value]

    def get_refresh_request_headers(self) -> Mapping[str, Any]:
        return self._refresh_request_headers  # type: ignore[return-value]

    def get_grant_type_name(self) -> str:
        return self._grant_type_name

    def get_grant_type(self) -> str:
        return self._grant_type

    def get_token_expiry_date(self) -> AirbyteDateTime:
        return self._token_expiry_date

    def set_token_expiry_date(self, value: Union[str, int]) -> None:
        self._token_expiry_date = self._parse_token_expiration_date(value)

    @property
    def token_expiry_is_time_of_expiration(self) -> bool:
        return self._token_expiry_is_time_of_expiration

    @property
    def token_expiry_date_format(self) -> Optional[str]:
        return self._token_expiry_date_format

    @property
    def access_token(self) -> str:
        return self._access_token  # type: ignore[return-value]

    @access_token.setter
    def access_token(self, value: str) -> None:
        self._access_token = value  # type: ignore[assignment]  # Incorrect type for assignment


class SingleUseRefreshTokenOauth2Authenticator(Oauth2Authenticator):
    """
    Authenticator that should be used for API implementing single use refresh tokens:
    when refreshing access token some API returns a new refresh token that needs to used in the next refresh flow.
    This authenticator updates the configuration with new refresh token by emitting Airbyte control message from an observed mutation.
    By default, this authenticator expects a connector config with a "credentials" field with the following nested fields: client_id,
    client_secret, refresh_token. This behavior can be changed by defining custom config path (using dpath paths) in client_id_config_path,
    client_secret_config_path, refresh_token_config_path constructor arguments.
    """

    def __init__(
        self,
        connector_config: Mapping[str, Any],
        token_refresh_endpoint: str,
        scopes: List[str] | None = None,
        access_token_name: str = "access_token",
        expires_in_name: str = "expires_in",
        refresh_token_name: str = "refresh_token",
        refresh_request_body: Mapping[str, Any] | None = None,
        refresh_request_headers: Mapping[str, Any] | None = None,
        grant_type_name: str = "grant_type",
        grant_type: str = "refresh_token",
        client_id_name: str = "client_id",
        client_id: Optional[str] = None,
        client_secret_name: str = "client_secret",
        client_secret: Optional[str] = None,
        access_token_config_path: Sequence[str] = ("credentials", "access_token"),
        refresh_token_config_path: Sequence[str] = ("credentials", "refresh_token"),
        token_expiry_date_config_path: Sequence[str] = ("credentials", "token_expiry_date"),
        token_expiry_date_format: Optional[str] = None,
        message_repository: MessageRepository = NoopMessageRepository(),
        token_expiry_is_time_of_expiration: bool = False,
        refresh_token_error_status_codes: Tuple[int, ...] = (),
        refresh_token_error_key: str = "",
        refresh_token_error_values: Tuple[str, ...] = (),
    ):
        """
        Args:
            connector_config (Mapping[str, Any]): The full connector configuration
            token_refresh_endpoint (str): Full URL to the token refresh endpoint
            scopes (List[str], optional): List of OAuth scopes to pass in the refresh token request body. Defaults to None.
            access_token_name (str, optional): Name of the access token field, used to parse the refresh token response. Defaults to "access_token".
            expires_in_name (str, optional): Name of the name of the field that characterizes when the current access token will expire, used to parse the refresh token response. Defaults to "expires_in".
            refresh_token_name (str, optional): Name of the name of the refresh token field, used to parse the refresh token response. Defaults to "refresh_token".
            refresh_request_body (Mapping[str, Any], optional): Custom key value pair that will be added to the refresh token request body. Defaults to None.
            refresh_request_headers (Mapping[str, Any], optional): Custom key value pair that will be added to the refresh token request headers. Defaults to None.
            grant_type (str, optional): OAuth grant type. Defaults to "refresh_token".
            client_id (Optional[str]): The client id to authenticate. If not specified, defaults to credentials.client_id in the config object.
            client_secret (Optional[str]): The client secret to authenticate. If not specified, defaults to credentials.client_secret in the config object.
            access_token_config_path (Sequence[str]): Dpath to the access_token field in the connector configuration. Defaults to ("credentials", "access_token").
            refresh_token_config_path (Sequence[str]): Dpath to the refresh_token field in the connector configuration. Defaults to ("credentials", "refresh_token").
            token_expiry_date_config_path (Sequence[str]): Dpath to the token_expiry_date field in the connector configuration. Defaults to ("credentials", "token_expiry_date").
            token_expiry_date_format (Optional[str]): Date format of the token expiry date field (set by expires_in_name). If not specified the token expiry date is interpreted as number of seconds until expiration.
            token_expiry_is_time_of_expiration bool: set True it if expires_in is returned as time of expiration instead of the number seconds until expiration
            message_repository (MessageRepository): the message repository used to emit logs on HTTP requests and control message on config update
        """
        self._client_id = (
            client_id  # type: ignore[assignment]  # Incorrect type for assignment
            if client_id is not None
            else dpath.get(connector_config, ("credentials", "client_id"))  # type: ignore[arg-type]
        )
        self._client_secret = (
            client_secret  # type: ignore[assignment]  # Incorrect type for assignment
            if client_secret is not None
            else dpath.get(
                connector_config,  # type: ignore[arg-type]
                ("credentials", "client_secret"),
            )
        )
        self._client_id_name = client_id_name
        self._client_secret_name = client_secret_name
        self._access_token_config_path = access_token_config_path
        self._refresh_token_config_path = refresh_token_config_path
        self._token_expiry_date_config_path = token_expiry_date_config_path
        self._token_expiry_date_format = token_expiry_date_format
        self._refresh_token_name = refresh_token_name
        self._grant_type_name = grant_type_name
        self._connector_config = connector_config
        self.__message_repository = message_repository
        super().__init__(
            token_refresh_endpoint=token_refresh_endpoint,
            client_id_name=self._client_id_name,
            client_id=self.get_client_id(),
            client_secret_name=self._client_secret_name,
            client_secret=self.get_client_secret(),
            refresh_token=self.get_refresh_token(),
            refresh_token_name=self._refresh_token_name,
            scopes=scopes,
            token_expiry_date=self.get_token_expiry_date(),
            access_token_name=access_token_name,
            expires_in_name=expires_in_name,
            refresh_request_body=refresh_request_body,
            refresh_request_headers=refresh_request_headers,
            grant_type_name=self._grant_type_name,
            grant_type=grant_type,
            token_expiry_date_format=token_expiry_date_format,
            token_expiry_is_time_of_expiration=token_expiry_is_time_of_expiration,
            refresh_token_error_status_codes=refresh_token_error_status_codes,
            refresh_token_error_key=refresh_token_error_key,
            refresh_token_error_values=refresh_token_error_values,
        )

    def get_refresh_token_name(self) -> str:
        return self._refresh_token_name

    def get_client_id(self) -> str:
        return self._client_id

    def get_client_secret(self) -> str:
        return self._client_secret

    @property
    def access_token(self) -> str:
        return dpath.get(  # type: ignore[return-value]
            self._connector_config,  # type: ignore[arg-type]
            self._access_token_config_path,
            default="",
        )

    @access_token.setter
    def access_token(self, new_access_token: str) -> None:
        dpath.new(
            self._connector_config,  # type: ignore[arg-type]
            self._access_token_config_path,
            new_access_token,
        )

    def get_refresh_token(self) -> str:
        return dpath.get(  # type: ignore[return-value]
            self._connector_config,  # type: ignore[arg-type]
            self._refresh_token_config_path,
            default="",
        )

    def set_refresh_token(self, new_refresh_token: str) -> None:
        dpath.new(
            self._connector_config,  # type: ignore[arg-type]
            self._refresh_token_config_path,
            new_refresh_token,
        )

    def get_token_expiry_date(self) -> AirbyteDateTime:
        expiry_date = dpath.get(
            self._connector_config,  # type: ignore[arg-type]
            self._token_expiry_date_config_path,
            default="",
        )
<<<<<<< HEAD
        return now() - timedelta(days=1) if expiry_date == "" else parse(str(expiry_date))
=======
        return pendulum.now().subtract(days=1) if expiry_date == "" else pendulum.parse(expiry_date)  # type: ignore[arg-type, return-value, no-untyped-call]
>>>>>>> ec7e961e

    def set_token_expiry_date(  # type: ignore[override]
        self,
        new_token_expiry_date: AirbyteDateTime,
    ) -> None:
        dpath.new(
            self._connector_config,  # type: ignore[arg-type]
            self._token_expiry_date_config_path,
            str(new_token_expiry_date),
        )

    def token_has_expired(self) -> bool:
        """Returns True if the token is expired"""
        return now() > self.get_token_expiry_date()

    @staticmethod
    def get_new_token_expiry_date(
        access_token_expires_in: str,
        token_expiry_date_format: str | None = None,
    ) -> AirbyteDateTime:
        if token_expiry_date_format:
            return parse(access_token_expires_in)
        else:
            return add_seconds(now(), int(access_token_expires_in))

    def get_access_token(self) -> str:
        """Retrieve new access and refresh token if the access token has expired.
        The new refresh token is persisted with the set_refresh_token function
        Returns:
            str: The current access_token, updated if it was previously expired.
        """
        if self.token_has_expired():
            new_access_token, access_token_expires_in, new_refresh_token = (
                self.refresh_access_token()
            )
            new_token_expiry_date: AirbyteDateTime = self.get_new_token_expiry_date(
                access_token_expires_in, self._token_expiry_date_format
            )
            self.access_token = new_access_token
            self.set_refresh_token(new_refresh_token)
            self.set_token_expiry_date(new_token_expiry_date)
            # FIXME emit_configuration_as_airbyte_control_message as been deprecated in favor of package airbyte_cdk.sources.message
            #  Usually, a class shouldn't care about the implementation details but to keep backward compatibility where we print the
            #  message directly in the console, this is needed
            if not isinstance(self._message_repository, NoopMessageRepository):
                self._message_repository.emit_message(
                    create_connector_config_control_message(self._connector_config)  # type: ignore[arg-type]
                )
            else:
                emit_configuration_as_airbyte_control_message(self._connector_config)  # type: ignore[arg-type]
        return self.access_token

    def refresh_access_token(  # type: ignore[override]  # Signature doesn't match base class
        self,
    ) -> Tuple[str, str, str]:
        response_json = self._get_refresh_access_token_response()
        return (
            response_json[self.get_access_token_name()],
            response_json[self.get_expires_in_name()],
            response_json[self.get_refresh_token_name()],
        )

    @property
    def _message_repository(self) -> MessageRepository:
        """
        Overriding AbstractOauth2Authenticator._message_repository to allow for HTTP request logs
        """
        return self.__message_repository<|MERGE_RESOLUTION|>--- conflicted
+++ resolved
@@ -283,11 +283,7 @@
             self._token_expiry_date_config_path,
             default="",
         )
-<<<<<<< HEAD
         return now() - timedelta(days=1) if expiry_date == "" else parse(str(expiry_date))
-=======
-        return pendulum.now().subtract(days=1) if expiry_date == "" else pendulum.parse(expiry_date)  # type: ignore[arg-type, return-value, no-untyped-call]
->>>>>>> ec7e961e
 
     def set_token_expiry_date(  # type: ignore[override]
         self,
