--- conflicted
+++ resolved
@@ -52,11 +52,8 @@
     as_airbyte_message as stream_status_as_airbyte_message,
 )
 from airbyte_cdk.utils.traced_exception import AirbyteTracedException
-<<<<<<< HEAD
 from requests.auth import AuthBase
 from airbyte_cdk.sources.utils.types import JsonType
-=======
->>>>>>> 5f0831e0
 
 BODY_REQUEST_METHODS = ("GET", "POST", "PUT", "PATCH")
 
