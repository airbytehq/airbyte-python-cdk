#
# Copyright (c) 2025 Airbyte, Inc., all rights reserved.
#

import json
import logging
import pkgutil
from copy import deepcopy
from importlib import metadata
from types import ModuleType
from typing import Any, Dict, Iterator, List, Mapping, Optional, Set

import orjson
import yaml
from jsonschema.exceptions import ValidationError
from jsonschema.validators import validate
from packaging.version import InvalidVersion, Version

from airbyte_cdk.config_observation import create_connector_config_control_message
from airbyte_cdk.connector_builder.models import (
    LogMessage as ConnectorBuilderLogMessage,
)
from airbyte_cdk.manifest_migrations.migration_handler import (
    ManifestMigrationHandler,
)
from airbyte_cdk.models import (
    AirbyteConnectionStatus,
    AirbyteMessage,
    AirbyteStateMessage,
    ConfiguredAirbyteCatalog,
    ConnectorSpecification,
    FailureType,
)
from airbyte_cdk.models.airbyte_protocol_serializers import AirbyteMessageSerializer
from airbyte_cdk.sources.declarative.checks import COMPONENTS_CHECKER_TYPE_MAPPING
from airbyte_cdk.sources.declarative.checks.connection_checker import ConnectionChecker
from airbyte_cdk.sources.declarative.declarative_source import DeclarativeSource
from airbyte_cdk.sources.declarative.interpolation import InterpolatedBoolean
from airbyte_cdk.sources.declarative.models.declarative_component_schema import (
    ConditionalStreams as ConditionalStreamsModel,
)
from airbyte_cdk.sources.declarative.models.declarative_component_schema import (
    DeclarativeStream as DeclarativeStreamModel,
)
from airbyte_cdk.sources.declarative.models.declarative_component_schema import (
    Spec as SpecModel,
)
from airbyte_cdk.sources.declarative.models.declarative_component_schema import (
    StateDelegatingStream as StateDelegatingStreamModel,
)
from airbyte_cdk.sources.declarative.parsers.custom_code_compiler import (
    get_registered_components_module,
)
from airbyte_cdk.sources.declarative.parsers.manifest_component_transformer import (
    ManifestComponentTransformer,
)
from airbyte_cdk.sources.declarative.parsers.manifest_normalizer import (
    ManifestNormalizer,
)
from airbyte_cdk.sources.declarative.parsers.manifest_reference_resolver import (
    ManifestReferenceResolver,
)
from airbyte_cdk.sources.declarative.parsers.model_to_component_factory import (
    ModelToComponentFactory,
)
from airbyte_cdk.sources.declarative.resolvers import COMPONENTS_RESOLVER_TYPE_MAPPING
from airbyte_cdk.sources.declarative.spec.spec import Spec
from airbyte_cdk.sources.message import MessageRepository
from airbyte_cdk.sources.source import Source
from airbyte_cdk.sources.streams.core import Stream
from airbyte_cdk.sources.types import Config, ConnectionDefinition
from airbyte_cdk.sources.utils.slice_logger import (
    AlwaysLogSliceLogger,
    DebugSliceLogger,
    SliceLogger,
)
from airbyte_cdk.utils.traced_exception import AirbyteTracedException


def _get_declarative_component_schema() -> Dict[str, Any]:
    try:
        raw_component_schema = pkgutil.get_data(
            "airbyte_cdk", "sources/declarative/declarative_component_schema.yaml"
        )
        if raw_component_schema is not None:
            declarative_component_schema = yaml.load(raw_component_schema, Loader=yaml.SafeLoader)
            return declarative_component_schema  # type: ignore
        else:
            raise RuntimeError(
                "Failed to read manifest component json schema required for deduplication"
            )
    except FileNotFoundError as e:
        raise FileNotFoundError(
            f"Failed to read manifest component json schema required for deduplication: {e}"
        )


class ManifestDeclarativeSource(DeclarativeSource):
    """Declarative source defined by a manifest of low-code components that define source connector behavior"""

    check_config_during_discover: bool = False
    """Declarative sources default to not checking config before discovery."""

    def __init__(
        self,
        source_config: ConnectionDefinition,
        *,
        config: Mapping[str, Any] | None = None,
        debug: bool = False,
        emit_connector_builder_messages: bool = False,
        component_factory: Optional[ModelToComponentFactory] = None,
        migrate_manifest: Optional[bool] = False,
        normalize_manifest: Optional[bool] = False,
        config_path: Optional[str] = None,
    ) -> None:
        """
        Args:
            config: The provided config dict.
            source_config: The manifest of low-code components that describe the source connector.
            debug: True if debug mode is enabled.
            emit_connector_builder_messages: True if messages should be emitted to the connector builder.
            component_factory: optional factory if ModelToComponentFactory's default behavior needs to be tweaked.
            normalize_manifest: Optional flag to indicate if the manifest should be normalized.
            config_path: Optional path to the config file.
        """
        self.logger = logging.getLogger(f"airbyte.{self.name}")
        self._should_normalize = normalize_manifest
        self._should_migrate = migrate_manifest
        self._declarative_component_schema = _get_declarative_component_schema()
        # If custom components are needed, locate and/or register them.
        self.components_module: ModuleType | None = get_registered_components_module(config=config)
        # set additional attributes
        self._debug = debug
        self._emit_connector_builder_messages = emit_connector_builder_messages
        self._constructor = (
            component_factory
            if component_factory
            else ModelToComponentFactory(
                emit_connector_builder_messages=emit_connector_builder_messages,
                max_concurrent_async_job_count=source_config.get("max_concurrent_async_job_count"),
            )
        )
        self._message_repository = self._constructor.get_message_repository()
        self._slice_logger: SliceLogger = (
            AlwaysLogSliceLogger() if emit_connector_builder_messages else DebugSliceLogger()
        )

        # resolve all components in the manifest
        self._source_config = self._pre_process_manifest(dict(source_config))
        # validate resolved manifest against the declarative component schema
        self._validate_source()
        # apply additional post-processing to the manifest
        self._post_process_manifest()

<<<<<<< HEAD
        self.check_config_during_discover = self._uses_dynamic_schema_loader()
=======
        spec: Optional[Mapping[str, Any]] = self._source_config.get("spec")
        self._spec_component: Optional[Spec] = (
            self._constructor.create_component(SpecModel, spec, dict()) if spec else None
        )
        self._config = self._migrate_and_transform_config(config_path, config) or {}
>>>>>>> 312f2e1c

    @property
    def resolved_manifest(self) -> Mapping[str, Any]:
        """
        Returns the resolved manifest configuration for the source.

        This property provides access to the internal source configuration as a mapping,
        which contains all settings and parameters required to define the source's behavior.

        Returns:
            Mapping[str, Any]: The resolved source configuration manifest.
        """
        return self._source_config

    def _pre_process_manifest(self, manifest: Dict[str, Any]) -> Dict[str, Any]:
        """
        Preprocesses the provided manifest dictionary by resolving any manifest references.

        This method modifies the input manifest in place, resolving references using the
        ManifestReferenceResolver to ensure all references within the manifest are properly handled.

        Args:
            manifest (Dict[str, Any]): The manifest dictionary to preprocess and resolve references in.

        Returns:
            None
        """
        # For ease of use we don't require the type to be specified at the top level manifest, but it should be included during processing
        manifest = self._fix_source_type(manifest)
        # Resolve references in the manifest
        resolved_manifest = ManifestReferenceResolver().preprocess_manifest(manifest)
        # Propagate types and parameters throughout the manifest
        propagated_manifest = ManifestComponentTransformer().propagate_types_and_parameters(
            "", resolved_manifest, {}
        )

        return propagated_manifest

    def _post_process_manifest(self) -> None:
        """
        Post-processes the manifest after validation.
        This method is responsible for any additional modifications or transformations needed
        after the manifest has been validated and before it is used in the source.
        """
        # apply manifest migration, if required
        self._migrate_manifest()
        # apply manifest normalization, if required
        self._normalize_manifest()

    def _normalize_manifest(self) -> None:
        """
        This method is used to normalize the manifest. It should be called after the manifest has been validated.

        Connector Builder UI rendering requires the manifest to be in a specific format.
         - references have been resolved
         - the commonly used definitions are extracted to the `definitions.linked.*`
        """
        if self._should_normalize:
            normalizer = ManifestNormalizer(self._source_config, self._declarative_component_schema)
            self._source_config = normalizer.normalize()

    def _migrate_and_transform_config(
        self,
        config_path: Optional[str],
        config: Optional[Config],
    ) -> Optional[Config]:
        if not config:
            return None
        if not self._spec_component:
            return config
        mutable_config = dict(config)
        self._spec_component.migrate_config(mutable_config)
        if mutable_config != config:
            if config_path:
                with open(config_path, "w") as f:
                    json.dump(mutable_config, f)
            self.message_repository.emit_message(
                create_connector_config_control_message(mutable_config)
            )
            # We have no mechanism for consuming the queue, so we print the messages to stdout
            for message in self.message_repository.consume_queue():
                print(orjson.dumps(AirbyteMessageSerializer.dump(message)).decode())
        self._spec_component.transform_config(mutable_config)
        return mutable_config

    def configure(self, config: Mapping[str, Any], temp_dir: str) -> Mapping[str, Any]:
        config = self._config or config
        return super().configure(config, temp_dir)

    def _migrate_manifest(self) -> None:
        """
        This method is used to migrate the manifest. It should be called after the manifest has been validated.
        The migration is done in place, so the original manifest is modified.

        The original manifest is returned if any error occurs during migration.
        """
        if self._should_migrate:
            manifest_migrator = ManifestMigrationHandler(self._source_config)
            self._source_config = manifest_migrator.apply_migrations()
            # validate migrated manifest against the declarative component schema
            self._validate_source()

    def _fix_source_type(self, manifest: Dict[str, Any]) -> Dict[str, Any]:
        """
        Fix the source type in the manifest. This is necessary because the source type is not always set in the manifest.
        """
        if "type" not in manifest:
            manifest["type"] = "DeclarativeSource"

        return manifest

    @property
    def message_repository(self) -> MessageRepository:
        return self._message_repository

    @property
    def dynamic_streams(self) -> List[Dict[str, Any]]:
        return self._dynamic_stream_configs(
            manifest=self._source_config,
            config=self._config,
            with_dynamic_stream_name=True,
        )

    def deprecation_warnings(self) -> List[ConnectorBuilderLogMessage]:
        return self._constructor.get_model_deprecations()

    @property
    def connection_checker(self) -> ConnectionChecker:
        check = self._source_config["check"]
        if "type" not in check:
            check["type"] = "CheckStream"
        check_stream = self._constructor.create_component(
            COMPONENTS_CHECKER_TYPE_MAPPING[check["type"]],
            check,
            dict(),
            emit_connector_builder_messages=self._emit_connector_builder_messages,
        )
        if isinstance(check_stream, ConnectionChecker):
            return check_stream
        else:
            raise ValueError(
                f"Expected to generate a ConnectionChecker component, but received {check_stream.__class__}"
            )

    def streams(self, config: Mapping[str, Any]) -> List[Stream]:
        if self._spec_component:
            self._spec_component.validate_config(config)

        self._emit_manifest_debug_message(
            extra_args={
                "source_name": self.name,
                "parsed_config": json.dumps(self._source_config),
            }
        )

        stream_configs = (
            self._stream_configs(self._source_config, config=config) + self.dynamic_streams
        )

        api_budget_model = self._source_config.get("api_budget")
        if api_budget_model:
            self._constructor.set_api_budget(api_budget_model, config)

        source_streams = [
            self._constructor.create_component(
                (
                    StateDelegatingStreamModel
                    if stream_config.get("type") == StateDelegatingStreamModel.__name__
                    else DeclarativeStreamModel
                ),
                stream_config,
                config,
                emit_connector_builder_messages=self._emit_connector_builder_messages,
            )
            for stream_config in self._initialize_cache_for_parent_streams(deepcopy(stream_configs))
        ]
        return source_streams

    @staticmethod
    def _initialize_cache_for_parent_streams(
        stream_configs: List[Dict[str, Any]],
    ) -> List[Dict[str, Any]]:
        parent_streams = set()

        def update_with_cache_parent_configs(
            parent_configs: list[dict[str, Any]],
        ) -> None:
            for parent_config in parent_configs:
                parent_streams.add(parent_config["stream"]["name"])
                if parent_config["stream"]["type"] == "StateDelegatingStream":
                    parent_config["stream"]["full_refresh_stream"]["retriever"]["requester"][
                        "use_cache"
                    ] = True
                    parent_config["stream"]["incremental_stream"]["retriever"]["requester"][
                        "use_cache"
                    ] = True
                else:
                    parent_config["stream"]["retriever"]["requester"]["use_cache"] = True

        for stream_config in stream_configs:
            if stream_config.get("incremental_sync", {}).get("parent_stream"):
                parent_streams.add(stream_config["incremental_sync"]["parent_stream"]["name"])
                stream_config["incremental_sync"]["parent_stream"]["retriever"]["requester"][
                    "use_cache"
                ] = True

            elif stream_config.get("retriever", {}).get("partition_router", {}):
                partition_router = stream_config["retriever"]["partition_router"]

                if isinstance(partition_router, dict) and partition_router.get(
                    "parent_stream_configs"
                ):
                    update_with_cache_parent_configs(partition_router["parent_stream_configs"])
                elif isinstance(partition_router, list):
                    for router in partition_router:
                        if router.get("parent_stream_configs"):
                            update_with_cache_parent_configs(router["parent_stream_configs"])

        for stream_config in stream_configs:
            if stream_config["name"] in parent_streams:
                if stream_config["type"] == "StateDelegatingStream":
                    stream_config["full_refresh_stream"]["retriever"]["requester"]["use_cache"] = (
                        True
                    )
                    stream_config["incremental_stream"]["retriever"]["requester"]["use_cache"] = (
                        True
                    )
                else:
                    stream_config["retriever"]["requester"]["use_cache"] = True
        return stream_configs

    def spec(self, logger: logging.Logger) -> ConnectorSpecification:
        """
        Returns the connector specification (spec) as defined in the Airbyte Protocol. The spec is an object describing the possible
        configurations (e.g: username and password) which can be configured when running this connector. For low-code connectors, this
        will first attempt to load the spec from the manifest's spec block, otherwise it will load it from "spec.yaml" or "spec.json"
        in the project root.
        """
        self._configure_logger_level(logger)
        self._emit_manifest_debug_message(
            extra_args={
                "source_name": self.name,
                "parsed_config": json.dumps(self._source_config),
            }
        )

        return (
            self._spec_component.generate_spec() if self._spec_component else super().spec(logger)
        )

    def check(self, logger: logging.Logger, config: Mapping[str, Any]) -> AirbyteConnectionStatus:
        self._configure_logger_level(logger)
        return super().check(logger, config)

    def read(
        self,
        logger: logging.Logger,
        config: Mapping[str, Any],
        catalog: ConfiguredAirbyteCatalog,
        state: Optional[List[AirbyteStateMessage]] = None,
    ) -> Iterator[AirbyteMessage]:
        self._configure_logger_level(logger)
        yield from super().read(logger, config, catalog, state)

    def _configure_logger_level(self, logger: logging.Logger) -> None:
        """
        Set the log level to logging.DEBUG if debug mode is enabled
        """
        if self._debug:
            logger.setLevel(logging.DEBUG)

    def _validate_source(self) -> None:
        """
        Validates the connector manifest against the declarative component schema
        """

        try:
            validate(self._source_config, self._declarative_component_schema)
        except ValidationError as e:
            raise ValidationError(
                "Validation against json schema defined in declarative_component_schema.yaml schema failed"
            ) from e

        cdk_version_str = metadata.version("airbyte_cdk")
        cdk_version = self._parse_version(cdk_version_str, "airbyte-cdk")
        manifest_version_str = self._source_config.get("version")
        if manifest_version_str is None:
            raise RuntimeError(
                "Manifest version is not defined in the manifest. This is unexpected since it should be a required field. Please contact support."
            )
        manifest_version = self._parse_version(manifest_version_str, "manifest")

        if (cdk_version.major, cdk_version.minor, cdk_version.micro) == (0, 0, 0):
            # Skipping version compatibility check on unreleased dev branch
            pass
        elif (cdk_version.major, cdk_version.minor) < (
            manifest_version.major,
            manifest_version.minor,
        ):
            raise ValidationError(
                f"The manifest version {manifest_version!s} is greater than the airbyte-cdk package version ({cdk_version!s}). Your "
                f"manifest may contain features that are not in the current CDK version."
            )
        elif (manifest_version.major, manifest_version.minor) < (0, 29):
            raise ValidationError(
                f"The low-code framework was promoted to Beta in airbyte-cdk version 0.29.0 and contains many breaking changes to the "
                f"language. The manifest version {manifest_version!s} is incompatible with the airbyte-cdk package version "
                f"{cdk_version!s} which contains these breaking changes."
            )

    @staticmethod
    def _parse_version(
        version: str,
        version_type: str,
    ) -> Version:
        """Takes a semantic version represented as a string and splits it into a tuple.

        The fourth part (prerelease) is not returned in the tuple.

        Returns:
            Version: the parsed version object
        """
        try:
            parsed_version = Version(version)
        except InvalidVersion as ex:
            raise ValidationError(
                f"The {version_type} version '{version}' is not a valid version format."
            ) from ex
        else:
            # No exception
            return parsed_version

    def _stream_configs(
        self, manifest: Mapping[str, Any], config: Mapping[str, Any]
    ) -> List[Dict[str, Any]]:
        # This has a warning flag for static, but after we finish part 4 we'll replace manifest with self._source_config
        stream_configs = []
        for current_stream_config in manifest.get("streams", []):
            if (
                "type" in current_stream_config
                and current_stream_config["type"] == "ConditionalStreams"
            ):
                interpolated_boolean = InterpolatedBoolean(
                    condition=current_stream_config.get("condition"),
                    parameters={},
                )

                if interpolated_boolean.eval(config=config):
                    stream_configs.extend(current_stream_config.get("streams", []))
            else:
                if "type" not in current_stream_config:
                    current_stream_config["type"] = "DeclarativeStream"
                stream_configs.append(current_stream_config)
        return stream_configs

    def _dynamic_stream_configs(
        self,
        manifest: Mapping[str, Any],
        config: Mapping[str, Any],
        with_dynamic_stream_name: Optional[bool] = None,
    ) -> List[Dict[str, Any]]:
        dynamic_stream_definitions: List[Dict[str, Any]] = manifest.get("dynamic_streams", [])
        dynamic_stream_configs: List[Dict[str, Any]] = []
        seen_dynamic_streams: Set[str] = set()

        for dynamic_definition_index, dynamic_definition in enumerate(dynamic_stream_definitions):
            components_resolver_config = dynamic_definition["components_resolver"]

            if not components_resolver_config:
                raise ValueError(
                    f"Missing 'components_resolver' in dynamic definition: {dynamic_definition}"
                )

            resolver_type = components_resolver_config.get("type")
            if not resolver_type:
                raise ValueError(
                    f"Missing 'type' in components resolver configuration: {components_resolver_config}"
                )

            if resolver_type not in COMPONENTS_RESOLVER_TYPE_MAPPING:
                raise ValueError(
                    f"Invalid components resolver type '{resolver_type}'. "
                    f"Expected one of {list(COMPONENTS_RESOLVER_TYPE_MAPPING.keys())}."
                )

            if "retriever" in components_resolver_config:
                components_resolver_config["retriever"]["requester"]["use_cache"] = True

            # Create a resolver for dynamic components based on type
            components_resolver = self._constructor.create_component(
                COMPONENTS_RESOLVER_TYPE_MAPPING[resolver_type],
                components_resolver_config,
                config,
            )

            stream_template_config = dynamic_definition["stream_template"]

            for dynamic_stream in components_resolver.resolve_components(
                stream_template_config=stream_template_config
            ):
                # Get the use_parent_parameters configuration from the dynamic definition
                # Default to True for backward compatibility, since connectors were already using it by default when this param was added
                use_parent_parameters = dynamic_definition.get("use_parent_parameters", True)

                dynamic_stream = {
                    **ManifestComponentTransformer().propagate_types_and_parameters(
                        "", dynamic_stream, {}, use_parent_parameters=use_parent_parameters
                    )
                }

                if "type" not in dynamic_stream:
                    dynamic_stream["type"] = "DeclarativeStream"

                # Ensure that each stream is created with a unique name
                name = dynamic_stream.get("name")

                if with_dynamic_stream_name:
                    dynamic_stream["dynamic_stream_name"] = dynamic_definition.get(
                        "name", f"dynamic_stream_{dynamic_definition_index}"
                    )

                if not isinstance(name, str):
                    raise ValueError(
                        f"Expected stream name {name} to be a string, got {type(name)}."
                    )

                if name in seen_dynamic_streams:
                    error_message = f"Dynamic streams list contains a duplicate name: {name}. Please contact Airbyte Support."
                    failure_type = FailureType.system_error

                    if resolver_type == "ConfigComponentsResolver":
                        error_message = f"Dynamic streams list contains a duplicate name: {name}. Please check your configuration."
                        failure_type = FailureType.config_error

                    raise AirbyteTracedException(
                        message=error_message,
                        internal_message=error_message,
                        failure_type=failure_type,
                    )

                seen_dynamic_streams.add(name)
                dynamic_stream_configs.append(dynamic_stream)

        return dynamic_stream_configs

    def _emit_manifest_debug_message(self, extra_args: dict[str, Any]) -> None:
        self.logger.debug("declarative source created from manifest", extra=extra_args)

    def _uses_dynamic_schema_loader(self) -> bool:
        """
        Determines if any stream in the source uses a DynamicSchemaLoader.

        DynamicSchemaLoader makes a separate call to retrieve schema information,
        which might not require authentication, so we can skip config validation
        during discovery when it's used.

        Returns:
            bool: True if any stream uses a DynamicSchemaLoader, False otherwise.
        """
        for stream_config in self._stream_configs(self._source_config):
            schema_loader = stream_config.get("schema_loader", {})
            if (
                isinstance(schema_loader, dict)
                and schema_loader.get("type") == "DynamicSchemaLoader"
            ):
                return True

        dynamic_streams = self._source_config.get("dynamic_streams", [])
        if dynamic_streams:
            for dynamic_stream in dynamic_streams:
                stream_template = dynamic_stream.get("stream_template", {})
                schema_loader = stream_template.get("schema_loader", {})
                if (
                    isinstance(schema_loader, dict)
                    and schema_loader.get("type") == "DynamicSchemaLoader"
                ):
                    return True

        return False<|MERGE_RESOLUTION|>--- conflicted
+++ resolved
@@ -152,15 +152,12 @@
         # apply additional post-processing to the manifest
         self._post_process_manifest()
 
-<<<<<<< HEAD
         self.check_config_during_discover = self._uses_dynamic_schema_loader()
-=======
         spec: Optional[Mapping[str, Any]] = self._source_config.get("spec")
         self._spec_component: Optional[Spec] = (
             self._constructor.create_component(SpecModel, spec, dict()) if spec else None
         )
         self._config = self._migrate_and_transform_config(config_path, config) or {}
->>>>>>> 312f2e1c
 
     @property
     def resolved_manifest(self) -> Mapping[str, Any]:
