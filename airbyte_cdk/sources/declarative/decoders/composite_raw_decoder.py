--- conflicted
+++ resolved
@@ -193,14 +193,12 @@
         response: requests.Response,
     ) -> Generator[MutableMapping[str, Any], None, None]:
         if self.is_stream_response():
-<<<<<<< HEAD
+            # urllib mentions that some interfaces don't play nice with auto_close 
+            # [here](https://urllib3.readthedocs.io/en/stable/user-guide.html#using-io-wrappers-with-response-content)
+            # We have indeed observed some issues with CSV parsing. 
+            # Hence, we will manage the closing of the file ourselves until we find a better solution.
+            response.raw.auto_close = False
             yield from self.parser.parse(data=response.raw, compressed=self.is_compressed(response))  # type: ignore[arg-type]
-=======
-            # urllib mentions that some interfaces don't play nice with auto_close [here](https://urllib3.readthedocs.io/en/stable/user-guide.html#using-io-wrappers-with-response-content)
-            # We have indeed observed some issues with CSV parsing. Hence, we will manage the closing of the file ourselves until we find a better solution.
-            response.raw.auto_close = False
-            yield from self.parser.parse(data=response.raw)  # type: ignore[arg-type]
             response.raw.close()
->>>>>>> fe2f9a59
         else:
             yield from self.parser.parse(data=io.BytesIO(response.content))