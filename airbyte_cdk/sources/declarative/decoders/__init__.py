#
# Copyright (c) 2023 Airbyte, Inc., all rights reserved.
#

from airbyte_cdk.sources.declarative.decoders.composite_raw_decoder import CompositeRawDecoder
from airbyte_cdk.sources.declarative.decoders.decoder import Decoder
from airbyte_cdk.sources.declarative.decoders.json_decoder import (
    GzipJsonDecoder,
    IterableDecoder,
    JsonDecoder,
    JsonlDecoder,
)
from airbyte_cdk.sources.declarative.decoders.noop_decoder import NoopDecoder
from airbyte_cdk.sources.declarative.decoders.pagination_decoder_decorator import (
    PaginationDecoderDecorator,
)
from airbyte_cdk.sources.declarative.decoders.xml_decoder import XmlDecoder
from airbyte_cdk.sources.declarative.decoders.zipfile_decoder import ZipfileDecoder

<<<<<<< HEAD
__all__ = ["Decoder", "JsonDecoder", "JsonlDecoder", "IterableDecoder", "GzipJsonDecoder", "NoopDecoder", "PaginationDecoderDecorator", "XmlDecoder", "ZipfileDecoder"]
=======
__all__ = [
    "Decoder",
    "CompositeRawDecoder",
    "JsonDecoder",
    "JsonlDecoder",
    "IterableDecoder",
    "GzipJsonDecoder",
    "NoopDecoder",
    "PaginationDecoderDecorator",
    "XmlDecoder",
]
>>>>>>> 27bf5a7f
<|MERGE_RESOLUTION|>--- conflicted
+++ resolved
@@ -2,7 +2,10 @@
 # Copyright (c) 2023 Airbyte, Inc., all rights reserved.
 #
 
-from airbyte_cdk.sources.declarative.decoders.composite_raw_decoder import CompositeRawDecoder
+from airbyte_cdk.sources.declarative.decoders.composite_raw_decoder import (
+    CompositeRawDecoder,
+    JsonParser,
+)
 from airbyte_cdk.sources.declarative.decoders.decoder import Decoder
 from airbyte_cdk.sources.declarative.decoders.json_decoder import (
     GzipJsonDecoder,
@@ -17,18 +20,16 @@
 from airbyte_cdk.sources.declarative.decoders.xml_decoder import XmlDecoder
 from airbyte_cdk.sources.declarative.decoders.zipfile_decoder import ZipfileDecoder
 
-<<<<<<< HEAD
-__all__ = ["Decoder", "JsonDecoder", "JsonlDecoder", "IterableDecoder", "GzipJsonDecoder", "NoopDecoder", "PaginationDecoderDecorator", "XmlDecoder", "ZipfileDecoder"]
-=======
 __all__ = [
     "Decoder",
     "CompositeRawDecoder",
     "JsonDecoder",
+    "JsonParser",
     "JsonlDecoder",
     "IterableDecoder",
     "GzipJsonDecoder",
     "NoopDecoder",
     "PaginationDecoderDecorator",
     "XmlDecoder",
-]
->>>>>>> 27bf5a7f
+    "ZipfileDecoder",
+]