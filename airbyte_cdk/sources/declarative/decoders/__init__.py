--- conflicted
+++ resolved
@@ -16,11 +16,9 @@
 from airbyte_cdk.sources.declarative.decoders.xml_decoder import XmlDecoder
 from airbyte_cdk.sources.declarative.decoders.composite_decoder import CompositeRawDecoder
 
-<<<<<<< HEAD
-__all__ = ["Decoder", "JsonDecoder", "JsonlDecoder", "IterableDecoder", "GzipJsonDecoder", "NoopDecoder", "PaginationDecoderDecorator", "XmlDecoder", "CompositeRawDecoder"]
-=======
 __all__ = [
     "Decoder",
+"CompositeRawDecoder",
     "JsonDecoder",
     "JsonlDecoder",
     "IterableDecoder",
@@ -28,5 +26,4 @@
     "NoopDecoder",
     "PaginationDecoderDecorator",
     "XmlDecoder",
-]
->>>>>>> 2671c246
+]