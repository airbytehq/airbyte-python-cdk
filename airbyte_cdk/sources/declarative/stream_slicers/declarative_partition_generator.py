--- conflicted
+++ resolved
@@ -4,12 +4,6 @@
 
 from airbyte_cdk.sources.declarative.retrievers import Retriever
 from airbyte_cdk.sources.declarative.schema import SchemaLoader
-<<<<<<< HEAD
-from airbyte_cdk.sources.declarative.stream_slicers.stream_slicer_test_read_decorator import (
-    StreamSlicerTestReadDecorator,
-)
-=======
->>>>>>> 02246dc5
 from airbyte_cdk.sources.message import MessageRepository
 from airbyte_cdk.sources.streams.concurrent.partitions.partition import Partition
 from airbyte_cdk.sources.streams.concurrent.partitions.partition_generator import PartitionGenerator
@@ -87,23 +81,9 @@
         self._hash = SliceHasher.hash(self._stream_name, self._stream_slice)
 
     def read(self) -> Iterable[Record]:
-<<<<<<< HEAD
-        if self._max_records_limit:
-            global total_record_counter
-            if total_record_counter >= self._max_records_limit:
-                return
         for stream_data in self._retriever.read_records(
             self._schema_loader.get_json_schema(), self._stream_slice
         ):
-            if self._max_records_limit:
-                if total_record_counter >= self._max_records_limit:
-                    break
-
-=======
-        for stream_data in self._retriever.read_records(
-            self._schema_loader.get_json_schema(), self._stream_slice
-        ):
->>>>>>> 02246dc5
             if isinstance(stream_data, Mapping):
                 record = (
                     stream_data
