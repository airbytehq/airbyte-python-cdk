--- conflicted
+++ resolved
@@ -189,20 +189,13 @@
 
         """
 
-<<<<<<< HEAD
         for url in self._get_download_url(job):
-            stream_slice: StreamSlice = StreamSlice(partition={"url": url}, cursor_slice={})
-=======
-        for url in self.urls_extractor.extract_records(
-            self._polling_job_response_by_id[job.api_job_id()]
-        ):
             job_slice = job.job_parameters()
             stream_slice = StreamSlice(
                 partition=job_slice.partition,
                 cursor_slice=job_slice.cursor_slice,
                 extra_fields={**job_slice.extra_fields, "url": url},
             )
->>>>>>> e3f904ae
             for message in self.download_retriever.read_records({}, stream_slice):
                 if isinstance(message, Record):
                     yield message.data
