--- conflicted
+++ resolved
@@ -333,11 +333,7 @@
 
     def _get_download_targets(self, job: AsyncJob) -> Iterable[str]:
         """Returns an iterable of strings to help target requests for downloading async jobs."""
-<<<<<<< HEAD
-        # If neither download_target_extractor nor download_target_requester are provided,return a single empty string
-=======
         # If neither download_target_extractor nor download_target_requester are provided, return a single empty string 
->>>>>>> 7a25306c
         # to express the need to make a single download request without any download_target value
         if not self.download_target_extractor and not self.download_target_requester:
             lazy_log(
