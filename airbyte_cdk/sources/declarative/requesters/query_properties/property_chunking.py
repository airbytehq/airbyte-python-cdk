# Copyright (c) 2025 Airbyte, Inc., all rights reserved.

from dataclasses import InitVar, dataclass
from enum import Enum
from typing import Any, Iterable, List, Mapping, Optional, Set

from airbyte_cdk.sources.declarative.requesters.query_properties.strategies import GroupByKey
from airbyte_cdk.sources.declarative.requesters.query_properties.strategies.merge_strategy import (
    RecordMergeStrategy,
)
from airbyte_cdk.sources.types import Config, Record


class PropertyLimitType(Enum):
    """
    The heuristic that determines when the maximum size of the current chunk of properties and when a new
    one should be started.
    """

    characters = "characters"
    property_count = "property_count"


@dataclass
class PropertyChunking:
    """
    Defines the behavior for how the complete list of properties to query for are broken down into smaller groups
    that will be used for multiple requests to the target API.
    """

    property_limit_type: PropertyLimitType
    property_limit: Optional[int]
    record_merge_strategy: Optional[RecordMergeStrategy]
    parameters: InitVar[Mapping[str, Any]]
    config: Config

    def __post_init__(self, parameters: Mapping[str, Any]) -> None:
        self._record_merge_strategy = self.record_merge_strategy or GroupByKey(
            key="id", config=self.config, parameters=parameters
        )

    def get_request_property_chunks(
<<<<<<< HEAD
        self, property_fields: List[str], always_include_properties: Optional[List[str]]
=======
        self,
        property_fields: Iterable[str],
        always_include_properties: Optional[List[str]],
        configured_properties: Optional[Set[str]],
>>>>>>> 26a9b987
    ) -> Iterable[List[str]]:
        if not self.property_limit:
            single_property_chunk = list(property_fields)
            if always_include_properties:
                single_property_chunk.extend(always_include_properties)
            yield single_property_chunk
            return
        current_chunk = list(always_include_properties) if always_include_properties else []
        chunk_size = 0
        for property_field in property_fields:
            # If property_limit_type is not defined, we default to property_count which is just an incrementing count
            # todo: Add ability to specify parameter delimiter representation and take into account in property_field_size
            if configured_properties is not None and property_field not in configured_properties:
                continue
            property_field_size = (
                len(property_field)
                + 3  # The +3 represents the extra characters for encoding the delimiter in between properties
                if self.property_limit_type == PropertyLimitType.characters
                else 1
            )
            if chunk_size + property_field_size > self.property_limit:
                yield current_chunk
                current_chunk = list(always_include_properties) if always_include_properties else []
                chunk_size = 0
            current_chunk.append(property_field)
            chunk_size += property_field_size
        yield current_chunk

    def get_merge_key(self, record: Record) -> Optional[str]:
        return self._record_merge_strategy.get_group_key(record=record)<|MERGE_RESOLUTION|>--- conflicted
+++ resolved
@@ -40,14 +40,10 @@
         )
 
     def get_request_property_chunks(
-<<<<<<< HEAD
-        self, property_fields: List[str], always_include_properties: Optional[List[str]]
-=======
         self,
-        property_fields: Iterable[str],
+        property_fields: List[str],
         always_include_properties: Optional[List[str]],
         configured_properties: Optional[Set[str]],
->>>>>>> 26a9b987
     ) -> Iterable[List[str]]:
         if not self.property_limit:
             single_property_chunk = list(property_fields)
