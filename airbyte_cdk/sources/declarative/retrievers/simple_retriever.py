--- conflicted
+++ resolved
@@ -6,7 +6,6 @@
 from collections import defaultdict
 from dataclasses import InitVar, dataclass, field
 from functools import partial
-from itertools import islice
 from typing import (
     Any,
     Callable,
@@ -23,7 +22,6 @@
 )
 
 import requests
-from pydantic import BaseModel
 from requests import Response
 from typing_extensions import deprecated
 
@@ -32,18 +30,7 @@
 from airbyte_cdk.models import AirbyteMessage
 from airbyte_cdk.sources.declarative.decoders import JsonDecoder
 from airbyte_cdk.sources.declarative.extractors.http_selector import HttpSelector
-<<<<<<< HEAD
-from airbyte_cdk.sources.declarative.incremental import (
-    DatetimeBasedCursor,
-    ResumableFullRefreshCursor,
-)
-from airbyte_cdk.sources.declarative.incremental.declarative_cursor import DeclarativeCursor
-=======
->>>>>>> fd3a3303
 from airbyte_cdk.sources.declarative.interpolation import InterpolatedString
-from airbyte_cdk.sources.declarative.models.declarative_component_schema import (
-    CustomIncrementalSync as CustomIncrementalSyncModel,
-)
 from airbyte_cdk.sources.declarative.models.declarative_component_schema import (
     CustomRequester as CustomRequesterModel,
 )
@@ -72,6 +59,7 @@
 from airbyte_cdk.sources.declarative.partition_routers.single_partition_router import (
     SinglePartitionRouter,
 )
+from airbyte_cdk.sources.declarative.partition_routers import PartitionRouter
 from airbyte_cdk.sources.declarative.requesters.paginators.no_pagination import NoPagination
 from airbyte_cdk.sources.declarative.requesters.paginators.paginator import Paginator
 from airbyte_cdk.sources.declarative.requesters.query_properties import QueryProperties
@@ -93,6 +81,8 @@
 from airbyte_cdk.utils.mapping_helpers import combine_mappings
 
 FULL_REFRESH_SYNC_COMPLETE_KEY = "__ab_full_refresh_sync_complete"
+
+_NO_STREAM_SLICING = SinglePartitionRouter(parameters={})
 
 
 @dataclass
@@ -145,22 +135,18 @@
         model: SimpleRetrieverModel,
         additional_flags: AdditionalFlags,
         incremental_sync: Optional[
-            Union[
-                IncrementingCountCursorModel, DatetimeBasedCursorModel, CustomIncrementalSyncModel
-            ]
+            Union[IncrementingCountCursorModel, DatetimeBasedCursorModel]
         ] = None,
         name: Optional[str] = None,
     ) -> bool:
-        if name is None:
-            raise ValueError(f"name argument is required to instance a {cls.__name__}")
         if (
-            model.partition_router
-            and isinstance(model.partition_router, SubstreamPartitionRouterModel)
-            and not bool(additional_flags.connector_state_manager.get_stream_state(name, None))
-            and any(
-                parent_stream_config.lazy_read_pointer
-                for parent_stream_config in model.partition_router.parent_stream_configs
-            )
+                model.partition_router
+                and isinstance(model.partition_router, SubstreamPartitionRouterModel)
+                and not bool(additional_flags.connector_state_manager.get_stream_state(name, None))
+                and any(
+                    parent_stream_config.lazy_read_pointer
+                    for parent_stream_config in model.partition_router.parent_stream_configs
+        )
         ):
             if incremental_sync:
                 if incremental_sync.type != "DatetimeBasedCursor":
@@ -191,25 +177,23 @@
         *,
         name: Optional[str] = None,
         primary_key: Optional[Union[str, List[str], List[List[str]]]] = None,
-        stream_slicer: Optional[StreamSlicer] = None,
         request_options_provider: Optional[RequestOptionsProvider] = None,
         stop_condition_cursor: Optional[Cursor] = None,
         client_side_incremental_sync: Optional[Dict[str, Any]] = None,
-        transformations: Optional[List[RecordTransformation]] = None,
+        transformations: Optional[RecordTransformation] = None,
         file_uploader: Optional[DefaultFileUploader] = None,
         incremental_sync: Optional[
-            Union[
-                IncrementingCountCursorModel, DatetimeBasedCursorModel, CustomIncrementalSyncModel
-            ]
+            Union[IncrementingCountCursorModel, DatetimeBasedCursorModel]
         ] = None,
         use_cache: Optional[bool] = None,
         log_formatter: Optional[Callable[[Response], Any]] = None,
+        partition_router: Optional[PartitionRouter] = None,
         **kwargs: Any,
     ) -> Mapping[str, Any]:
         if name is None:
             raise ValueError(f"name argument is required to instance a {cls.__name__}")
 
-        def _get_url() -> str:
+        def _get_url(req: Requester) -> str:
             """
             Closure to get the URL from the requester. This is used to get the URL in the case of a lazy retriever.
             This is needed because the URL is not set until the requester is created.
@@ -218,12 +202,12 @@
             _url: str = (
                 model.requester.url
                 if hasattr(model.requester, "url") and model.requester.url is not None
-                else requester.get_url()
+                else req.get_url(stream_state=None, stream_slice=None, next_page_token=None)
             )
             _url_base: str = (
                 model.requester.url_base
                 if hasattr(model.requester, "url_base") and model.requester.url_base is not None
-                else requester.get_url_base()
+                else req.get_url_base(stream_state=None, stream_slice=None, next_page_token=None)
             )
 
             return _url or _url_base
@@ -337,36 +321,18 @@
             config=config,
         )
 
-        # Define cursor only if per partition or common incremental support is needed
-        cursor = stream_slicer if isinstance(stream_slicer, DeclarativeCursor) else None
-
-        if (
-            not isinstance(stream_slicer, DatetimeBasedCursor)
-            or type(stream_slicer) is not DatetimeBasedCursor
+        if not request_options_provider:
+            request_options_provider = DefaultRequestOptionsProvider(parameters={})
+        if isinstance(request_options_provider, DefaultRequestOptionsProvider) and isinstance(
+                partition_router, PartitionRouter
         ):
-            # Many of the custom component implementations of DatetimeBasedCursor override get_request_params() (or other methods).
-            # Because we're decoupling RequestOptionsProvider from the Cursor, custom components will eventually need to reimplement
-            # their own RequestOptionsProvider. However, right now the existing StreamSlicer/Cursor still can act as the SimpleRetriever's
-            # request_options_provider
-            request_options_provider = stream_slicer or DefaultRequestOptionsProvider(parameters={})
-        elif not request_options_provider:
-            request_options_provider = DefaultRequestOptionsProvider(parameters={})
-
-        stream_slicer = stream_slicer or SinglePartitionRouter(parameters={})
-        if additional_flags.should_limit_slices_fetched:
-            stream_slicer = cast(
-                StreamSlicer,
-                StreamSlicerTestReadDecorator(
-                    wrapped_slicer=stream_slicer,
-                    maximum_number_of_slices=additional_flags.limit_slices_fetched or 5,
-                ),
-            )
+            request_options_provider = partition_router
 
         paginator = (
             dependency_constructor(
                 model=model.paginator,
                 config=config,
-                url_base=_get_url(),
+                url_base=_get_url(requester),
                 extractor_model=model.record_selector.extractor,
                 decoder=decoder,
                 cursor_used_for_stop_condition=stop_condition_cursor or None,
@@ -376,7 +342,7 @@
         )
 
         ignore_stream_slicer_parameters_on_paginated_requests = (
-            model.ignore_stream_slicer_parameters_on_paginated_requests or False
+                model.ignore_stream_slicer_parameters_on_paginated_requests or False
         )
 
         resolved_dependencies = {
@@ -385,9 +351,9 @@
             "primary_key": primary_key,
             "requester": requester,
             "record_selector": record_selector,
-            "stream_slicer": stream_slicer,
+            "stream_slicer": _NO_STREAM_SLICING,
             "request_option_provider": request_options_provider,
-            "cursor": cursor,
+            "cursor": None,
             "config": config,
             "ignore_stream_slicer_parameters_on_paginated_requests": ignore_stream_slicer_parameters_on_paginated_requests,
             "parameters": model.parameters or {},
