--- conflicted
+++ resolved
@@ -360,13 +360,8 @@
     ) -> Iterable[Record]:
         pagination_complete = False
         initial_token = self._paginator.get_initial_token()
-<<<<<<< HEAD
         next_page_token: Mapping[str, Any] | None = (
-            {"next_page_token": initial_token} if initial_token else None
-=======
-        next_page_token: Optional[Mapping[str, Any]] = (
             {"next_page_token": initial_token} if initial_token is not None else None
->>>>>>> 289705da
         )
         while not pagination_complete:
             response = self._fetch_next_page(stream_state, stream_slice, next_page_token)
