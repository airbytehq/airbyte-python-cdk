#
# Copyright (c) 2025 Airbyte, Inc., all rights reserved.
#

import json
import logging
from collections import defaultdict
from dataclasses import InitVar, dataclass, field
from functools import partial
from typing import (
    Any,
    Callable,
    Iterable,
    List,
    Mapping,
    MutableMapping,
    Optional,
    Set,
    Tuple,
    Union,
)

import requests
from typing_extensions import deprecated

from airbyte_cdk.legacy.sources.declarative.incremental import ResumableFullRefreshCursor
from airbyte_cdk.legacy.sources.declarative.incremental.declarative_cursor import DeclarativeCursor
from airbyte_cdk.models import AirbyteMessage
from airbyte_cdk.sources.declarative.extractors.http_selector import HttpSelector
from airbyte_cdk.sources.declarative.interpolation import InterpolatedString
from airbyte_cdk.sources.declarative.partition_routers.single_partition_router import (
    SinglePartitionRouter,
)
from airbyte_cdk.sources.declarative.requesters.paginators.no_pagination import NoPagination
from airbyte_cdk.sources.declarative.requesters.paginators.paginator import Paginator
from airbyte_cdk.sources.declarative.requesters.query_properties import QueryProperties
from airbyte_cdk.sources.declarative.requesters.request_options import (
    DefaultRequestOptionsProvider,
    RequestOptionsProvider,
)
from airbyte_cdk.sources.declarative.requesters.requester import Requester
from airbyte_cdk.sources.declarative.retrievers.pagination_tracker import PaginationTracker
from airbyte_cdk.sources.declarative.retrievers.retriever import Retriever
from airbyte_cdk.sources.declarative.stream_slicers.stream_slicer import StreamSlicer
from airbyte_cdk.sources.source import ExperimentalClassWarning
from airbyte_cdk.sources.streams.concurrent.cursor import Cursor
from airbyte_cdk.sources.streams.core import StreamData
from airbyte_cdk.sources.streams.http.pagination_reset_exception import (
    PaginationResetRequiredException,
)
from airbyte_cdk.sources.types import Config, Record, StreamSlice, StreamState
from airbyte_cdk.utils.mapping_helpers import combine_mappings

FULL_REFRESH_SYNC_COMPLETE_KEY = "__ab_full_refresh_sync_complete"
LOGGER = logging.getLogger("airbyte")


@dataclass
class SimpleRetriever(Retriever):
    """
    Retrieves records by synchronously sending requests to fetch records.

    The retriever acts as an orchestrator between the requester, the record selector, the paginator, and the stream slicer.

    For each stream slice, submit requests until there are no more pages of records to fetch.

    This retriever currently inherits from HttpStream to reuse the request submission and pagination machinery.
    As a result, some of the parameters passed to some methods are unused.
    The two will be decoupled in a future release.

    Attributes:
        stream_name (str): The stream's name
        stream_primary_key (Optional[Union[str, List[str], List[List[str]]]]): The stream's primary key
        requester (Requester): The HTTP requester
        record_selector (HttpSelector): The record selector
        paginator (Optional[Paginator]): The paginator
        stream_slicer (Optional[StreamSlicer]): The stream slicer
        cursor (Optional[cursor]): The cursor
        parameters (Mapping[str, Any]): Additional runtime parameters to be used for string interpolation
    """

    requester: Requester
    record_selector: HttpSelector
    config: Config
    parameters: InitVar[Mapping[str, Any]]
    name: str
    _name: Union[InterpolatedString, str] = field(init=False, repr=False, default="")
    primary_key: Optional[Union[str, List[str], List[List[str]]]]
    _primary_key: str = field(init=False, repr=False, default="")
    paginator: Optional[Paginator] = None
    stream_slicer: StreamSlicer = field(
        default_factory=lambda: SinglePartitionRouter(parameters={})
    )
    request_option_provider: RequestOptionsProvider = field(
        default_factory=lambda: DefaultRequestOptionsProvider(parameters={})
    )
    cursor: Optional[DeclarativeCursor] = None
    ignore_stream_slicer_parameters_on_paginated_requests: bool = False
    additional_query_properties: Optional[QueryProperties] = None
    log_formatter: Optional[Callable[[requests.Response], Any]] = None
    pagination_tracker_factory: Callable[[], PaginationTracker] = field(
        default_factory=lambda: lambda: PaginationTracker()
    )

    def __post_init__(self, parameters: Mapping[str, Any]) -> None:
        # while changing `ModelToComponentFactory.create_simple_retriever` to accept a cursor, the sources implementing
        # a CustomRetriever inheriting for SimpleRetriever needed to have the following validation added.
        self.cursor = None if isinstance(self.cursor, Cursor) else self.cursor
        self._paginator = self.paginator or NoPagination(parameters=parameters)
        self._parameters = parameters
        self._name = (
            InterpolatedString(self._name, parameters=parameters)
            if isinstance(self._name, str)
            else self._name
        )

    @property  # type: ignore
    def name(self) -> str:
        """
        :return: Stream name
        """
        return (
            str(self._name.eval(self.config))
            if isinstance(self._name, InterpolatedString)
            else self._name
        )

    @name.setter
    def name(self, value: str) -> None:
        if not isinstance(value, property):
            self._name = value

    def _get_mapping(
        self, method: Callable[..., Optional[Union[Mapping[str, Any], str]]], **kwargs: Any
    ) -> Tuple[Union[Mapping[str, Any], str], Set[str]]:
        """
        Get mapping from the provided method, and get the keys of the mapping.
        If the method returns a string, it will return the string and an empty set.
        If the method returns a dict, it will return the dict and its keys.
        """
        mapping = method(**kwargs) or {}
        keys = set(mapping.keys()) if not isinstance(mapping, str) else set()
        return mapping, keys

    def _get_request_options(
        self,
        stream_state: Optional[StreamData],
        stream_slice: Optional[StreamSlice],
        next_page_token: Optional[Mapping[str, Any]],
        paginator_method: Callable[..., Optional[Union[Mapping[str, Any], str]]],
        stream_slicer_method: Callable[..., Optional[Union[Mapping[str, Any], str]]],
    ) -> Union[Mapping[str, Any], str]:
        """
        Get the request_option from the paginator and the stream slicer.
        Raise a ValueError if there's a key collision
        Returned merged mapping otherwise
        """
        # FIXME we should eventually remove the usage of stream_state as part of the interpolation

        is_body_json = paginator_method.__name__ == "get_request_body_json"

        mappings = [
            paginator_method(
                stream_slice=stream_slice,
                next_page_token=next_page_token,
            ),
        ]
        if not next_page_token or not self.ignore_stream_slicer_parameters_on_paginated_requests:
            mappings.append(
                stream_slicer_method(
                    stream_slice=stream_slice,
                    next_page_token=next_page_token,
                )
            )
        return combine_mappings(mappings, allow_same_value_merge=is_body_json)

    def _request_headers(
        self,
        stream_state: Optional[StreamData] = None,
        stream_slice: Optional[StreamSlice] = None,
        next_page_token: Optional[Mapping[str, Any]] = None,
    ) -> Mapping[str, Any]:
        """
        Specifies request headers.
        Authentication headers will overwrite any overlapping headers returned from this method.
        """
        headers = self._get_request_options(
            stream_state,
            stream_slice,
            next_page_token,
            self._paginator.get_request_headers,
            self.request_option_provider.get_request_headers,
        )
        if isinstance(headers, str):
            raise ValueError("Request headers cannot be a string")
        return {str(k): str(v) for k, v in headers.items()}

    def _request_params(
        self,
        stream_state: Optional[StreamData] = None,
        stream_slice: Optional[StreamSlice] = None,
        next_page_token: Optional[Mapping[str, Any]] = None,
    ) -> Mapping[str, Any]:
        """
        Specifies the query parameters that should be set on an outgoing HTTP request given the inputs.

        E.g: you might want to define query parameters for paging if next_page_token is not None.
        """
        params = self._get_request_options(
            stream_state,
            stream_slice,
            next_page_token,
            self._paginator.get_request_params,
            self.request_option_provider.get_request_params,
        )
        if isinstance(params, str):
            raise ValueError("Request params cannot be a string")
        return params

    def _request_body_data(
        self,
        stream_state: Optional[StreamData] = None,
        stream_slice: Optional[StreamSlice] = None,
        next_page_token: Optional[Mapping[str, Any]] = None,
    ) -> Union[Mapping[str, Any], str]:
        """
        Specifies how to populate the body of the request with a non-JSON payload.

        If returns a ready text that it will be sent as is.
        If returns a dict that it will be converted to a urlencoded form.
        E.g. {"key1": "value1", "key2": "value2"} => "key1=value1&key2=value2"

        At the same time only one of the 'request_body_data' and 'request_body_json' functions can be overridden.
        """
        return self._get_request_options(
            stream_state,
            stream_slice,
            next_page_token,
            self._paginator.get_request_body_data,
            self.request_option_provider.get_request_body_data,
        )

    def _request_body_json(
        self,
        stream_state: Optional[StreamData] = None,
        stream_slice: Optional[StreamSlice] = None,
        next_page_token: Optional[Mapping[str, Any]] = None,
    ) -> Optional[Mapping[str, Any]]:
        """
        Specifies how to populate the body of the request with a JSON payload.

        At the same time only one of the 'request_body_data' and 'request_body_json' functions can be overridden.
        """
        body_json = self._get_request_options(
            stream_state,
            stream_slice,
            next_page_token,
            self._paginator.get_request_body_json,
            self.request_option_provider.get_request_body_json,
        )
        if isinstance(body_json, str):
            raise ValueError("Request body json cannot be a string")
        return body_json

    def _paginator_path(
        self,
        next_page_token: Optional[Mapping[str, Any]] = None,
        stream_state: Optional[Mapping[str, Any]] = None,
        stream_slice: Optional[StreamSlice] = None,
    ) -> Optional[str]:
        """
        If the paginator points to a path, follow it, else return nothing so the requester is used.
        :param next_page_token:
        :return:
        """
        return self._paginator.path(
            next_page_token=next_page_token,
            stream_state=stream_state,
            stream_slice=stream_slice,
        )

    def _parse_response(
        self,
        response: Optional[requests.Response],
        stream_state: StreamState,
        records_schema: Mapping[str, Any],
        stream_slice: Optional[StreamSlice] = None,
        next_page_token: Optional[Mapping[str, Any]] = None,
    ) -> Iterable[Record]:
        if not response:
            yield from []
        else:
            yield from self.record_selector.select_records(
                response=response,
                stream_state=stream_state,
                records_schema=records_schema,
                stream_slice=stream_slice,
                next_page_token=next_page_token,
            )

    @property  # type: ignore
    def primary_key(self) -> Optional[Union[str, List[str], List[List[str]]]]:
        """The stream's primary key"""
        return self._primary_key

    @primary_key.setter
    def primary_key(self, value: str) -> None:
        if not isinstance(value, property):
            self._primary_key = value

    def _next_page_token(
        self,
        response: requests.Response,
        last_page_size: int,
        last_record: Optional[Record],
        last_page_token_value: Optional[Any],
    ) -> Optional[Mapping[str, Any]]:
        """
        Specifies a pagination strategy.

        The value returned from this method is passed to most other methods in this class. Use it to form a request e.g: set headers or query params.

        :return: The token for the next page from the input response object. Returning None means there are no more pages to read in this response.
        """
        return self._paginator.next_page_token(
            response=response,
            last_page_size=last_page_size,
            last_record=last_record,
            last_page_token_value=last_page_token_value,
        )

    def _fetch_next_page(
        self,
        stream_state: Mapping[str, Any],
        stream_slice: StreamSlice,
        next_page_token: Optional[Mapping[str, Any]] = None,
    ) -> Optional[requests.Response]:
        return self.requester.send_request(
            path=self._paginator_path(
                next_page_token=next_page_token,
                stream_state=stream_state,
                stream_slice=stream_slice,
            ),
            stream_state=stream_state,
            stream_slice=stream_slice,
            next_page_token=next_page_token,
            request_headers=self._request_headers(
                stream_state=stream_state,
                stream_slice=stream_slice,
                next_page_token=next_page_token,
            ),
            request_params=self._request_params(
                stream_state=stream_state,
                stream_slice=stream_slice,
                next_page_token=next_page_token,
            ),
            request_body_data=self._request_body_data(
                stream_state=stream_state,
                stream_slice=stream_slice,
                next_page_token=next_page_token,
            ),
            request_body_json=self._request_body_json(
                stream_state=stream_state,
                stream_slice=stream_slice,
                next_page_token=next_page_token,
            ),
            log_formatter=self.log_formatter,
        )

    # This logic is similar to _read_pages in the HttpStream class. When making changes here, consider making changes there as well.
    def _read_pages(
        self,
        records_generator_fn: Callable[[Optional[requests.Response]], Iterable[Record]],
        stream_state: Mapping[str, Any],
        stream_slice: StreamSlice,
    ) -> Iterable[Record]:
        pagination_tracker = self.pagination_tracker_factory()
        reset_pagination = False
        next_page_token = self._get_initial_next_page_token()
        while True:
            merged_records: MutableMapping[str, Any] = defaultdict(dict)
            last_page_size = 0
            last_record: Optional[Record] = None

            response = None
            try:
                if self.additional_query_properties:
<<<<<<< HEAD
                    for (
                        properties
                    ) in self.additional_query_properties.get_request_property_chunks():
=======
                    for properties in self.additional_query_properties.get_request_property_chunks(
                        stream_slice=stream_slice,
                    ):
>>>>>>> 26a9b987
                        stream_slice = StreamSlice(
                            partition=stream_slice.partition or {},
                            cursor_slice=stream_slice.cursor_slice or {},
                            extra_fields={"query_properties": properties},
                        )
                        response = self._fetch_next_page(
                            stream_state, stream_slice, next_page_token
                        )

                        for current_record in records_generator_fn(response):
                            if self.additional_query_properties.property_chunking:
                                merge_key = self.additional_query_properties.property_chunking.get_merge_key(
                                    current_record
                                )
                                if merge_key:
                                    _deep_merge(merged_records[merge_key], current_record)
                                else:
                                    # We should still emit records even if the record did not have a merge key
                                    pagination_tracker.observe(current_record)
                                    last_page_size += 1
                                    last_record = current_record
                                    yield current_record
                            else:
                                pagination_tracker.observe(current_record)
                                last_page_size += 1
                                last_record = current_record
                                yield current_record

                    for merged_record in merged_records.values():
                        record = Record(
                            data=merged_record, stream_name=self.name, associated_slice=stream_slice
                        )
                        pagination_tracker.observe(record)
                        last_page_size += 1
                        last_record = record
                        yield record
                else:
                    response = self._fetch_next_page(stream_state, stream_slice, next_page_token)
                    for current_record in records_generator_fn(response):
                        pagination_tracker.observe(current_record)
                        last_page_size += 1
                        last_record = current_record
                        yield current_record
            except PaginationResetRequiredException:
                reset_pagination = True
            else:
                if not response:
                    break

            if reset_pagination or pagination_tracker.has_reached_limit():
                next_page_token = self._get_initial_next_page_token()
                previous_slice = stream_slice
                stream_slice = pagination_tracker.reduce_slice_range_if_possible(stream_slice)
                LOGGER.info(
                    f"Hitting PaginationReset event. StreamSlice used will go from {previous_slice} to {stream_slice}"
                )
                reset_pagination = False
            else:
                last_page_token_value = (
                    next_page_token.get("next_page_token") if next_page_token else None
                )
                next_page_token = self._next_page_token(
                    response=response,  # type:ignore # we are breaking from the loop on the try/else if there are no response so this should be fine
                    last_page_size=last_page_size,
                    last_record=last_record,
                    last_page_token_value=last_page_token_value,
                )
                if not next_page_token:
                    break

        # Always return an empty generator just in case no records were ever yielded
        yield from []

    def _get_initial_next_page_token(self) -> Optional[Mapping[str, Any]]:
        initial_token = self._paginator.get_initial_token()
        next_page_token = {"next_page_token": initial_token} if initial_token is not None else None
        return next_page_token

    def _read_single_page(
        self,
        records_generator_fn: Callable[[Optional[requests.Response]], Iterable[Record]],
        stream_state: Mapping[str, Any],
        stream_slice: StreamSlice,
    ) -> Iterable[StreamData]:
        initial_token = stream_state.get("next_page_token")
        if initial_token is None:
            initial_token = self._paginator.get_initial_token()
        next_page_token: Optional[Mapping[str, Any]] = (
            {"next_page_token": initial_token} if initial_token else None
        )

        response = self._fetch_next_page(stream_state, stream_slice, next_page_token)

        last_page_size = 0
        last_record: Optional[Record] = None
        for record in records_generator_fn(response):
            last_page_size += 1
            last_record = record
            yield record

        if not response:
            next_page_token = {FULL_REFRESH_SYNC_COMPLETE_KEY: True}
        else:
            last_page_token_value = (
                next_page_token.get("next_page_token") if next_page_token else None
            )
            next_page_token = self._next_page_token(
                response=response,
                last_page_size=last_page_size,
                last_record=last_record,
                last_page_token_value=last_page_token_value,
            ) or {FULL_REFRESH_SYNC_COMPLETE_KEY: True}

        if self.cursor:
            self.cursor.close_slice(
                StreamSlice(cursor_slice=next_page_token, partition=stream_slice.partition)
            )

        # Always return an empty generator just in case no records were ever yielded
        yield from []

    def read_records(
        self,
        records_schema: Mapping[str, Any],
        stream_slice: Optional[StreamSlice] = None,
    ) -> Iterable[StreamData]:
        """
        Fetch a stream's records from an HTTP API source

        :param records_schema: json schema to describe record
        :param stream_slice: The stream slice to read data for
        :return: The records read from the API source
        """
        _slice = stream_slice or StreamSlice(partition={}, cursor_slice={})  # None-check

        record_generator = partial(
            self._parse_records,
            stream_slice=stream_slice,
            stream_state=self.state or {},
            records_schema=records_schema,
        )

        if self.cursor and isinstance(self.cursor, ResumableFullRefreshCursor):
            stream_state = self.state

            # Before syncing the RFR stream, we check if the job's prior attempt was successful and don't need to
            # fetch more records. The platform deletes stream state for full refresh streams before starting a
            # new job, so we don't need to worry about this value existing for the initial attempt
            if stream_state.get(FULL_REFRESH_SYNC_COMPLETE_KEY):
                return

            yield from self._read_single_page(record_generator, stream_state, _slice)
        else:
            for stream_data in self._read_pages(record_generator, self.state, _slice):
                current_record = self._extract_record(stream_data, _slice)
                if self.cursor and current_record:
                    self.cursor.observe(_slice, current_record)

                yield stream_data

            if self.cursor:
                self.cursor.close_slice(_slice)
        return

    # FIXME based on the comment above in SimpleRetriever.read_records, it seems like we can tackle https://github.com/airbytehq/airbyte-internal-issues/issues/6955 and remove this

    def _extract_record(
        self, stream_data: StreamData, stream_slice: StreamSlice
    ) -> Optional[Record]:
        """
        As we allow the output of _read_pages to be StreamData, it can be multiple things. Therefore, we need to filter out and normalize
        to data to streamline the rest of the process.
        """
        if isinstance(stream_data, Record):
            # Record is not part of `StreamData` but is the most common implementation of `Mapping[str, Any]` which is part of `StreamData`
            return stream_data
        elif isinstance(stream_data, (dict, Mapping)):
            return Record(
                data=dict(stream_data), associated_slice=stream_slice, stream_name=self.name
            )
        elif isinstance(stream_data, AirbyteMessage) and stream_data.record:
            return Record(
                data=stream_data.record.data,  # type:ignore # AirbyteMessage always has record.data
                associated_slice=stream_slice,
                stream_name=self.name,
            )
        return None

    # stream_slices is defined with arguments on http stream and fixing this has a long tail of dependencies. Will be resolved by the decoupling of http stream and simple retriever
    def stream_slices(self) -> Iterable[Optional[StreamSlice]]:  # type: ignore
        """
        Specifies the slices for this stream. See the stream slicing section of the docs for more information.

        :param sync_mode:
        :param cursor_field:
        :param stream_state:
        :return:
        """
        return self.stream_slicer.stream_slices()

    # todo: There are a number of things that can be cleaned up when we remove self.cursor and all the related
    #  SimpleRetriever state management that is handled by the concurrent CDK Framework:
    #  - ModelToComponentFactory.create_datetime_based_cursor() should be removed since it does need to be instantiated
    #  - ModelToComponentFactory.create_incrementing_count_cursor() should be removed since it's a placeholder
    #  - test_simple_retriever.py: Remove all imports and usages of legacy cursor components
    #  - test_model_to_component_factory.py:test_datetime_based_cursor() test can be removed
    @property
    def state(self) -> Mapping[str, Any]:
        return self.cursor.get_stream_state() if self.cursor else {}

    @state.setter
    def state(self, value: StreamState) -> None:
        """State setter, accept state serialized by state getter."""
        if self.cursor:
            self.cursor.set_initial_state(value)

    def _parse_records(
        self,
        response: Optional[requests.Response],
        stream_state: Mapping[str, Any],
        records_schema: Mapping[str, Any],
        stream_slice: Optional[StreamSlice],
    ) -> Iterable[Record]:
        yield from self._parse_response(
            response,
            stream_slice=stream_slice,
            stream_state=stream_state,
            records_schema=records_schema,
        )

    def must_deduplicate_query_params(self) -> bool:
        return True

    @staticmethod
    def _to_partition_key(to_serialize: Any) -> str:
        # separators have changed in Python 3.4. To avoid being impacted by further change, we explicitly specify our own value
        return json.dumps(to_serialize, indent=None, separators=(",", ":"), sort_keys=True)


def _deep_merge(
    target: MutableMapping[str, Any], source: Union[Record, MutableMapping[str, Any]]
) -> None:
    """
    Recursively merge two dictionaries, combining nested dictionaries instead of overwriting them.

    :param target: The dictionary to merge into (modified in place)
    :param source: The dictionary to merge from
    """
    for key, value in source.items():
        if (
            key in target
            and isinstance(target[key], MutableMapping)
            and isinstance(value, MutableMapping)
        ):
            _deep_merge(target[key], value)
        else:
            target[key] = value


@deprecated(
    "This class is experimental. Use at your own risk.",
    category=ExperimentalClassWarning,
)
@dataclass
class LazySimpleRetriever(SimpleRetriever):
    """
    A retriever that supports lazy loading from parent streams.
    """

    def _read_pages(
        self,
        records_generator_fn: Callable[[Optional[requests.Response]], Iterable[Record]],
        stream_state: Mapping[str, Any],
        stream_slice: StreamSlice,
    ) -> Iterable[Record]:
        response = stream_slice.extra_fields["child_response"]
        if response:
            last_page_size, last_record = 0, None
            for record in records_generator_fn(response):  # type: ignore[call-arg] # only _parse_records expected as a func
                last_page_size += 1
                last_record = record
                yield record

            next_page_token = self._next_page_token(response, last_page_size, last_record, None)
            if next_page_token:
                yield from self._paginate(
                    next_page_token,
                    records_generator_fn,
                    stream_state,
                    stream_slice,
                )

            yield from []
        else:
            yield from self._read_pages(records_generator_fn, stream_state, stream_slice)

    def _paginate(
        self,
        next_page_token: Any,
        records_generator_fn: Callable[[Optional[requests.Response]], Iterable[Record]],
        stream_state: Mapping[str, Any],
        stream_slice: StreamSlice,
    ) -> Iterable[Record]:
        """Handle pagination by fetching subsequent pages."""
        pagination_complete = False

        while not pagination_complete:
            response = self._fetch_next_page(stream_state, stream_slice, next_page_token)
            last_page_size, last_record = 0, None

            for record in records_generator_fn(response):  # type: ignore[call-arg] # only _parse_records expected as a func
                last_page_size += 1
                last_record = record
                yield record

            if not response:
                pagination_complete = True
            else:
                last_page_token_value = (
                    next_page_token.get("next_page_token") if next_page_token else None
                )
                next_page_token = self._next_page_token(
                    response, last_page_size, last_record, last_page_token_value
                )

                if not next_page_token:
                    pagination_complete = True<|MERGE_RESOLUTION|>--- conflicted
+++ resolved
@@ -385,15 +385,7 @@
             response = None
             try:
                 if self.additional_query_properties:
-<<<<<<< HEAD
-                    for (
-                        properties
-                    ) in self.additional_query_properties.get_request_property_chunks():
-=======
-                    for properties in self.additional_query_properties.get_request_property_chunks(
-                        stream_slice=stream_slice,
-                    ):
->>>>>>> 26a9b987
+                    for properties in self.additional_query_properties.get_request_property_chunks():
                         stream_slice = StreamSlice(
                             partition=stream_slice.partition or {},
                             cursor_slice=stream_slice.cursor_slice or {},
