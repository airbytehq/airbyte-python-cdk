--- conflicted
+++ resolved
@@ -44,13 +44,8 @@
 
     def upload(self, record: Record) -> None:
         mocked_response = SafeResponse()
-<<<<<<< HEAD
-        mocked_response.content = json.dumps(record.data).encode("utf-8")
+        mocked_response.content = json.dumps(record.data).encode()
         download_target = list(self.download_target_extractor.extract_records(mocked_response))[0]
-=======
-        mocked_response.content = json.dumps(record.data).encode()
-        download_target = list(self._download_target_extractor.extract_records(mocked_response))[0]
->>>>>>> b4101878
         if not isinstance(download_target, str):
             raise ValueError(
                 f"download_target is expected to be a str but was {type(download_target)}: {download_target}"
