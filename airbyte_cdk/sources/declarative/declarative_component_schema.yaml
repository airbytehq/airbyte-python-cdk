--- conflicted
+++ resolved
@@ -1491,11 +1491,7 @@
               - "{{ record.id }}_{{ record.file_name }}/"
           $parameters:
             type: object
-<<<<<<< HEAD
-            additional_properties: true
-=======
             additionalProperties: true
->>>>>>> 4bd60482
       $parameters:
         type: object
         additional_properties: true
@@ -1956,34 +1952,6 @@
           - "/products"
           - "/quotes/{{ stream_partition['id'] }}/quote_line_groups"
           - "/trades/{{ config['symbol_id'] }}/history"
-<<<<<<< HEAD
-      authenticator:
-        title: Authenticator
-        description: Authentication method to use for requests sent to the API.
-        anyOf:
-          - "$ref": "#/definitions/ApiKeyAuthenticator"
-          - "$ref": "#/definitions/BasicHttpAuthenticator"
-          - "$ref": "#/definitions/BearerAuthenticator"
-          - "$ref": "#/definitions/CustomAuthenticator"
-          - "$ref": "#/definitions/OAuthAuthenticator"
-          - "$ref": "#/definitions/JwtAuthenticator"
-          - "$ref": "#/definitions/NoAuth"
-          - "$ref": "#/definitions/SessionTokenAuthenticator"
-          - "$ref": "#/definitions/LegacySessionTokenAuthenticator"
-          - "$ref": "#/definitions/SelectiveAuthenticator"
-      error_handler:
-        title: Error Handler
-        description: Error handler component that defines how to handle errors.
-        anyOf:
-          - "$ref": "#/definitions/DefaultErrorHandler"
-          - "$ref": "#/definitions/CustomErrorHandler"
-          - "$ref": "#/definitions/CompositeErrorHandler"
-      fetch_properties_from_endpoint:
-        title: Fetch Properties from Endpoint
-        description: Allows for retrieving a dynamic set of properties from an API endpoint which can be injected into outbound request using the stream_partition.extra_fields.
-        "$ref": "#/definitions/PropertiesFromEndpoint"
-=======
->>>>>>> 4bd60482
       http_method:
         title: HTTP Method
         description: The HTTP method used to fetch data from the source (can be GET or POST).
@@ -2010,6 +1978,10 @@
           - "$ref": "#/definitions/SelectiveAuthenticator"
           - "$ref": "#/definitions/CustomAuthenticator"
           - "$ref": "#/definitions/LegacySessionTokenAuthenticator"
+      fetch_properties_from_endpoint:
+        title: Fetch Properties from Endpoint
+        description: Allows for retrieving a dynamic set of properties from an API endpoint which can be injected into outbound request using the stream_partition.extra_fields.
+        "$ref": "#/definitions/PropertiesFromEndpoint"
       request_body_data:
         title: Request Body Payload (Non-JSON)
         description: Specifies how to populate the body of the request with a non-JSON payload. Plain text will be sent as is, whereas objects will be converted to a urlencoded form.
