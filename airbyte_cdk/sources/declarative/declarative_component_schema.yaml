--- conflicted
+++ resolved
@@ -1952,31 +1952,6 @@
           - "/products"
           - "/quotes/{{ stream_partition['id'] }}/quote_line_groups"
           - "/trades/{{ config['symbol_id'] }}/history"
-<<<<<<< HEAD
-      authenticator:
-        linkable: true
-        title: Authenticator
-        description: Authentication method to use for requests sent to the API.
-        anyOf:
-          - "$ref": "#/definitions/ApiKeyAuthenticator"
-          - "$ref": "#/definitions/BasicHttpAuthenticator"
-          - "$ref": "#/definitions/BearerAuthenticator"
-          - "$ref": "#/definitions/CustomAuthenticator"
-          - "$ref": "#/definitions/OAuthAuthenticator"
-          - "$ref": "#/definitions/JwtAuthenticator"
-          - "$ref": "#/definitions/NoAuth"
-          - "$ref": "#/definitions/SessionTokenAuthenticator"
-          - "$ref": "#/definitions/LegacySessionTokenAuthenticator"
-          - "$ref": "#/definitions/SelectiveAuthenticator"
-      error_handler:
-        title: Error Handler
-        description: Error handler component that defines how to handle errors.
-        anyOf:
-          - "$ref": "#/definitions/DefaultErrorHandler"
-          - "$ref": "#/definitions/CustomErrorHandler"
-          - "$ref": "#/definitions/CompositeErrorHandler"
-=======
->>>>>>> 1b1d1a89
       http_method:
         title: HTTP Method
         description: The HTTP method used to fetch data from the source (can be GET or POST).
