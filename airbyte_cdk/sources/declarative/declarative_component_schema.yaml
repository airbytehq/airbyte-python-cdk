--- conflicted
+++ resolved
@@ -1916,16 +1916,11 @@
         type: string
         enum: [HttpRequester]
       url_base:
-<<<<<<< HEAD
         deprecated: true
         deprecation_message: "Use `url` field instead."
         title: API Base URL
         description: Deprecated, use the `url` instead. Base URL of the API source. Do not put sensitive information (e.g. API tokens) into this field - Use the Authentication component for this.
-=======
         linkable: true
-        title: API Base URL
-        description: The Base URL of the API source. Do not put sensitive information (e.g. API tokens) into this field - Use the Authentication component for this.
->>>>>>> 3a9d54bc
         type: string
         interpolation_context:
           - config
@@ -1963,11 +1958,7 @@
         deprecated: true
         deprecation_message: "Use `url` field instead."
         title: URL Path
-<<<<<<< HEAD
         description: Deprecated, use the `url` instead. Path the specific API endpoint that this stream represents. Do not put sensitive information (e.g. API tokens) into this field - Use the Authentication component for this.
-=======
-        description: The Path the specific API endpoint that this stream represents. Do not put sensitive information (e.g. API tokens) into this field - Use the Authentication component for this.
->>>>>>> 3a9d54bc
         type: string
         interpolation_context:
           - config
