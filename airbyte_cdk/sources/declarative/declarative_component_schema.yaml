"$schema": http://json-schema.org/draft-07/schema#
"$id": https://github.com/airbytehq/airbyte/blob/master/airbyte-cdk/python/airbyte_cdk/sources/declarative/declarative_component_schema.yaml
title: DeclarativeSource
type: object
description: An API source that extracts data according to its declarative components.
version: 1.0.0
required:
  - type
  - check
  - streams
  - version
properties:
  type:
    type: string
    enum: [DeclarativeSource]
  check:
    "$ref": "#/definitions/CheckStream"
  streams:
    type: array
    items:
      "$ref": "#/definitions/DeclarativeStream"
  version:
    type: string
    description: The version of the Airbyte CDK used to build and test the source.
  schemas:
    "$ref": "#/definitions/Schemas"
  definitions:
    type: object
  spec:
    "$ref": "#/definitions/Spec"
  concurrency_level:
    "$ref": "#/definitions/ConcurrencyLevel"
  metadata:
    type: object
    description: For internal Airbyte use only - DO NOT modify manually. Used by consumers of declarative manifests for storing related metadata.
    additionalProperties: true
  description:
    type: string
    description: A description of the connector. It will be presented on the Source documentation page.
additionalProperties: false
definitions:
  AddedFieldDefinition:
    title: Definition Of Field To Add
    description: Defines the field to add on a record.
    type: object
    required:
      - type
      - path
      - value
    properties:
      type:
        type: string
        enum: [AddedFieldDefinition]
      path:
        title: Path
        description: List of strings defining the path where to add the value on the record.
        type: array
        items:
          type: string
        examples:
          - ["segment_id"]
          - ["metadata", "segment_id"]
      value:
        title: Value
        description: Value of the new field. Use {{ record['existing_field'] }} syntax to refer to other fields in the record.
        type: string
        interpolation_context:
          - config
          - record
          - stream_interval
          - stream_partition
          - stream_slice
          - stream_state
        examples:
          - "{{ record['updates'] }}"
          - "{{ record['MetaData']['LastUpdatedTime'] }}"
          - "{{ stream_partition['segment_id'] }}"
      value_type:
        title: Value Type
        description: Type of the value. If not specified, the type will be inferred from the value.
        "$ref": "#/definitions/ValueType"
      $parameters:
        type: object
        additionalProperties: true
  AddFields:
    title: Add Fields
    description: Transformation which adds field to an output record. The path of the added field can be nested.
    type: object
    required:
      - type
      - fields
    properties:
      type:
        type: string
        enum: [AddFields]
      fields:
        title: Fields
        description: List of transformations (path and corresponding value) that will be added to the record.
        type: array
        items:
          - "$ref": "#/definitions/AddedFieldDefinition"
      $parameters:
        type: object
        additionalProperties: true
  ApiKeyAuthenticator:
    title: API Key Authenticator
    description: Authenticator for requests authenticated with an API token injected as an HTTP request header.
    type: object
    required:
      - type
    properties:
      type:
        type: string
        enum: [ApiKeyAuthenticator]
      api_token:
        title: API Key
        description: The API key to inject in the request. Fill it in the user inputs.
        type: string
        interpolation_context:
          - config
        examples:
          - "{{ config['api_key'] }}"
          - "Token token={{ config['api_key'] }}"
      header:
        title: Header Name
        description: The name of the HTTP header that will be set to the API key. This setting is deprecated, use inject_into instead. Header and inject_into can not be defined at the same time.
        type: string
        interpolation_context:
          - config
        examples:
          - Authorization
          - Api-Token
          - X-Auth-Token
      inject_into:
        title: Inject API Key Into Outgoing HTTP Request
        description: Configure how the API Key will be sent in requests to the source API. Either inject_into or header has to be defined.
        "$ref": "#/definitions/RequestOption"
        examples:
          - inject_into: header
            field_name: Authorization
          - inject_into: request_parameter
            field_name: authKey
      $parameters:
        type: object
        additionalProperties: true
  AuthFlow:
    title: "Auth flow"
    description: |-
      Additional and optional specification object to describe what an 'advanced' Auth flow would need to function.
        - A connector should be able to fully function with the configuration as described by the ConnectorSpecification in a 'basic' mode.
        - The 'advanced' mode provides easier UX for the user with UI improvements and automations. However, this requires further setup on the
        server side by instance or workspace admins beforehand. The trade-off is that the user does not have to provide as many technical
        inputs anymore and the auth process is faster and easier to complete.
    type: object
    properties:
      auth_flow_type:
        title: "Auth flow type"
        description: "The type of auth to use"
        type: string
        enum: ["oauth2.0", "oauth1.0"] # Future auth types should be added here
      predicate_key:
        title: "Predicate key"
        description: JSON path to a field in the connectorSpecification that should exist for the advanced auth to be applicable.
        type: array
        items:
          type: string
        examples:
          - ["credentials", "auth_type"]
      predicate_value:
        title: "Predicate value"
        description: Value of the predicate_key fields for the advanced auth to be applicable.
        type: string
        examples:
          - "Oauth"
      oauth_config_specification:
        "$ref": "#/definitions/OAuthConfigSpecification"
  BasicHttpAuthenticator:
    title: Basic HTTP Authenticator
    description: Authenticator for requests authenticated with the Basic HTTP authentication scheme, which encodes a username and an optional password in the Authorization request header.
    type: object
    required:
      - type
      - username
    properties:
      type:
        type: string
        enum: [BasicHttpAuthenticator]
      username:
        title: Username
        description: The username that will be combined with the password, base64 encoded and used to make requests. Fill it in the user inputs.
        type: string
        interpolation_context:
          - config
        examples:
          - "{{ config['username'] }}"
          - "{{ config['api_key'] }}"
      password:
        title: Password
        description: The password that will be combined with the username, base64 encoded and used to make requests. Fill it in the user inputs.
        type: string
        default: ""
        interpolation_context:
          - config
        examples:
          - "{{ config['password'] }}"
          - ""
      $parameters:
        type: object
        additionalProperties: true
  BearerAuthenticator:
    title: Bearer Token Authenticator
    description: "Authenticator for requests authenticated with a bearer token injected as a request header of the form `Authorization: Bearer <token>`."
    type: object
    required:
      - type
      - api_token
    properties:
      type:
        type: string
        enum: [BearerAuthenticator]
      api_token:
        title: Bearer Token
        description: Token to inject as request header for authenticating with the API.
        type: string
        interpolation_context:
          - config
        examples:
          - "{{ config['api_key'] }}"
          - "{{ config['token'] }}"
      $parameters:
        type: object
        additionalProperties: true
  SelectiveAuthenticator:
    title: Selective Authenticator
    description: Authenticator that selects concrete authenticator based on config property.
    type: object
    additionalProperties: true
    required:
      - type
      - authenticators
      - authenticator_selection_path
    properties:
      type:
        type: string
        enum: [SelectiveAuthenticator]
      authenticator_selection_path:
        title: Authenticator Selection Path
        description: Path of the field in config with selected authenticator name
        type: array
        items:
          type: string
        examples:
          - ["auth"]
          - ["auth", "type"]
      authenticators:
        title: Authenticators
        description: Authenticators to select from.
        type: object
        additionalProperties:
          anyOf:
            - "$ref": "#/definitions/ApiKeyAuthenticator"
            - "$ref": "#/definitions/BasicHttpAuthenticator"
            - "$ref": "#/definitions/BearerAuthenticator"
            - "$ref": "#/definitions/CustomAuthenticator"
            - "$ref": "#/definitions/OAuthAuthenticator"
            - "$ref": "#/definitions/JwtAuthenticator"
            - "$ref": "#/definitions/NoAuth"
            - "$ref": "#/definitions/SessionTokenAuthenticator"
            - "$ref": "#/definitions/LegacySessionTokenAuthenticator"
        examples:
          - authenticators:
              token: "#/definitions/ApiKeyAuthenticator"
              oauth: "#/definitions/OAuthAuthenticator"
              jwt: "#/definitions/JwtAuthenticator"
      $parameters:
        type: object
        additionalProperties: true
  CheckStream:
    title: Streams to Check
    description: Defines the streams to try reading when running a check operation.
    type: object
    required:
      - type
      - stream_names
    properties:
      type:
        type: string
        enum: [CheckStream]
      stream_names:
        title: Stream Names
        description: Names of the streams to try reading from when running a check operation.
        type: array
        items:
          type: string
        examples:
          - ["users"]
          - ["users", "contacts"]
  CompositeErrorHandler:
    title: Composite Error Handler
    description: Error handler that sequentially iterates over a list of error handlers.
    type: object
    required:
      - type
      - error_handlers
    properties:
      type:
        type: string
        enum: [CompositeErrorHandler]
      error_handlers:
        title: Error Handlers
        description: List of error handlers to iterate on to determine how to handle a failed response.
        type: array
        items:
          anyOf:
            - "$ref": "#/definitions/CompositeErrorHandler"
            - "$ref": "#/definitions/DefaultErrorHandler"
      $parameters:
        type: object
        additionalProperties: true
  ConcurrencyLevel:
    title: Concurrency Level
    description: Defines the amount of parallelization for the streams that are being synced. The factor of parallelization is how many partitions or streams are synced at the same time. For example, with a concurrency_level of 10, ten streams or partitions of data will processed at the same time.
    type: object
    required:
      - default_concurrency
    properties:
      type:
        type: string
        enum: [ConcurrencyLevel]
      default_concurrency:
        title: Default Concurrency
        description: The amount of concurrency that will applied during a sync. This value can be hardcoded or user-defined in the config if different users have varying volume thresholds in the target API.
        anyOf:
          - type: integer
          - type: string
        interpolation_context:
          - config
        examples:
          - 10
          - "{{ config['num_workers'] or 10 }}"
      max_concurrency:
        title: Max Concurrency
        description: The maximum level of concurrency that will be used during a sync. This becomes a required field when the default_concurrency derives from the config, because it serves as a safeguard against a user-defined threshold that is too high.
        type: integer
        examples:
          - 20
          - 100
      $parameters:
        type: object
        additionalProperties: true
  ConstantBackoffStrategy:
    title: Constant Backoff
    description: Backoff strategy with a constant backoff interval.
    type: object
    required:
      - type
      - backoff_time_in_seconds
    properties:
      type:
        type: string
        enum: [ConstantBackoffStrategy]
      backoff_time_in_seconds:
        title: Backoff Time
        description: Backoff time in seconds.
        anyOf:
          - type: number
          - type: string
        interpolation_context:
          - config
        examples:
          - 30
          - 30.5
          - "{{ config['backoff_time'] }}"
      $parameters:
        type: object
        additionalProperties: true
  CursorPagination:
    title: Cursor Pagination
    description: Pagination strategy that evaluates an interpolated string to define the next page to fetch.
    type: object
    required:
      - type
      - cursor_value
    properties:
      type:
        type: string
        enum: [CursorPagination]
      cursor_value:
        title: Cursor Value
        description: Value of the cursor defining the next page to fetch.
        type: string
        interpolation_context:
          - config
          - headers
          - last_page_size
          - last_record
          - response
        examples:
          - "{{ headers.link.next.cursor }}"
          - "{{ last_record['key'] }}"
          - "{{ response['nextPage'] }}"
      page_size:
        title: Page Size
        description: The number of records to include in each pages.
        type: integer
        examples:
          - 100
      stop_condition:
        title: Stop Condition
        description: Template string evaluating when to stop paginating.
        type: string
        interpolation_context:
          - config
          - headers
          - last_record
          - response
        examples:
          - "{{ response.data.has_more is false }}"
          - "{{ 'next' not in headers['link'] }}"
      $parameters:
        type: object
        additionalProperties: true
  CustomAuthenticator:
    title: Custom Authenticator
    description: Authenticator component whose behavior is derived from a custom code implementation of the connector.
    type: object
    additionalProperties: true
    required:
      - type
      - class_name
    properties:
      type:
        type: string
        enum: [CustomAuthenticator]
      class_name:
        title: Class Name
        description: Fully-qualified name of the class that will be implementing the custom authentication strategy. Has to be a sub class of DeclarativeAuthenticator. The format is `source_<name>.<package>.<class_name>`.
        type: string
        additionalProperties: true
        examples:
          - "source_railz.components.ShortLivedTokenAuthenticator"
      $parameters:
        type: object
        additionalProperties: true
  CustomBackoffStrategy:
    title: Custom Backoff Strategy
    description: Backoff strategy component whose behavior is derived from a custom code implementation of the connector.
    type: object
    additionalProperties: true
    required:
      - type
      - class_name
    properties:
      type:
        type: string
        enum: [CustomBackoffStrategy]
      class_name:
        title: Class Name
        description: Fully-qualified name of the class that will be implementing the custom backoff strategy. The format is `source_<name>.<package>.<class_name>`.
        type: string
        examples:
          - "source_railz.components.MyCustomBackoffStrategy"
      $parameters:
        type: object
        additionalProperties: true
  CustomErrorHandler:
    title: Custom Error Handler
    description: Error handler component whose behavior is derived from a custom code implementation of the connector.
    type: object
    additionalProperties: true
    required:
      - type
      - class_name
    properties:
      type:
        type: string
        enum: [CustomErrorHandler]
      class_name:
        title: Class Name
        description: Fully-qualified name of the class that will be implementing the custom error handler. The format is `source_<name>.<package>.<class_name>`.
        type: string
        examples:
          - "source_railz.components.MyCustomErrorHandler"
      $parameters:
        type: object
        additionalProperties: true
  CustomIncrementalSync:
    title: Custom Incremental Sync
    description: Incremental component whose behavior is derived from a custom code implementation of the connector.
    type: object
    additionalProperties: true
    required:
      - type
      - class_name
      - cursor_field
    properties:
      type:
        type: string
        enum: [CustomIncrementalSync]
      class_name:
        title: Class Name
        description: Fully-qualified name of the class that will be implementing the custom incremental sync. The format is `source_<name>.<package>.<class_name>`.
        type: string
        additionalProperties: true
        examples:
          - "source_railz.components.MyCustomIncrementalSync"
      cursor_field:
        description: The location of the value on a record that will be used as a bookmark during sync.
        type: string
      $parameters:
        type: object
        additionalProperties: true
  CustomPaginationStrategy:
    title: Custom Pagination Strategy
    description: Pagination strategy component whose behavior is derived from a custom code implementation of the connector.
    type: object
    additionalProperties: true
    required:
      - type
      - class_name
    properties:
      type:
        type: string
        enum: [CustomPaginationStrategy]
      class_name:
        title: Class Name
        description: Fully-qualified name of the class that will be implementing the custom pagination strategy. The format is `source_<name>.<package>.<class_name>`.
        type: string
        examples:
          - "source_railz.components.MyCustomPaginationStrategy"
      $parameters:
        type: object
        additionalProperties: true
  CustomRecordExtractor:
    title: Custom Record Extractor
    description: Record extractor component whose behavior is derived from a custom code implementation of the connector.
    type: object
    additionalProperties: true
    required:
      - type
      - class_name
    properties:
      type:
        type: string
        enum: [CustomRecordExtractor]
      class_name:
        title: Class Name
        description: Fully-qualified name of the class that will be implementing the custom record extraction strategy. The format is `source_<name>.<package>.<class_name>`.
        type: string
        examples:
          - "source_railz.components.MyCustomRecordExtractor"
      $parameters:
        type: object
        additionalProperties: true
  CustomRecordFilter:
    title: Custom Record Filter
    description: Record filter component whose behavior is derived from a custom code implementation of the connector.
    type: object
    additionalProperties: true
    required:
      - type
      - class_name
    properties:
      type:
        type: string
        enum: [CustomRecordFilter]
      class_name:
        title: Class Name
        description: Fully-qualified name of the class that will be implementing the custom record filter strategy. The format is `source_<name>.<package>.<class_name>`.
        type: string
        examples:
          - "source_railz.components.MyCustomCustomRecordFilter"
      $parameters:
        type: object
        additionalProperties: true
  CustomRequester:
    title: Custom Requester
    description: Requester component whose behavior is derived from a custom code implementation of the connector.
    type: object
    additionalProperties: true
    required:
      - type
      - class_name
    properties:
      type:
        type: string
        enum: [CustomRequester]
      class_name:
        title: Class Name
        description: Fully-qualified name of the class that will be implementing the custom requester strategy. The format is `source_<name>.<package>.<class_name>`.
        type: string
        additionalProperties: true
        examples:
          - "source_railz.components.MyCustomRecordExtractor"
      $parameters:
        type: object
        additionalProperties: true
  CustomRetriever:
    title: Custom Retriever
    description: Retriever component whose behavior is derived from a custom code implementation of the connector.
    type: object
    additionalProperties: true
    required:
      - type
      - class_name
    properties:
      type:
        type: string
        enum: [CustomRetriever]
      class_name:
        title: Class Name
        description: Fully-qualified name of the class that will be implementing the custom retriever strategy. The format is `source_<name>.<package>.<class_name>`.
        type: string
        additionalProperties: true
        examples:
          - "source_railz.components.MyCustomRetriever"
      $parameters:
        type: object
        additionalProperties: true
  CustomPartitionRouter:
    title: Custom Partition Router
    description: Partition router component whose behavior is derived from a custom code implementation of the connector.
    type: object
    additionalProperties: true
    required:
      - type
      - class_name
    properties:
      type:
        type: string
        enum: [CustomPartitionRouter]
      class_name:
        title: Class Name
        description: Fully-qualified name of the class that will be implementing the custom partition router. The format is `source_<name>.<package>.<class_name>`.
        type: string
        examples:
          - "source_railz.components.MyCustomPartitionRouter"
      $parameters:
        type: object
        additionalProperties: true
  CustomSchemaLoader:
    title: Custom Schema Loader
    description: Schema Loader component whose behavior is derived from a custom code implementation of the connector.
    type: object
    additionalProperties: true
    required:
      - type
      - class_name
    properties:
      type:
        type: string
        enum: [CustomSchemaLoader]
      class_name:
        title: Class Name
        description: Fully-qualified name of the class that will be implementing the custom schema loader. The format is `source_<name>.<package>.<class_name>`.
        type: string
        examples:
          - "source_railz.components.MyCustomSchemaLoader"
      $parameters:
        type: object
        additionalProperties: true
  CustomStateMigration:
    title: Custom State Migration
    description: Apply a custom transformation on the input state.
    type: object
    additionalProperties: true
    required:
      - type
      - class_name
    properties:
      type:
        type: string
        enum: [CustomStateMigration]
      class_name:
        title: Class Name
        description: Fully-qualified name of the class that will be implementing the custom state migration. The format is `source_<name>.<package>.<class_name>`.
        type: string
        examples:
          - "source_railz.components.MyCustomStateMigration"
      $parameters:
        type: object
        additionalProperties: true
  CustomTransformation:
    title: Custom Transformation
    description: Transformation component whose behavior is derived from a custom code implementation of the connector.
    type: object
    additionalProperties: true
    required:
      - type
      - class_name
    properties:
      type:
        type: string
        enum: [CustomTransformation]
      class_name:
        title: Class Name
        description: Fully-qualified name of the class that will be implementing the custom transformation. The format is `source_<name>.<package>.<class_name>`.
        type: string
        examples:
          - "source_railz.components.MyCustomTransformation"
      $parameters:
        type: object
        additionalProperties: true
  LegacyToPerPartitionStateMigration:
    title: Legacy To Per-partition-state Migration
    description:
      'Transforms the input state for per-partitioned streams from the legacy format to the low-code format.
      The cursor field and partition ID fields are automatically extracted from the stream''s DatetimebasedCursor and SubstreamPartitionRouter.

      Example input state:
      {
      "13506132": {
      "last_changed": "2022-12-27T08:34:39+00:00"
      }
      Example output state:
      {
      "partition": {"id": "13506132"},
      "cursor": {"last_changed": "2022-12-27T08:34:39+00:00"}
      }
      '
    type: object
    additionalProperties: true
    properties:
      type:
        type: string
        enum: [LegacyToPerPartitionStateMigration]
  DatetimeBasedCursor:
    title: Datetime Based Cursor
    description: Cursor to provide incremental capabilities over datetime.
    type: object
    required:
      - type
      - cursor_field
      - datetime_format
      - start_datetime
    properties:
      type:
        type: string
        enum: [DatetimeBasedCursor]
      cursor_field:
        title: Cursor Field
        description: The location of the value on a record that will be used as a bookmark during sync. To ensure no data loss, the API must return records in ascending order based on the cursor field. Nested fields are not supported, so the field must be at the top level of the record. You can use a combination of Add Field and Remove Field transformations to move the nested field to the top.
        type: string
        interpolation_context:
          - config
        examples:
          - "created_at"
          - "{{ config['record_cursor'] }}"
      datetime_format:
        title: Outgoing Datetime Format
        description: |
          The datetime format used to format the datetime values that are sent in outgoing requests to the API. Use placeholders starting with "%" to describe the format the API is using. The following placeholders are available:
            * **%s**: Epoch unix timestamp - `1686218963`
            * **%s_as_float**: Epoch unix timestamp in seconds as float with microsecond precision - `1686218963.123456`
            * **%ms**: Epoch unix timestamp (milliseconds) - `1686218963123`
            * **%a**: Weekday (abbreviated) - `Sun`
            * **%A**: Weekday (full) - `Sunday`
            * **%w**: Weekday (decimal) - `0` (Sunday), `6` (Saturday)
            * **%d**: Day of the month (zero-padded) - `01`, `02`, ..., `31`
            * **%b**: Month (abbreviated) - `Jan`
            * **%B**: Month (full) - `January`
            * **%m**: Month (zero-padded) - `01`, `02`, ..., `12`
            * **%y**: Year (without century, zero-padded) - `00`, `01`, ..., `99`
            * **%Y**: Year (with century) - `0001`, `0002`, ..., `9999`
            * **%H**: Hour (24-hour, zero-padded) - `00`, `01`, ..., `23`
            * **%I**: Hour (12-hour, zero-padded) - `01`, `02`, ..., `12`
            * **%p**: AM/PM indicator
            * **%M**: Minute (zero-padded) - `00`, `01`, ..., `59`
            * **%S**: Second (zero-padded) - `00`, `01`, ..., `59`
            * **%f**: Microsecond (zero-padded to 6 digits) - `000000`
            * **%z**: UTC offset - `(empty)`, `+0000`, `-04:00`
            * **%Z**: Time zone name - `(empty)`, `UTC`, `GMT`
            * **%j**: Day of the year (zero-padded) - `001`, `002`, ..., `366`
            * **%U**: Week number of the year (starting Sunday) - `00`, ..., `53`
            * **%W**: Week number of the year (starting Monday) - `00`, ..., `53`
            * **%c**: Date and time - `Tue Aug 16 21:30:00 1988`
            * **%x**: Date standard format - `08/16/1988`
            * **%X**: Time standard format - `21:30:00`
            * **%%**: Literal '%' character

            Some placeholders depend on the locale of the underlying system - in most cases this locale is configured as en/US. For more information see the [Python documentation](https://docs.python.org/3/library/datetime.html#strftime-and-strptime-format-codes).
        type: string
        examples:
          - "%Y-%m-%dT%H:%M:%S.%f%z"
          - "%Y-%m-%d"
          - "%s"
          - "%ms"
          - "%s_as_float"
      start_datetime:
        title: Start Datetime
        description: The datetime that determines the earliest record that should be synced.
        anyOf:
          - type: string
          - "$ref": "#/definitions/MinMaxDatetime"
        interpolation_context:
          - config
        examples:
          - "2020-01-1T00:00:00Z"
          - "{{ config['start_time'] }}"
      cursor_datetime_formats:
        title: Cursor Datetime Formats
        description: The possible formats for the cursor field, in order of preference. The first format that matches the cursor field value will be used to parse it. If not provided, the `datetime_format` will be used.
        type: array
        items:
          type: string
          examples:
            - "%Y-%m-%dT%H:%M:%S.%f%z"
            - "%Y-%m-%d"
            - "%s"
      cursor_granularity:
        title: Cursor Granularity
        description:
          Smallest increment the datetime_format has (ISO 8601 duration) that is used to ensure the start of a slice does not overlap with the end of the previous one, e.g. for %Y-%m-%d the granularity should
          be P1D, for %Y-%m-%dT%H:%M:%SZ the granularity should be PT1S. Given this field is provided, `step` needs to be provided as well.
        type: string
        examples:
          - "PT1S"
      end_datetime:
        title: End Datetime
        description: The datetime that determines the last record that should be synced. If not provided, `{{ now_utc() }}` will be used.
        anyOf:
          - type: string
          - "$ref": "#/definitions/MinMaxDatetime"
        interpolation_context:
          - config
        examples:
          - "2021-01-1T00:00:00Z"
          - "{{ now_utc() }}"
          - "{{ day_delta(-1) }}"
      end_time_option:
        title: Inject End Time Into Outgoing HTTP Request
        description: Optionally configures how the end datetime will be sent in requests to the source API.
        "$ref": "#/definitions/RequestOption"
      is_data_feed:
        title: Whether the target API is formatted as a data feed
        description: A data feed API is an API that does not allow filtering and paginates the content from the most recent to the least recent. Given this, the CDK needs to know when to stop paginating and this field will generate a stop condition for pagination.
        type: boolean
      is_client_side_incremental:
        title: Whether the target API does not support filtering and returns all data (the cursor filters records in the client instead of the API side)
        description: If the target API endpoint does not take cursor values to filter records and returns all records anyway, the connector with this cursor will filter out records locally, and only emit new records from the last sync, hence incremental. This means that all records would be read from the API, but only new records will be emitted to the destination.
        type: boolean
      is_compare_strictly:
        title: Whether to skip requests if the start time equals the end time
        description: Set to True if the target API does not accept queries where the start time equal the end time.
        type: boolean
        default: False
      global_substream_cursor:
        title: Whether to store cursor as one value instead of per partition
        description: This setting optimizes performance when the parent stream has thousands of partitions by storing the cursor as a single value rather than per partition. Notably, the substream state is updated only at the end of the sync, which helps prevent data loss in case of a sync failure. See more info in the [docs](https://docs.airbyte.com/connector-development/config-based/understanding-the-yaml-file/incremental-syncs).
        type: boolean
        default: false
      lookback_window:
        title: Lookback Window
        description: Time interval before the start_datetime to read data for, e.g. P1M for looking back one month.
        type: string
        interpolation_context:
          - config
        examples:
          - "P1D"
          - "P{{ config['lookback_days'] }}D"
      partition_field_end:
        title: Partition Field End
        description: Name of the partition start time field.
        type: string
        examples:
          - "ending_time"
      partition_field_start:
        title: Partition Field Start
        description: Name of the partition end time field.
        type: string
        examples:
          - "starting_time"
      start_time_option:
        title: Inject Start Time Into Outgoing HTTP Request
        description: Optionally configures how the start datetime will be sent in requests to the source API.
        "$ref": "#/definitions/RequestOption"
      step:
        title: Step
        description: The size of the time window (ISO8601 duration). Given this field is provided, `cursor_granularity` needs to be provided as well.
        type: string
        examples:
          - "P1W"
          - "{{ config['step_increment'] }}"
      $parameters:
        type: object
        additionalProperties: true
  JwtAuthenticator:
    title: JWT Authenticator
    description: Authenticator for requests using JWT authentication flow.
    type: object
    required:
      - type
      - secret_key
      - algorithm
    properties:
      type:
        type: string
        enum: [JwtAuthenticator]
      secret_key:
        type: string
        description: Secret used to sign the JSON web token.
        examples:
          - "{{ config['secret_key'] }}"
      base64_encode_secret_key:
        type: boolean
        description: When set to true, the secret key will be base64 encoded prior to being encoded as part of the JWT. Only set to "true" when required by the API.
        default: False
      algorithm:
        type: string
        description: Algorithm used to sign the JSON web token.
        enum:
          [
            "HS256",
            "HS384",
            "HS512",
            "ES256",
            "ES256K",
            "ES384",
            "ES512",
            "RS256",
            "RS384",
            "RS512",
            "PS256",
            "PS384",
            "PS512",
            "EdDSA",
          ]
        examples:
          - ES256
          - HS256
          - RS256
          - "{{ config['algorithm'] }}"
      token_duration:
        type: integer
        title: Token Duration
        description: The amount of time in seconds a JWT token can be valid after being issued.
        default: 1200
        examples:
          - 1200
          - 3600
      header_prefix:
        type: string
        title: Header Prefix
        description: The prefix to be used within the Authentication header.
        examples:
          - "Bearer"
          - "Basic"
      jwt_headers:
        type: object
        title: JWT Headers
        description: JWT headers used when signing JSON web token.
        additionalProperties: false
        properties:
          kid:
            type: string
            title: Key Identifier
            description: Private key ID for user account.
            examples:
              - "{{ config['kid'] }}"
          typ:
            type: string
            title: Type
            description: The media type of the complete JWT.
            default: JWT
            examples:
              - JWT
          cty:
            type: string
            title: Content Type
            description: Content type of JWT header.
            examples:
              - JWT
      additional_jwt_headers:
        type: object
        title: Additional JWT Headers
        description: Additional headers to be included with the JWT headers object.
        additionalProperties: true
      jwt_payload:
        type: object
        title: JWT Payload
        description: JWT Payload used when signing JSON web token.
        additionalProperties: false
        properties:
          iss:
            type: string
            title: Issuer
            description: The user/principal that issued the JWT. Commonly a value unique to the user.
            examples:
              - "{{ config['iss'] }}"
          sub:
            type: string
            title: Subject
            description: The subject of the JWT. Commonly defined by the API.
          aud:
            type: string
            title: Audience
            description: The recipient that the JWT is intended for. Commonly defined by the API.
            examples:
              - "appstoreconnect-v1"
      additional_jwt_payload:
        type: object
        title: Additional JWT Payload Properties
        description: Additional properties to be added to the JWT payload.
        additionalProperties: true
      $parameters:
        type: object
        additionalProperties: true
  OAuthAuthenticator:
    title: OAuth2
    description: Authenticator for requests using OAuth 2.0 authorization flow.
    type: object
    required:
      - type
      - client_id
      - client_secret
      - token_refresh_endpoint
    properties:
      type:
        type: string
        enum: [OAuthAuthenticator]
      client_id:
        title: Client ID
        description: The OAuth client ID. Fill it in the user inputs.
        type: string
        examples:
          - "{{ config['client_id }}"
          - "{{ config['credentials']['client_id }}"
      client_secret:
        title: Client Secret
        description: The OAuth client secret. Fill it in the user inputs.
        type: string
        examples:
          - "{{ config['client_secret }}"
          - "{{ config['credentials']['client_secret }}"
      refresh_token:
        title: Refresh Token
        description: Credential artifact used to get a new access token.
        type: string
        examples:
          - "{{ config['refresh_token'] }}"
          - "{{ config['credentials]['refresh_token'] }}"
      token_refresh_endpoint:
        title: Token Refresh Endpoint
        description: The full URL to call to obtain a new access token.
        type: string
        examples:
          - https://connect.squareup.com/oauth2/token
      access_token_name:
        title: Access Token Property Name
        description: The name of the property which contains the access token in the response from the token refresh endpoint.
        type: string
        default: "access_token"
        examples:
          - access_token
      expires_in_name:
        title: Token Expiry Property Name
        description: The name of the property which contains the expiry date in the response from the token refresh endpoint.
        type: string
        default: "expires_in"
        examples:
          - expires_in
      grant_type:
        title: Grant Type
        description: Specifies the OAuth2 grant type. If set to refresh_token, the refresh_token needs to be provided as well. For client_credentials, only client id and secret are required. Other grant types are not officially supported.
        type: string
        default: "refresh_token"
        examples:
          - refresh_token
          - client_credentials
      refresh_request_body:
        title: Refresh Request Body
        description: Body of the request sent to get a new access token.
        type: object
        additionalProperties: true
        examples:
          - applicationId: "{{ config['application_id'] }}"
            applicationSecret: "{{ config['application_secret'] }}"
            token: "{{ config['token'] }}"
      scopes:
        title: Scopes
        description: List of scopes that should be granted to the access token.
        type: array
        items:
          type: string
        examples:
          - [
              "crm.list.read",
              "crm.objects.contacts.read",
              "crm.schema.contacts.read",
            ]
      token_expiry_date:
        title: Token Expiry Date
        description: The access token expiry date.
        type: string
        examples:
          - 2023-04-06T07:12:10.421833+00:00
          - 1680842386
      token_expiry_date_format:
        title: Token Expiry Date Format
        description: The format of the time to expiration datetime. Provide it if the time is returned as a date-time string instead of seconds.
        type: string
        examples:
          - "%Y-%m-%d %H:%M:%S.%f+00:00"
      refresh_token_updater:
        title: Token Updater
        description: When the token updater is defined, new refresh tokens, access tokens and the access token expiry date are written back from the authentication response to the config object. This is important if the refresh token can only used once.
        properties:
          refresh_token_name:
            title: Refresh Token Property Name
            description: The name of the property which contains the updated refresh token in the response from the token refresh endpoint.
            type: string
            default: "refresh_token"
            examples:
              - "refresh_token"
          access_token_config_path:
            title: Config Path To Access Token
            description: Config path to the access token. Make sure the field actually exists in the config.
            type: array
            items:
              type: string
            default: ["credentials", "access_token"]
            examples:
              - ["credentials", "access_token"]
              - ["access_token"]
          refresh_token_config_path:
            title: Config Path To Refresh Token
            description: Config path to the access token. Make sure the field actually exists in the config.
            type: array
            items:
              type: string
            default: ["credentials", "refresh_token"]
            examples:
              - ["credentials", "refresh_token"]
              - ["refresh_token"]
          token_expiry_date_config_path:
            title: Config Path To Expiry Date
            description: Config path to the expiry date. Make sure actually exists in the config.
            type: array
            items:
              type: string
            default: ["credentials", "token_expiry_date"]
            examples:
              - ["credentials", "token_expiry_date"]
          refresh_token_error_status_codes:
            title: Refresh Token Error Status Codes
            description: Status Codes to Identify refresh token error in response (Refresh Token Error Key and Refresh Token Error Values should be also specified). Responses with one of the error status code and containing an error value will be flagged as a config error
            type: array
            items:
              type: integer
            default: []
            examples:
              - [400, 500]
          refresh_token_error_key:
            title: Refresh Token Error Key
            description: Key to Identify refresh token error in response (Refresh Token Error Status Codes and Refresh Token Error Values should be also specified).
            type: string
            default: ""
            examples:
              - "error"
          refresh_token_error_values:
            title: Refresh Token Error Values
            description: 'List of values to check for exception during token refresh process. Used to check if the error found in the response matches the key from the Refresh Token Error Key field (e.g. response={"error": "invalid_grant"}). Only responses with one of the error status code and containing an error value will be flagged as a config error'
            type: array
            items:
              type: string
            default: []
            examples:
              - ["invalid_grant", "invalid_permissions"]
      $parameters:
        type: object
        additionalProperties: true
  DeclarativeStream:
    title: Declarative Stream
    description: A stream whose behavior is described by a set of declarative low code components.
    type: object
    additionalProperties: true
    required:
      - type
      - retriever
    properties:
      type:
        type: string
        enum: [DeclarativeStream]
      retriever:
        title: Retriever
        description: Component used to coordinate how records are extracted across stream slices and request pages.
        anyOf:
          - "$ref": "#/definitions/AsyncRetriever"
          - "$ref": "#/definitions/CustomRetriever"
          - "$ref": "#/definitions/SimpleRetriever"
      incremental_sync:
        title: Incremental Sync
        description: Component used to fetch data incrementally based on a time field in the data.
        anyOf:
          - "$ref": "#/definitions/CustomIncrementalSync"
          - "$ref": "#/definitions/DatetimeBasedCursor"
      name:
        title: Name
        description: The stream name.
        type: string
        default: ""
        example:
          - "Users"
      primary_key:
        title: Primary Key
        description: The primary key of the stream.
        "$ref": "#/definitions/PrimaryKey"
        default: ""
      schema_loader:
        title: Schema Loader
        description: Component used to retrieve the schema for the current stream.
        anyOf:
          - "$ref": "#/definitions/InlineSchemaLoader"
          - "$ref": "#/definitions/JsonFileSchemaLoader"
          - "$ref": "#/definitions/CustomSchemaLoader"
      # TODO we have move the transformation to the RecordSelector level in the code but kept this here for
      # compatibility reason. We should eventually move this to align with the code.
      transformations:
        title: Transformations
        description: A list of transformations to be applied to each output record.
        type: array
        items:
          anyOf:
            - "$ref": "#/definitions/AddFields"
            - "$ref": "#/definitions/CustomTransformation"
            - "$ref": "#/definitions/RemoveFields"
            - "$ref": "#/definitions/KeysToLower"
      state_migrations:
        title: State Migrations
        description: Array of state migrations to be applied on the input state
        type: array
        items:
          anyOf:
            - "$ref": "#/definitions/LegacyToPerPartitionStateMigration"
            - "$ref": "#/definitions/CustomStateMigration"
        default: []
      $parameters:
        type: object
        additional_properties: true
  DefaultErrorHandler:
    title: Default Error Handler
    description: Component defining how to handle errors. Default behavior includes only retrying server errors (HTTP 5XX) and too many requests (HTTP 429) with an exponential backoff.
    type: object
    required:
      - type
    properties:
      type:
        type: string
        enum: [DefaultErrorHandler]
      backoff_strategies:
        title: Backoff Strategies
        description: List of backoff strategies to use to determine how long to wait before retrying a retryable request.
        type: array
        items:
          anyOf:
            - "$ref": "#/definitions/ConstantBackoffStrategy"
            - "$ref": "#/definitions/CustomBackoffStrategy"
            - "$ref": "#/definitions/ExponentialBackoffStrategy"
            - "$ref": "#/definitions/WaitTimeFromHeader"
            - "$ref": "#/definitions/WaitUntilTimeFromHeader"
      max_retries:
        title: Max Retry Count
        description: The maximum number of time to retry a retryable request before giving up and failing.
        type: integer
        default: 5
        examples:
          - 5
          - 0
          - 10
      response_filters:
        title: Response Filters
        description: List of response filters to iterate on when deciding how to handle an error. When using an array of multiple filters, the filters will be applied sequentially and the response will be selected if it matches any of the filter's predicate.
        type: array
        items:
          "$ref": "#/definitions/HttpResponseFilter"
      $parameters:
        type: object
        additional_properties: true
  DefaultPaginator:
    title: Default Paginator
    description: Default pagination implementation to request pages of results with a fixed size until the pagination strategy no longer returns a next_page_token.
    type: object
    required:
      - type
      - pagination_strategy
    properties:
      type:
        type: string
        enum: [DefaultPaginator]
      pagination_strategy:
        title: Pagination Strategy
        description: Strategy defining how records are paginated.
        anyOf:
          - "$ref": "#/definitions/CursorPagination"
          - "$ref": "#/definitions/CustomPaginationStrategy"
          - "$ref": "#/definitions/OffsetIncrement"
          - "$ref": "#/definitions/PageIncrement"
      page_size_option:
        "$ref": "#/definitions/RequestOption"
      page_token_option:
        anyOf:
          - "$ref": "#/definitions/RequestOption"
          - "$ref": "#/definitions/RequestPath"
      $parameters:
        type: object
        additionalProperties: true
  DpathExtractor:
    title: Dpath Extractor
    description: Record extractor that searches a decoded response over a path defined as an array of fields.
    type: object
    required:
      - type
      - field_path
    properties:
      type:
        type: string
        enum: [DpathExtractor]
      field_path:
        title: Field Path
        description: List of potentially nested fields describing the full path of the field to extract. Use "*" to extract all values from an array. See more info in the [docs](https://docs.airbyte.com/connector-development/config-based/understanding-the-yaml-file/record-selector).
        type: array
        items:
          - type: string
        interpolation_content:
          - config
        examples:
          - ["data"]
          - ["data", "records"]
          - ["data", "{{ parameters.name }}"]
          - ["data", "*", "record"]
      $parameters:
        type: object
        additionalProperties: true
  ResponseToFileExtractor:
    title: CSV To File Extractor
    description: A record extractor designed for handling large responses that may exceed memory limits (to prevent OOM issues). It downloads a CSV file to disk, reads the data from disk, and deletes the file once it has been fully processed.
    type: object
    required:
      - type
    properties:
      type:
        type: string
        enum: [ResponseToFileExtractor]
      $parameters:
        type: object
        additionalProperties: true
  ExponentialBackoffStrategy:
    title: Exponential Backoff
    description: Backoff strategy with an exponential backoff interval. The interval is defined as factor * 2^attempt_count.
    type: object
    required:
      - type
    properties:
      type:
        type: string
        enum: [ExponentialBackoffStrategy]
      factor:
        title: Factor
        description: Multiplicative constant applied on each retry.
        anyOf:
          - type: number
          - type: string
        default: 5
        interpolation_context:
          - config
        examples:
          - 5
          - 5.5
          - "10"
      $parameters:
        type: object
        additionalProperties: true
  SessionTokenAuthenticator:
    type: object
    required:
      - type
      - login_requester
      - session_token_path
      - request_authentication
    properties:
      type:
        type: string
        enum: [SessionTokenAuthenticator]
      login_requester:
        title: Login Requester
        description: Description of the request to perform to obtain a session token to perform data requests. The response body is expected to be a JSON object with a session token property.
        "$ref": "#/definitions/HttpRequester"
        examples:
          - type: HttpRequester
            url_base: "https://my_api.com"
            path: "/login"
            authenticator:
              type: BasicHttpAuthenticator
              username: "{{ config.username }}"
              password: "{{ config.password }}"
      session_token_path:
        title: Session Token Path
        description: The path in the response body returned from the login requester to the session token.
        examples:
          - ["access_token"]
          - ["result", "token"]
        type: array
        items:
          type: string
      expiration_duration:
        title: Expiration Duration
        description: The duration in ISO 8601 duration notation after which the session token expires, starting from the time it was obtained. Omitting it will result in the session token being refreshed for every request.
        type: string
        examples:
          - "PT1H"
          - "P1D"
      request_authentication:
        title: Data Request Authentication
        description: Authentication method to use for requests sent to the API, specifying how to inject the session token.
        anyOf:
          - "$ref": "#/definitions/SessionTokenRequestApiKeyAuthenticator"
          - "$ref": "#/definitions/SessionTokenRequestBearerAuthenticator"
      decoder:
        title: Decoder
        description: Component used to decode the response.
        anyOf:
          - "$ref": "#/definitions/JsonDecoder"
          - "$ref": "#/definitions/XmlDecoder"
      $parameters:
        type: object
        additionalProperties: true
  SessionTokenRequestApiKeyAuthenticator:
    type: object
    title: API Key Authenticator
    description: Authenticator for requests using the session token as an API key that's injected into the request.
    required:
      - type
      - inject_into
    properties:
      type:
        enum: [ApiKey]
      inject_into:
        title: Inject API Key Into Outgoing HTTP Request
        description: Configure how the API Key will be sent in requests to the source API.
        "$ref": "#/definitions/RequestOption"
        examples:
          - inject_into: header
            field_name: Authorization
          - inject_into: request_parameter
            field_name: authKey
  SessionTokenRequestBearerAuthenticator:
    title: Bearer Authenticator
    description: Authenticator for requests using the session token as a standard bearer token.
    required:
      - type
    properties:
      type:
        enum: [Bearer]
  HttpRequester:
    title: HTTP Requester
    description: Requester submitting HTTP requests and extracting records from the response.
    type: object
    required:
      - type
      - path
      - url_base
    properties:
      type:
        type: string
        enum: [HttpRequester]
      url_base:
        title: API Base URL
        description: Base URL of the API source. Do not put sensitive information (e.g. API tokens) into this field - Use the Authentication component for this.
        type: string
        interpolation_context:
          - config
        examples:
          - "https://connect.squareup.com/v2"
          - "{{ config['base_url'] or 'https://app.posthog.com'}}/api/"
      path:
        title: URL Path
        description: Path the specific API endpoint that this stream represents. Do not put sensitive information (e.g. API tokens) into this field - Use the Authentication component for this.
        type: string
        interpolation_context:
          - config
          - next_page_token
          - stream_interval
          - stream_partition
          - stream_slice
          - stream_state
        examples:
          - "/products"
          - "/quotes/{{ stream_partition['id'] }}/quote_line_groups"
          - "/trades/{{ config['symbol_id'] }}/history"
      authenticator:
        title: Authenticator
        description: Authentication method to use for requests sent to the API.
        anyOf:
          - "$ref": "#/definitions/ApiKeyAuthenticator"
          - "$ref": "#/definitions/BasicHttpAuthenticator"
          - "$ref": "#/definitions/BearerAuthenticator"
          - "$ref": "#/definitions/CustomAuthenticator"
          - "$ref": "#/definitions/OAuthAuthenticator"
          - "$ref": "#/definitions/JwtAuthenticator"
          - "$ref": "#/definitions/NoAuth"
          - "$ref": "#/definitions/SessionTokenAuthenticator"
          - "$ref": "#/definitions/LegacySessionTokenAuthenticator"
          - "$ref": "#/definitions/SelectiveAuthenticator"
      error_handler:
        title: Error Handler
        description: Error handler component that defines how to handle errors.
        anyOf:
          - "$ref": "#/definitions/DefaultErrorHandler"
          - "$ref": "#/definitions/CustomErrorHandler"
          - "$ref": "#/definitions/CompositeErrorHandler"
      http_method:
        title: HTTP Method
        description: The HTTP method used to fetch data from the source (can be GET or POST).
        type: string
        enum:
          - GET
          - POST
        default: GET
        examples:
          - GET
          - POST
      request_body_data:
        title: Request Body Payload (Non-JSON)
        description: Specifies how to populate the body of the request with a non-JSON payload. Plain text will be sent as is, whereas objects will be converted to a urlencoded form.
        anyOf:
          - type: string
          - type: object
            additionalProperties:
              type: string
        interpolation_context:
          - next_page_token
          - stream_interval
          - stream_partition
          - stream_slice
          - stream_state
        examples:
          - |
            [{"clause": {"type": "timestamp", "operator": 10, "parameters":
                [{"value": {{ stream_interval['start_time'] | int * 1000 }} }]
              }, "orderBy": 1, "columnName": "Timestamp"}]/
      request_body_json:
        title: Request Body JSON Payload
        description: Specifies how to populate the body of the request with a JSON payload. Can contain nested objects.
        anyOf:
          - type: string
          - type: object
            additionalProperties: true
        interpolation_context:
          - next_page_token
          - stream_interval
          - stream_partition
          - stream_slice
          - stream_state
        examples:
          - sort_order: "ASC"
            sort_field: "CREATED_AT"
          - key: "{{ config['value'] }}"
          - sort:
              field: "updated_at"
              order: "ascending"
      request_headers:
        title: Request Headers
        description: Return any non-auth headers. Authentication headers will overwrite any overlapping headers returned from this method.
        anyOf:
          - type: string
          - type: object
            additionalProperties:
              type: string
        interpolation_context:
          - next_page_token
          - stream_interval
          - stream_partition
          - stream_slice
          - stream_state
        examples:
          - Output-Format: JSON
          - Version: "{{ config['version'] }}"
      request_parameters:
        title: Query Parameters
        description: Specifies the query parameters that should be set on an outgoing HTTP request given the inputs.
        anyOf:
          - type: string
          - type: object
            additionalProperties:
              type: string
        interpolation_context:
          - next_page_token
          - stream_interval
          - stream_partition
          - stream_slice
          - stream_state
        examples:
          - unit: "day"
          - query: 'last_event_time BETWEEN TIMESTAMP "{{ stream_interval.start_time }}" AND TIMESTAMP "{{ stream_interval.end_time }}"'
          - searchIn: "{{ ','.join(config.get('search_in', [])) }}"
          - sort_by[asc]: updated_at
      use_cache:
        title: Use Cache
        description: Enables stream requests caching. This field is automatically set by the CDK.
        type: boolean
        default: false
      $parameters:
        type: object
        additionalProperties: true
  HttpResponseFilter:
    description: A filter that is used to select on properties of the HTTP response received. When used with additional filters, a response will be selected if it matches any of the filter's criteria.
    type: object
    required:
      - type
    properties:
      type:
        type: string
        enum: [HttpResponseFilter]
      action:
        title: Action
        description: Action to execute if a response matches the filter.
        type: string
        enum:
          - SUCCESS
          - FAIL
          - RETRY
          - IGNORE
          - RATE_LIMITED
        examples:
          - SUCCESS
          - FAIL
          - RETRY
          - IGNORE
          - RATE_LIMITED
      failure_type:
        title: Failure Type
        description: Failure type of traced exception if a response matches the filter.
        type: string
        enum:
          - system_error
          - config_error
          - transient_error
        examples:
          - system_error
          - config_error
          - transient_error
      error_message:
        title: Error Message
        description: Error Message to display if the response matches the filter.
        type: string
        interpolation_context:
          - config
          - response
          - headers
      error_message_contains:
        title: Error Message Substring
        description: Match the response if its error message contains the substring.
        type: string
        example:
          - This API operation is not enabled for this site
      http_codes:
        title: HTTP Codes
        description: Match the response if its HTTP code is included in this list.
        type: array
        items:
          type: integer
        uniqueItems: true
        examples:
          - [420, 429]
          - [500]
      predicate:
        title: Predicate
        description: Match the response if the predicate evaluates to true.
        type: string
        interpolation_context:
          - response
          - headers
        examples:
          - "{{ 'Too much requests' in response }}"
          - "{{ 'error_code' in response and response['error_code'] == 'ComplexityException' }}"
      $parameters:
        type: object
        additionalProperties: true
  InlineSchemaLoader:
    title: Inline Schema Loader
    description: Loads a schema that is defined directly in the manifest file.
    type: object
    required:
      - type
    properties:
      type:
        type: string
        enum: [InlineSchemaLoader]
      schema:
        title: Schema
        description: Describes a streams' schema. Refer to the <a href="https://docs.airbyte.com/understanding-airbyte/supported-data-types/">Data Types documentation</a> for more details on which types are valid.
        type: object
  JsonFileSchemaLoader:
    title: Json File Schema Loader
    description: Loads the schema from a json file.
    type: object
    required:
      - type
    properties:
      type:
        type: string
        enum: [JsonFileSchemaLoader]
      file_path:
        title: File Path
        description: Path to the JSON file defining the schema. The path is relative to the connector module's root.
        type: string
        interpolation_context:
          - config
        example:
          - "./schemas/users.json"
      $parameters:
        type: object
        additionalProperties: true
  JsonDecoder:
    title: Json Decoder
    type: object
    required:
      - type
    properties:
      type:
        type: string
        enum: [JsonDecoder]
  JsonlDecoder:
    title: JSONL Decoder
    description: Use this if the response consists of JSON objects separated by new lines (`\n`) in JSONL format.
    type: object
    required:
      - type
    properties:
      type:
        type: string
        enum: [JsonlDecoder]
  KeysToLower:
    title: Keys to Lower Case
    description: A transformation that renames all keys to lower case.
    type: object
    required:
      - type
    properties:
      type:
        type: string
        enum: [KeysToLower]
      $parameters:
        type: object
        additionalProperties: true
  IterableDecoder:
    title: Iterable Decoder
    description: Use this if the response consists of strings separated by new lines (`\n`). The Decoder will wrap each row into a JSON object with the `record` key.
    type: object
    required:
      - type
    properties:
      type:
        type: string
        enum: [IterableDecoder]
  XmlDecoder:
    title: XML Decoder
    description: Use this if the response is XML.
    type: object
    required:
      - type
    properties:
      type:
        type: string
        enum: [XmlDecoder]
  CustomDecoder:
    title: Custom Decoder
    description: Use this to implement custom decoder logic.
    type: object
    additionalProperties: true
    required:
      - type
      - class_name
    properties:
      type:
        type: string
        enum: [CustomDecoder]
      class_name:
        title: Class Name
        description: Fully-qualified name of the class that will be implementing the custom decoding. Has to be a sub class of Decoder. The format is `source_<name>.<package>.<class_name>`.
        type: string
        additionalProperties: true
        examples:
          - "source_amazon_ads.components.GzipJsonlDecoder"
      $parameters:
        type: object
        additionalProperties: true
  GzipJsonDecoder:
    title: GzipJson Decoder
    description: Use this if the response is Gzip compressed Json.
    type: object
    additionalProperties: true
    required:
      - type
    properties:
      type:
        type: string
        enum: [GzipJsonDecoder]
      encoding:
        type: string
        default: utf-8
      $parameters:
        type: object
        additionalProperties: true
  ListPartitionRouter:
    title: List Partition Router
    description: A Partition router that specifies a list of attributes where each attribute describes a portion of the complete data set for a stream. During a sync, each value is iterated over and can be used as input to outbound API requests.
    type: object
    required:
      - type
      - cursor_field
      - values
    properties:
      type:
        type: string
        enum: [ListPartitionRouter]
      cursor_field:
        title: Current Partition Value Identifier
        description: While iterating over list values, the name of field used to reference a list value. The partition value can be accessed with string interpolation. e.g. "{{ stream_partition['my_key'] }}" where "my_key" is the value of the cursor_field.
        type: string
        interpolation_context:
          - config
        examples:
          - "section"
          - "{{ config['section_key'] }}"
      values:
        title: Partition Values
        description: The list of attributes being iterated over and used as input for the requests made to the source API.
        anyOf:
          - type: string
          - type: array
            items:
              type: string
        interpolation_context:
          - config
        examples:
          - ["section_a", "section_b", "section_c"]
          - "{{ config['sections'] }}"
      request_option:
        title: Inject Partition Value Into Outgoing HTTP Request
        description: A request option describing where the list value should be injected into and under what field name if applicable.
        "$ref": "#/definitions/RequestOption"
      $parameters:
        type: object
        additionalProperties: true
  MinMaxDatetime:
    title: Min-Max Datetime
    description: Compares the provided date against optional minimum or maximum times. The max_datetime serves as the ceiling and will be returned when datetime exceeds it. The min_datetime serves as the floor.
    type: object
    required:
      - type
      - datetime
    properties:
      type:
        type: string
        enum: [MinMaxDatetime]
      datetime:
        title: Datetime
        description: Datetime value.
        type: string
        interpolation_context:
          - config
        examples:
          - 2021-01-01
          - 2021-01-01T00:00:00Z
          - "{{ config['start_time'] }}"
      datetime_format:
        title: Datetime Format
        description: |
          Format of the datetime value. Defaults to "%Y-%m-%dT%H:%M:%S.%f%z" if left empty. Use placeholders starting with "%" to describe the format the API is using. The following placeholders are available:
            * **%s**: Epoch unix timestamp - `1686218963`
            * **%s_as_float**: Epoch unix timestamp in seconds as float with microsecond precision - `1686218963.123456`
            * **%ms**: Epoch unix timestamp - `1686218963123`
            * **%a**: Weekday (abbreviated) - `Sun`
            * **%A**: Weekday (full) - `Sunday`
            * **%w**: Weekday (decimal) - `0` (Sunday), `6` (Saturday)
            * **%d**: Day of the month (zero-padded) - `01`, `02`, ..., `31`
            * **%b**: Month (abbreviated) - `Jan`
            * **%B**: Month (full) - `January`
            * **%m**: Month (zero-padded) - `01`, `02`, ..., `12`
            * **%y**: Year (without century, zero-padded) - `00`, `01`, ..., `99`
            * **%Y**: Year (with century) - `0001`, `0002`, ..., `9999`
            * **%H**: Hour (24-hour, zero-padded) - `00`, `01`, ..., `23`
            * **%I**: Hour (12-hour, zero-padded) - `01`, `02`, ..., `12`
            * **%p**: AM/PM indicator
            * **%M**: Minute (zero-padded) - `00`, `01`, ..., `59`
            * **%S**: Second (zero-padded) - `00`, `01`, ..., `59`
            * **%f**: Microsecond (zero-padded to 6 digits) - `000000`, `000001`, ..., `999999`
            * **%z**: UTC offset - `(empty)`, `+0000`, `-04:00`
            * **%Z**: Time zone name - `(empty)`, `UTC`, `GMT`
            * **%j**: Day of the year (zero-padded) - `001`, `002`, ..., `366`
            * **%U**: Week number of the year (Sunday as first day) - `00`, `01`, ..., `53`
            * **%W**: Week number of the year (Monday as first day) - `00`, `01`, ..., `53`
            * **%c**: Date and time representation - `Tue Aug 16 21:30:00 1988`
            * **%x**: Date representation - `08/16/1988`
            * **%X**: Time representation - `21:30:00`
            * **%%**: Literal '%' character

            Some placeholders depend on the locale of the underlying system - in most cases this locale is configured as en/US. For more information see the [Python documentation](https://docs.python.org/3/library/datetime.html#strftime-and-strptime-format-codes).
        type: string
        default: ""
        examples:
          - "%Y-%m-%dT%H:%M:%S.%f%z"
          - "%Y-%m-%d"
          - "%s"
      max_datetime:
        title: Max Datetime
        description: Ceiling applied on the datetime value. Must be formatted with the datetime_format field.
        type: string
        interpolation_context:
          - config
        examples:
          - "2021-01-01T00:00:00Z"
          - "2021-01-01"
      min_datetime:
        title: Min Datetime
        description: Floor applied on the datetime value. Must be formatted with the datetime_format field.
        type: string
        interpolation_context:
          - config
        examples:
          - "2010-01-01T00:00:00Z"
          - "2010-01-01"
      $parameters:
        type: object
        additionalProperties: true
  NoAuth:
    title: No Authentication
    description: Authenticator for requests requiring no authentication.
    type: object
    required:
      - type
    properties:
      type:
        type: string
        enum: [NoAuth]
      $parameters:
        type: object
        additionalProperties: true
  NoPagination:
    title: No Pagination
    description: Pagination implementation that never returns a next page.
    type: object
    required:
      - type
    properties:
      type:
        type: string
        enum: [NoPagination]
  OAuthConfigSpecification:
    title: OAuth Config Specification
    description: Specification describing how an 'advanced' Auth flow would need to function.
    type: object
    additionalProperties: true
    properties:
      oauth_user_input_from_connector_config_specification:
        title: "OAuth user input"
        description: |-
          OAuth specific blob. This is a Json Schema used to validate Json configurations used as input to OAuth.
          Must be a valid non-nested JSON that refers to properties from ConnectorSpecification.connectionSpecification
          using special annotation 'path_in_connector_config'.
          These are input values the user is entering through the UI to authenticate to the connector, that might also shared
          as inputs for syncing data via the connector.
          Examples:
          if no connector values is shared during oauth flow, oauth_user_input_from_connector_config_specification=[]
          if connector values such as 'app_id' inside the top level are used to generate the API url for the oauth flow,
            oauth_user_input_from_connector_config_specification={
              app_id: {
                type: string
                path_in_connector_config: ['app_id']
              }
            }
          if connector values such as 'info.app_id' nested inside another object are used to generate the API url for the oauth flow,
            oauth_user_input_from_connector_config_specification={
              app_id: {
                type: string
                path_in_connector_config: ['info', 'app_id']
              }
            }
        type: object
        examples:
          - app_id:
              type: string
              path_in_connector_config: ["app_id"]
          - app_id:
              type: string
              path_in_connector_config: ["info", "app_id"]
      oauth_connector_input_specification:
        title: DeclarativeOAuth Connector Specification
        description: |-
          The DeclarativeOAuth specific blob.
          Pertains to the fields defined by the connector relating to the OAuth flow.

          Interpolation capabilities:
          - The variables placeholders are declared as `{my_var}`.
          - The nested resolution variables like `{{my_nested_var}}` is allowed as well.

          - The allowed interpolation context is:
            + base64Encoder - encode to `base64`, {base64Encoder:{my_var_a}:{my_var_b}}
            + base64Decorer - decode from `base64` encoded string, {base64Decoder:{my_string_variable_or_string_value}}
            + urlEncoder - encode the input string to URL-like format, {urlEncoder:https://test.host.com/endpoint}
            + urlDecorer - decode the input url-encoded string into text format, {urlDecoder:https%3A%2F%2Fairbyte.io}
            + codeChallengeS256 - get the `codeChallenge` encoded value to provide additional data-provider specific authorisation values, {codeChallengeS256:{state_value}}

          Examples:
            - The TikTok Marketing DeclarativeOAuth spec:
            {
              "oauth_connector_input_specification": {
                "type": "object",
                "additionalProperties": false,
                "properties": {
                    "consent_url": "https://ads.tiktok.com/marketing_api/auth?{client_id_key}={{client_id_key}}&{redirect_uri_key}={urlEncoder:{{redirect_uri_key}}}&{state_key}={{state_key}}",
                    "access_token_url": "https://business-api.tiktok.com/open_api/v1.3/oauth2/access_token/",
                    "access_token_params": {
                        "{auth_code_key}": "{{auth_code_key}}",
                        "{client_id_key}": "{{client_id_key}}",
                        "{client_secret_key}": "{{client_secret_key}}"
                    },
                    "access_token_headers": {
                        "Content-Type": "application/json",
                        "Accept": "application/json"
                    },
                    "extract_output": ["data.access_token"],
                    "client_id_key": "app_id",
                    "client_secret_key": "secret",
                    "auth_code_key": "auth_code"
                }
              }
            }
        type: object
        additionalProperties: true
        required:
          - consent_url
          - access_token_url
          - extract_output
        properties:
          consent_url:
            title: DeclarativeOAuth Consent URL
            type: string
            description: |-
              The DeclarativeOAuth Specific string URL string template to initiate the authentication.
              The placeholders are replaced during the processing to provide neccessary values.
            examples:
              - consent_url: https://domain.host.com/marketing_api/auth?{client_id_key}={{client_id_key}}&{redirect_uri_key}={urlEncoder:{{redirect_uri_key}}}&{state_key}={{state_key}}
              - consent_url: https://endpoint.host.com/oauth2/authorize?{client_id_key}={{client_id_key}}&{redirect_uri_key}={urlEncoder:{{redirect_uri_key}}}&{scope_key}={urlEncoder:{{scope_key}}}&{state_key}={{state_key}}&subdomain={subdomain}
          scope:
            title: (Optional) DeclarativeOAuth Scope
            type: string
            description: |-
              The DeclarativeOAuth Specific string of the scopes needed to be grant for authenticated user.
            examples:
              - scope: user:read user:read_orders workspaces:read
          access_token_url:
            title: DeclarativeOAuth Access Token URL
            type: string
            description: |-
              The DeclarativeOAuth Specific URL templated string to obtain the `access_token`, `refresh_token` etc.
              The placeholders are replaced during the processing to provide neccessary values.
            examples:
              - access_token_url: https://auth.host.com/oauth2/token?{client_id_key}={{client_id_key}}&{client_secret_key}={{client_secret_key}}&{auth_code_key}={{auth_code_key}}&{redirect_uri_key}={urlEncoder:{{redirect_uri_key}}} 
          access_token_headers:
            title: (Optional) DeclarativeOAuth Access Token Headers
            type: object
            additionalProperties: true
            description: |-
              The DeclarativeOAuth Specific optional headers to inject while exchanging the `auth_code` to `access_token` during `completeOAuthFlow` step.
            examples:
              - access_token_headers: {
                  "Authorization": "Basic {base64Encoder:{client_id}:{client_secret}}"
                }
          access_token_params:
            title: (Optional) DeclarativeOAuth Access Token Query Params (Json Encoded)
            type: object
            additionalProperties: true
            description: |-
              The DeclarativeOAuth Specific optional query parameters to inject while exchanging the `auth_code` to `access_token` during `completeOAuthFlow` step.
              When this property is provided, the query params will be encoded as `Json` and included in the outgoing API request.
            examples:
              - access_token_params: {
                  "{auth_code_key}": "{{auth_code_key}}",
                  "{client_id_key}": "{{client_id_key}}",
                  "{client_secret_key}": "{{client_secret_key}}"
                }
          extract_output:
            title: DeclarativeOAuth Extract Output
            type: array
            items:
              type: string
            description: |-
              The DeclarativeOAuth Specific list of strings to indicate which keys should be extracted and returned back to the input config.                
            examples:
              - extract_output: ["access_token", "refresh_token", "other_field"]
          state:
            title: (Optional) DeclarativeOAuth Configurable State Query Param
            type: object
            additionalProperties: true
            required:
              - min
              - max
            description: |-
              The DeclarativeOAuth Specific object to provide the criteria of how the `state` query param should be constructed,
              including length and complexity.                
            properties:
              min:
                type: integer
              max:
                type: integer
            examples:
              - state: {
                  "min": 7,
                  "max": 128,
                }
          client_id_key:
            title: (Optional) DeclarativeOAuth Client ID Key Override
            type: string
            description: |-
              The DeclarativeOAuth Specific optional override to provide the custom `client_id` key name, if required by data-provider.
            examples:
              - client_id_key: "my_custom_client_id_key_name"
          client_secret_key:
            title: (Optional) DeclarativeOAuth Client Secret Key Override
            type: string
            description: |-
              The DeclarativeOAuth Specific optional override to provide the custom `client_secret` key name, if required by data-provider.
            examples:
              - client_secret_key: "my_custom_client_secret_key_name"
          scope_key:
            title: (Optional) DeclarativeOAuth Scope Key Override
            type: string
            description: |-
              The DeclarativeOAuth Specific optional override to provide the custom `scope` key name, if required by data-provider.
            examples:
              - scope_key: "my_custom_scope_key_key_name"
          state_key:
            title: (Optional) DeclarativeOAuth State Key Override
            type: string
            description: |-
              The DeclarativeOAuth Specific optional override to provide the custom `state` key name, if required by data-provider.                
            examples:
              - state_key: "my_custom_state_key_key_name"
          auth_code_key:
            title: (Optional) DeclarativeOAuth Auth Code Key Override
            type: string
            description: |-
              The DeclarativeOAuth Specific optional override to provide the custom `code` key name to something like `auth_code` or `custom_auth_code`, if required by data-provider.                
            examples:
              - auth_code_key: "my_custom_auth_code_key_name"
          redirect_uri_key:
            title: (Optional) DeclarativeOAuth Redirect URI Key Override
            type: string
            description: |-
              The DeclarativeOAuth Specific optional override to provide the custom `redirect_uri` key name to something like `callback_uri`, if required by data-provider.
            examples:
              - redirect_uri_key: "my_custom_redirect_uri_key_name"
      complete_oauth_output_specification:
        title: "OAuth output specification"
        description: |-
          OAuth specific blob. This is a Json Schema used to validate Json configurations produced by the OAuth flows as they are
          returned by the distant OAuth APIs.
          Must be a valid JSON describing the fields to merge back to `ConnectorSpecification.connectionSpecification`.
          For each field, a special annotation `path_in_connector_config` can be specified to determine where to merge it,
          Examples:
              complete_oauth_output_specification={
                refresh_token: {
                  type: string,
                  path_in_connector_config: ['credentials', 'refresh_token']
                }
              }
        type: object
        additionalProperties: true
        examples:
          - refresh_token:
              type: string,
              path_in_connector_config: ["credentials", "refresh_token"]
      complete_oauth_server_input_specification:
        title: "OAuth input specification"
        description: |-
          OAuth specific blob. This is a Json Schema used to validate Json configurations persisted as Airbyte Server configurations.
          Must be a valid non-nested JSON describing additional fields configured by the Airbyte Instance or Workspace Admins to be used by the
          server when completing an OAuth flow (typically exchanging an auth code for refresh token).
          Examples:
              complete_oauth_server_input_specification={
                client_id: {
                  type: string
                },
                client_secret: {
                  type: string
                }
              }
        type: object
        additionalProperties: true
        examples:
          - client_id:
              type: string
            client_secret:
              type: string
      complete_oauth_server_output_specification:
        title: "OAuth server output specification"
        description: |-
          OAuth specific blob. This is a Json Schema used to validate Json configurations persisted as Airbyte Server configurations that
          also need to be merged back into the connector configuration at runtime.
          This is a subset configuration of `complete_oauth_server_input_specification` that filters fields out to retain only the ones that
          are necessary for the connector to function with OAuth. (some fields could be used during oauth flows but not needed afterwards, therefore
          they would be listed in the `complete_oauth_server_input_specification` but not `complete_oauth_server_output_specification`)
          Must be a valid non-nested JSON describing additional fields configured by the Airbyte Instance or Workspace Admins to be used by the
          connector when using OAuth flow APIs.
          These fields are to be merged back to `ConnectorSpecification.connectionSpecification`.
          For each field, a special annotation `path_in_connector_config` can be specified to determine where to merge it,
          Examples:
                complete_oauth_server_output_specification={
                  client_id: {
                    type: string,
                    path_in_connector_config: ['credentials', 'client_id']
                  },
                  client_secret: {
                    type: string,
                    path_in_connector_config: ['credentials', 'client_secret']
                  }
                }
        type: object
        additionalProperties: true
        examples:
          - client_id:
              type: string,
              path_in_connector_config: ["credentials", "client_id"]
            client_secret:
              type: string,
              path_in_connector_config: ["credentials", "client_secret"]
  OffsetIncrement:
    title: Offset Increment
    description: Pagination strategy that returns the number of records reads so far and returns it as the next page token.
    type: object
    required:
      - type
    properties:
      type:
        type: string
        enum: [OffsetIncrement]
      page_size:
        title: Limit
        description: The number of records to include in each pages.
        anyOf:
          - type: integer
          - type: string
        interpolation_context:
          - config
          - response
        examples:
          - 100
          - "{{ config['page_size'] }}"
      inject_on_first_request:
        title: Inject Offset
        description: Using the `offset` with value `0` during the first request
        type: boolean
        default: false
      $parameters:
        type: object
        additionalProperties: true
  PageIncrement:
    title: Page Increment
    description: Pagination strategy that returns the number of pages reads so far and returns it as the next page token.
    type: object
    required:
      - type
    properties:
      type:
        type: string
        enum: [PageIncrement]
      page_size:
        title: Page Size
        description: The number of records to include in each pages.
        interpolation_context:
          - config
        anyOf:
          - type: integer
          - type: string
        examples:
          - 100
          - "100"
          - "{{ config['page_size'] }}"
      start_from_page:
        title: Start From Page
        description: Index of the first page to request.
        type: integer
        default: 0
        examples:
          - 0
          - 1
      inject_on_first_request:
        title: Inject Page Number
        description: Using the `page number` with value defined by `start_from_page` during the first request
        type: boolean
        default: false
      $parameters:
        type: object
        additionalProperties: true
  ParentStreamConfig:
    title: Parent Stream Config
    description: Describes how to construct partitions from the records retrieved from the parent stream..
    type: object
    required:
      - type
      - parent_key
      - partition_field
      - stream
    properties:
      type:
        type: string
        enum: [ParentStreamConfig]
      parent_key:
        title: Parent Key
        description: The primary key of records from the parent stream that will be used during the retrieval of records for the current substream. This parent identifier field is typically a characteristic of the child records being extracted from the source API.
        type: string
        examples:
          - "id"
          - "{{ config['parent_record_id'] }}"
      stream:
        title: Parent Stream
        description: Reference to the parent stream.
        "$ref": "#/definitions/DeclarativeStream"
      partition_field:
        title: Current Parent Key Value Identifier
        description: While iterating over parent records during a sync, the parent_key value can be referenced by using this field.
        type: string
        examples:
          - "parent_id"
          - "{{ config['parent_partition_field'] }}"
      request_option:
        title: Request Option
        description: A request option describing where the parent key value should be injected into and under what field name if applicable.
        "$ref": "#/definitions/RequestOption"
      incremental_dependency:
        title: Incremental Dependency
        description: Indicates whether the parent stream should be read incrementally based on updates in the child stream.
        type: boolean
        default: false
      extra_fields:
        title: Extra Fields
        description: Array of field paths to include as additional fields in the stream slice. Each path is an array of strings representing keys to access fields in the respective parent record. Accessible via `stream_slice.extra_fields`. Missing fields are set to `None`.
        interpolation_context:
          - config
        type: array
        items:
          type: array
          items:
            type: string
          description: Defines a field path as an array of strings.
          examples:
            - ["field1"]
            - ["nested", "field2"]
      $parameters:
        type: object
        additionalProperties: true
  PrimaryKey:
    title: Primary Key
    description: The stream field to be used to distinguish unique records. Can either be a single field, an array of fields representing a composite key, or an array of arrays representing a composite key where the fields are nested fields.
    anyOf:
      - type: string
      - type: array
        items:
          type: string
      - type: array
        items:
          type: array
          items:
            type: string
    default: ""
    examples:
      - id
      - ["code", "type"]
  RecordFilter:
    title: Record Filter
    description: Filter applied on a list of records.
    type: object
    required:
      - type
    properties:
      type:
        type: string
        enum: [RecordFilter]
      condition:
        description: The predicate to filter a record. Records will be removed if evaluated to False.
        type: string
        default: ""
        interpolation_context:
          - config
          - next_page_token
          - record
          - stream_interval
          - stream_partition
          - stream_slice
          - stream_state
        examples:
          - "{{ record['created_at'] >= stream_interval['start_time'] }}"
          - "{{ record.status in ['active', 'expired'] }}"
      $parameters:
        type: object
        additionalProperties: true
  RecordSelector:
    title: Record Selector
    description: Responsible for translating an HTTP response into a list of records by extracting records from the response and optionally filtering records based on a heuristic.
    type: object
    required:
      - type
      - extractor
    properties:
      type:
        type: string
        enum: [RecordSelector]
      extractor:
        anyOf:
          - "$ref": "#/definitions/CustomRecordExtractor"
          - "$ref": "#/definitions/DpathExtractor"
      record_filter:
        title: Record Filter
        description: Responsible for filtering records to be emitted by the Source.
        anyOf:
          - "$ref": "#/definitions/CustomRecordFilter"
          - "$ref": "#/definitions/RecordFilter"
      schema_normalization:
        "$ref": "#/definitions/SchemaNormalization"
        default: None
      $parameters:
        type: object
        additionalProperties: true
  SchemaNormalization:
    title: Schema Normalization
    description: Responsible for normalization according to the schema.
    type: string
    enum:
      - None
      - Default
    examples:
      - None
      - Default
  RemoveFields:
    title: Remove Fields
    description: A transformation which removes fields from a record. The fields removed are designated using FieldPointers. During transformation, if a field or any of its parents does not exist in the record, no error is thrown.
    type: object
    required:
      - type
      - field_pointers
    properties:
      type:
        type: string
        enum: [RemoveFields]
      condition:
        description: The predicate to filter a property by a property value. Property will be removed if it is empty OR expression is evaluated to True.,
        type: string
        default: ""
        interpolation_context:
          - config
          - property
          - parameters
        examples:
          - "{{ property|string == '' }}"
          - "{{ property is integer }}"
          - "{{ property|length > 5 }}"
          - "{{ property == 'some_string_to_match' }}"
      field_pointers:
        title: Field Paths
        description: Array of paths defining the field to remove. Each item is an array whose field describe the path of a field to remove.
        type: array
        items:
          items:
            type: string
        examples:
          - ["tags"]
          - [["content", "html"], ["content", "plain_text"]]
  RequestPath:
    title: Request Path
    description: Specifies where in the request path a component's value should be inserted.
    type: object
    required:
      - type
    properties:
      type:
        type: string
        enum: [RequestPath]
  RequestOption:
    title: Request Option
    description: Specifies the key field and where in the request a component's value should be injected.
    type: object
    required:
      - type
      - field_name
      - inject_into
    properties:
      type:
        type: string
        enum: [RequestOption]
      field_name:
        title: Request Option
        description: Configures which key should be used in the location that the descriptor is being injected into
        type: string
        examples:
          - segment_id
        interpolation_context:
          - config
          - parameters
      inject_into:
        title: Inject Into
        description: Configures where the descriptor should be set on the HTTP requests. Note that request parameters that are already encoded in the URL path will not be duplicated.
        enum:
          - request_parameter
          - header
          - body_data
          - body_json
        examples:
          - request_parameter
          - header
          - body_data
          - body_json
  Schemas:
    title: Schemas
    description: The stream schemas representing the shape of the data emitted by the stream.
    type: object
    additionalProperties: true
  LegacySessionTokenAuthenticator:
    title: Session Token Authenticator
    description: Deprecated - use SessionTokenAuthenticator instead. Authenticator for requests authenticated using session tokens. A session token is a random value generated by a server to identify a specific user for the duration of one interaction session.
    type: object
    required:
      - type
      - header
      - login_url
      - session_token_response_key
      - validate_session_url
    properties:
      type:
        type: string
        enum: [LegacySessionTokenAuthenticator]
      header:
        title: Session Request Header
        description: The name of the session token header that will be injected in the request
        type: string
        examples:
          - "X-Session"
      login_url:
        title: Login Path
        description: Path of the login URL (do not include the base URL)
        type: string
        examples:
          - session
      session_token:
        title: Session Token
        description: Session token to use if using a pre-defined token. Not needed if authenticating with username + password pair
        type: string
        example:
          - "{{ config['session_token'] }}"
      session_token_response_key:
        title: Response Token Response Key
        description: Name of the key of the session token to be extracted from the response
        type: string
        examples:
          - id
      username:
        title: Username
        description: Username used to authenticate and obtain a session token
        type: string
        examples:
          - " {{ config['username'] }}"
      password:
        title: Password
        description: Password used to authenticate and obtain a session token
        type: string
        default: ""
        examples:
          - "{{ config['password'] }}"
          - ""
      validate_session_url:
        title: Validate Session Path
        description: Path of the URL to use to validate that the session token is valid (do not include the base URL)
        type: string
        examples:
          - "user/current"
      $parameters:
        type: object
        additionalProperties: true
  SimpleRetriever:
    description: Retrieves records by synchronously sending requests to fetch records. The retriever acts as an orchestrator between the requester, the record selector, the paginator, and the partition router.
    type: object
    required:
      - type
      - record_selector
      - requester
    properties:
      type:
        type: string
        enum: [SimpleRetriever]
      record_selector:
        description: Component that describes how to extract records from a HTTP response.
        "$ref": "#/definitions/RecordSelector"
      requester:
        description: Requester component that describes how to prepare HTTP requests to send to the source API.
        anyOf:
          - "$ref": "#/definitions/CustomRequester"
          - "$ref": "#/definitions/HttpRequester"
      paginator:
        description: Paginator component that describes how to navigate through the API's pages.
        anyOf:
          - "$ref": "#/definitions/DefaultPaginator"
          - "$ref": "#/definitions/NoPagination"
      ignore_stream_slicer_parameters_on_paginated_requests:
        description: If true, the partition router and incremental request options will be ignored when paginating requests. Request options set directly on the requester will not be ignored.
        type: boolean
        default: false
      partition_router:
        title: Partition Router
        description: PartitionRouter component that describes how to partition the stream, enabling incremental syncs and checkpointing.
        default: []
        anyOf:
          - "$ref": "#/definitions/CustomPartitionRouter"
          - "$ref": "#/definitions/ListPartitionRouter"
          - "$ref": "#/definitions/SubstreamPartitionRouter"
          - type: array
            items:
              anyOf:
                - "$ref": "#/definitions/CustomPartitionRouter"
                - "$ref": "#/definitions/ListPartitionRouter"
                - "$ref": "#/definitions/SubstreamPartitionRouter"
      decoder:
        title: Decoder
        description: Component decoding the response so records can be extracted.
        anyOf:
          - "$ref": "#/definitions/CustomDecoder"
          - "$ref": "#/definitions/JsonDecoder"
          - "$ref": "#/definitions/JsonlDecoder"
          - "$ref": "#/definitions/IterableDecoder"
          - "$ref": "#/definitions/XmlDecoder"
          - "$ref": "#/definitions/GzipJsonDecoder"
      $parameters:
        type: object
        additionalProperties: true
  AsyncJobStatusMap:
    description: Matches the api job status to Async Job Status.
    type: object
    required:
      - running
      - completed
      - failed
      - timeout
    properties:
      type:
        type: string
        enum: [AsyncJobStatusMap]
      running:
        type: array
        items:
          type: string
      completed:
        type: array
        items:
          type: string
      failed:
        type: array
        items:
          type: string
      timeout:
        type: array
        items:
          type: string
  AsyncRetriever:
    description: "[Experimental - We expect the interface to change shortly and we reserve the right to not consider this a breaking change] Retrieves records by Asynchronously sending requests to fetch records. The retriever acts as an orchestrator between the requester, the record selector, the paginator, and the partition router."
    type: object
    required:
      - type
      - record_selector
      - status_mapping
      - creation_requester
      - polling_requester
      - download_requester
      - status_extractor
      - urls_extractor
    properties:
      type:
        type: string
        enum: [AsyncRetriever]
      record_selector:
        description: Component that describes how to extract records from a HTTP response.
        "$ref": "#/definitions/RecordSelector"
      status_mapping:
        description: Async Job Status to Airbyte CDK Async Job Status mapping.
        anyOf:
          - "$ref": "#/definitions/AsyncJobStatusMap"
      status_extractor:
        description: Responsible for fetching the actual status of the async job.
        anyOf:
          - "$ref": "#/definitions/CustomRecordExtractor"
          - "$ref": "#/definitions/DpathExtractor"
      urls_extractor:
        description: Responsible for fetching the final result `urls` provided by the completed / finished / ready async job.
        anyOf:
          - "$ref": "#/definitions/CustomRecordExtractor"
          - "$ref": "#/definitions/DpathExtractor"
      download_extractor:
        description: Responsible for fetching the records from provided urls.
        anyOf:
          - "$ref": "#/definitions/CustomRecordExtractor"
          - "$ref": "#/definitions/DpathExtractor"
<<<<<<< HEAD
=======
          - "$ref": "#/definitions/ResponseToFileExtractor"
>>>>>>> ac6cf928
      creation_requester:
        description: Requester component that describes how to prepare HTTP requests to send to the source API to create the async server-side job.
        anyOf:
          - "$ref": "#/definitions/CustomRequester"
          - "$ref": "#/definitions/HttpRequester"
      polling_requester:
        description: Requester component that describes how to prepare HTTP requests to send to the source API to fetch the status of the running async job.
        anyOf:
          - "$ref": "#/definitions/CustomRequester"
          - "$ref": "#/definitions/HttpRequester"
      download_requester:
        description: Requester component that describes how to prepare HTTP requests to send to the source API to download the data provided by the completed async job.
        anyOf:
          - "$ref": "#/definitions/CustomRequester"
          - "$ref": "#/definitions/HttpRequester"
      download_paginator:
        description: Paginator component that describes how to navigate through the API's pages during download.
        anyOf:
          - "$ref": "#/definitions/DefaultPaginator"
          - "$ref": "#/definitions/NoPagination"
      abort_requester:
        description: Requester component that describes how to prepare HTTP requests to send to the source API to abort a job once it is timed out from the source's perspective.
        anyOf:
          - "$ref": "#/definitions/CustomRequester"
          - "$ref": "#/definitions/HttpRequester"
      delete_requester:
        description: Requester component that describes how to prepare HTTP requests to send to the source API to delete a job once the records are extracted.
        anyOf:
          - "$ref": "#/definitions/CustomRequester"
          - "$ref": "#/definitions/HttpRequester"
      partition_router:
        title: Partition Router
        description: PartitionRouter component that describes how to partition the stream, enabling incremental syncs and checkpointing.
        default: []
        anyOf:
          - "$ref": "#/definitions/CustomPartitionRouter"
          - "$ref": "#/definitions/ListPartitionRouter"
          - "$ref": "#/definitions/SubstreamPartitionRouter"
          - type: array
            items:
              anyOf:
                - "$ref": "#/definitions/CustomPartitionRouter"
                - "$ref": "#/definitions/ListPartitionRouter"
                - "$ref": "#/definitions/SubstreamPartitionRouter"
      decoder:
        title: Decoder
        description: Component decoding the response so records can be extracted.
        anyOf:
          - "$ref": "#/definitions/CustomDecoder"
          - "$ref": "#/definitions/JsonDecoder"
          - "$ref": "#/definitions/JsonlDecoder"
          - "$ref": "#/definitions/IterableDecoder"
          - "$ref": "#/definitions/XmlDecoder"
          - "$ref": "#/definitions/GzipJsonDecoder"
      download_decoder:
        title: Download Decoder
        description: Component decoding the download response so records can be extracted.
        anyOf:
          - "$ref": "#/definitions/CustomDecoder"
          - "$ref": "#/definitions/JsonDecoder"
          - "$ref": "#/definitions/JsonlDecoder"
          - "$ref": "#/definitions/IterableDecoder"
          - "$ref": "#/definitions/XmlDecoder"
          - "$ref": "#/definitions/GzipJsonDecoder"
      $parameters:
        type: object
        additionalProperties: true
  Spec:
    title: Spec
    description: A source specification made up of connector metadata and how it can be configured.
    type: object
    required:
      - type
      - connection_specification
    properties:
      type:
        type: string
        enum: [Spec]
      connection_specification:
        title: Connection Specification
        description: A connection specification describing how a the connector can be configured.
        type: object
        additionalProperties: true
      documentation_url:
        title: Documentation URL
        description: URL of the connector's documentation page.
        type: string
        examples:
          - "https://docs.airbyte.com/integrations/sources/dremio"
      advanced_auth:
        title: Advanced Auth
        description: Advanced specification for configuring the authentication flow.
        "$ref": "#/definitions/AuthFlow"
  SubstreamPartitionRouter:
    title: Substream Partition Router
    description: Partition router that is used to retrieve records that have been partitioned according to records from the specified parent streams. An example of a parent stream is automobile brands and the substream would be the various car models associated with each branch.
    type: object
    required:
      - type
      - parent_stream_configs
    properties:
      type:
        type: string
        enum: [SubstreamPartitionRouter]
      parent_stream_configs:
        title: Parent Stream Configs
        description: Specifies which parent streams are being iterated over and how parent records should be used to partition the child stream data set.
        type: array
        items:
          "$ref": "#/definitions/ParentStreamConfig"
      $parameters:
        type: object
        additionalProperties: true
  ValueType:
    title: Value Type
    description: A schema type.
    type: string
    enum:
      - string
      - number
      - integer
      - boolean
  WaitTimeFromHeader:
    title: Wait Time Extracted From Response Header
    description: Extract wait time from a HTTP header in the response.
    type: object
    required:
      - type
      - header
    properties:
      type:
        type: string
        enum: [WaitTimeFromHeader]
      header:
        title: Response Header Name
        description: The name of the response header defining how long to wait before retrying.
        type: string
        interpolation_context:
          - config
        examples:
          - "Retry-After"
      regex:
        title: Extraction Regex
        description: Optional regex to apply on the header to extract its value. The regex should define a capture group defining the wait time.
        type: string
        examples:
          - "([-+]?\\d+)"
      max_waiting_time_in_seconds:
        title: Max Waiting Time in Seconds
        description: Given the value extracted from the header is greater than this value, stop the stream.
        type: number
        examples:
          - 3600
      $parameters:
        type: object
        additionalProperties: true
  WaitUntilTimeFromHeader:
    title: Wait Until Time Defined In Response Header
    description: Extract time at which we can retry the request from response header and wait for the difference between now and that time.
    type: object
    required:
      - type
      - header
    properties:
      type:
        type: string
        enum: [WaitUntilTimeFromHeader]
      header:
        title: Response Header
        description: The name of the response header defining how long to wait before retrying.
        type: string
        interpolation_context:
          - config
        examples:
          - wait_time
      min_wait:
        title: Minimum Wait Time
        description: Minimum time to wait before retrying.
        anyOf:
          - type: number
          - type: string
        interpolation_context:
          - config
        examples:
          - 10
          - "60"
      regex:
        title: Extraction Regex
        description: Optional regex to apply on the header to extract its value. The regex should define a capture group defining the wait time.
        type: string
        interpolation_context:
          - config
        examples:
          - "([-+]?\\d+)"
      $parameters:
        type: object
        additionalProperties: true
interpolation:
  variables:
    - title: config
      description: The connector configuration. The object's keys are the same as the the keys defined in the connection specification.
      type: object
      examples:
        - start_date: 2010-01-01
          api_key: "*****"
    - title: parameters
      description: Additional runtime parameters, to be used for string interpolation. Parameters can be passed down from a parent component to its subcomponents using the $parameters key. This can be used to avoid repetitions.
      type: object
      examples:
        - path: "automations"
          data_export_path: "automations"
          cursor_field: "updated_at"
    - title: headers
      description: The HTTP headers from the last response received from the API. The object's keys are the header names from the response.
      type: object
      examples:
        - Server: nginx
          Date: Mon, 24 Apr 2023 20:17:21 GMT
          Content-Type: application/json
          Content-Length: "420"
          Connection: keep-alive
          referrer-policy: strict-origin-when-cross-origin
          x-content-type-options: nosniff
          x-ratelimit-limit: "600"
          x-ratelimit-remaining: "598"
          x-ratelimit-reset: "39"
    - title: last_record
      description: Last record extracted from the response received from the API.
      type: object
      examples:
        - name: "Test List: 19"
          id: 0236d6d2
          contact_count: 20
          _metadata:
            self: https://api.sendgrid.com/v3/marketing/lists/0236d6d2
    - title: last_page_size
      description: Number of records extracted from the last response received from the API.
      type: object
      examples:
        - 2
    - title: next_page_token
      description: Object describing the token to fetch the next page of records. The object has a single key "next_page_token".
      type: object
      examples:
        - next_page_token: 3
        - next_page_token: https://api.sendgrid.com/v3/marketing/lists/0236d6d2-75d2-42c5-962d-603e0deaf8d1
    - title: record
      description: The record being processed. The object's keys are the same keys as the records produced by the RecordSelector.
      type: object
    - title: response
      description: The body of the last response received from the API. The object's keys are the same keys as the response body's.
      type: object
      examples:
        - result:
            - name: "Test List: 19"
              id: 0236d6d2-75d2-42c5-962d-603e0deaf8d1
              contact_count: 20
              _metadata:
                self: https://api.sendgrid.com/v3/marketing/lists/0236d6d2
          _metadata:
            self: https://api.sendgrid.com/v3/marketing/lists?page_size=1&page_token=
            next: https://api.sendgrid.com/v3/marketing/lists?page_size=1&page_token=0236d6d2
            count: 82
    - title: stream_interval
      description: The current stream interval being processed. The keys are defined by the incremental sync component. Default keys are `start_time` and `end_time`.
      type: object
      examples:
        - start_time: "2020-01-01 00:00:00.000+00:00"
          end_time: "2020-01-02 00:00:00.000+00:00"
    - title: stream_partition
      description: The current stream partition being processed. The keys are defined by the partition router component.
      type: object
      examples:
        - survey_id: 1234
        - strategy: DESKTOP
        - survey_id: 1234
          strategy: MOBILE
    - title: stream_slice
      description: This variable is deprecated. Use stream_interval or stream_partition instead.
      type: object
    - title: stream_state
      description: The current state of the stream. The object's keys are defined by the incremental sync's cursor_field the and partition router's values.
      type: object
      examples:
        - created_at: "2020-01-01 00:00:00.000+00:00"
        - updated_at: "2020-01-02 00:00:00.000+00:00"
  macros:
    - title: now_utc
      description: Returns the current date and time in the UTC timezone.
      arguments: {}
      return_type: Datetime
      examples:
        - "'{{ now_utc() }}' -> '2021-09-01 00:00:00+00:00'"
        - "'{{ now_utc().strftime('%Y-%m-%d') }}' -> '2021-09-01'"
    - title: today_utc
      description: Returns the current date in UTC timezone. The output is a date object.
      arguments: {}
      return_type: Date
      examples:
        - "'{{ today_utc() }}' -> '2021-09-01'"
        - "'{{ today_utc().strftime('%Y/%m/%d')}}' -> '2021/09/01'"
    - title: timestamp
      description: Converts a number or a string representing a datetime (formatted as ISO8601) to a timestamp. If the input is a number, it is converted to an int. If no timezone is specified, the string is interpreted as UTC.
      arguments:
        datetime: A string formatted as ISO8601 or an integer representing a unix timestamp
      return_type: int
      examples:
        - "'{{ timestamp(1646006400) }}' -> 1646006400"
        - "'{{ timestamp('2022-02-28') }}' -> 1646006400"
        - "'{{ timestamp('2022-02-28T00:00:00Z') }}' -> 1646006400"
        - "'{{ timestamp('2022-02-28 00:00:00Z') }}' -> 1646006400"
        - "'{{ timestamp('2022-02-28T00:00:00-08:00') }}' -> 1646035200"
    - title: max
      description: Returns the largest object of a iterable, or or two or more arguments.
      arguments:
        args: iterable or a sequence of two or more arguments
      return_type: Any
      examples:
        - "'{{ max(2, 3) }}' -> 3"
        - "'{{ max([2, 3]) }}' -> 3"
    - title: day_delta
      description: Returns the datetime of now() + num_days.
      arguments:
        num_days: The number of days to add to now
        format: How to format the output string
      return_type: str
      examples:
        - "'{{ day_delta(1) }}' -> '2021-09-02T00:00:00.000000+0000'"
        - "'{{ day_delta(-1) }}' -> '2021-08-31:00:00.000000+0000'"
        - "'{{ day_delta(25, format='%Y-%m-%d') }}' -> '2021-09-02'"
    - title: duration
      description: Converts an ISO8601 duration to datetime timedelta.
      arguments:
        duration_string: "A string representing an ISO8601 duration. See https://www.digi.com/resources/documentation/digidocs//90001488-13/reference/r_iso_8601_duration_format.htm for more details."
      return_type: datetime.timedelta
      examples:
        - "'{{ duration('P1D') }}' -> '1 day, 0:00:00'"
        - "'{{ duration('P6DT23H') }}' -> '6 days, 23:00:00'"
        - "'{{ (now_utc() - duration('P1D')).strftime('%Y-%m-%dT%H:%M:%SZ') }}' -> '2021-08-31T00:00:00Z'"
    - title: format_datetime
      description: Converts a datetime or a datetime-string to the specified format.
      arguments:
        datetime: The datetime object or a string to convert. If datetime is a string, it must be formatted as ISO8601.
        format: The datetime format.
        input_format: (optional) The datetime format in the case it is an string.
      return_type: str
      examples:
        - "{{ format_datetime(config['start_time'], '%Y-%m-%d') }}"
        - "{{ format_datetime(config['start_date'], '%Y-%m-%dT%H:%M:%S.%fZ') }}"
        - "{{ format_datetime(config['start_date'], '%Y-%m-%dT%H:%M:%S.%fZ', '%a, %d %b %Y %H:%M:%S %z') }}"
  filters:
    - title: hash
      description: Convert the specified value to a hashed string.
      arguments:
        hash_type: Valid hash type for converts ('md5' as default value).
        salt: An additional value to further protect sensitive data.
      return_type: str
      examples:
        - "{{ 'Test client_secret' | hash() }} -> '3032d57a12f76b61a820e47b9a5a0cbb'"
        - "{{ 'Test client_secret' | hash('md5') }} -> '3032d57a12f76b61a820e47b9a5a0cbb'"
        - "{{ 'Test client_secret' | hash('md5', salt='salt') }} -> '5011a0168579c2d94cbbe1c6ad14327c'"
    - title: base64encode
      description: Convert the specified value to a string in the base64 format.
      arguments: {}
      return_type: str
      examples:
        - "{{ 'Test client_secret' | base64encode }} -> 'VGVzdCBjbGllbnRfc2VjcmV0'"
    - title: base64decode
      description: Decodes the specified base64 format value into a common string.
      arguments: {}
      return_type: str
      examples:
        - "{{ 'ZmFrZSByZWZyZXNoX3Rva2VuIHZhbHVl' | base64decode }} -> 'fake refresh_token value'"
    - title: string
      description: Converts the specified value to a string.
      arguments: {}
      return_type: str
      examples:
        - '{{ 1 | string }} -> "1"'
        - '{{ ["hello", "world" | string }} -> "["hello", "world"]"'
    - title: regex_search
      description: Match the input string against a regular expression and return the first match.
      arguments:
        regex: The regular expression to search for. It must include a capture group.
      return_type: str
      examples:
        - '{{ "goodbye, cruel world" | regex_search("goodbye,\s(.*)$") }} -> "cruel world"'<|MERGE_RESOLUTION|>--- conflicted
+++ resolved
@@ -2057,7 +2057,7 @@
               The DeclarativeOAuth Specific URL templated string to obtain the `access_token`, `refresh_token` etc.
               The placeholders are replaced during the processing to provide neccessary values.
             examples:
-              - access_token_url: https://auth.host.com/oauth2/token?{client_id_key}={{client_id_key}}&{client_secret_key}={{client_secret_key}}&{auth_code_key}={{auth_code_key}}&{redirect_uri_key}={urlEncoder:{{redirect_uri_key}}} 
+              - access_token_url: https://auth.host.com/oauth2/token?{client_id_key}={{client_id_key}}&{client_secret_key}={{client_secret_key}}&{auth_code_key}={{auth_code_key}}&{redirect_uri_key}={urlEncoder:{{redirect_uri_key}}}
           access_token_headers:
             title: (Optional) DeclarativeOAuth Access Token Headers
             type: object
@@ -2087,7 +2087,7 @@
             items:
               type: string
             description: |-
-              The DeclarativeOAuth Specific list of strings to indicate which keys should be extracted and returned back to the input config.                
+              The DeclarativeOAuth Specific list of strings to indicate which keys should be extracted and returned back to the input config.
             examples:
               - extract_output: ["access_token", "refresh_token", "other_field"]
           state:
@@ -2099,7 +2099,7 @@
               - max
             description: |-
               The DeclarativeOAuth Specific object to provide the criteria of how the `state` query param should be constructed,
-              including length and complexity.                
+              including length and complexity.
             properties:
               min:
                 type: integer
@@ -2135,14 +2135,14 @@
             title: (Optional) DeclarativeOAuth State Key Override
             type: string
             description: |-
-              The DeclarativeOAuth Specific optional override to provide the custom `state` key name, if required by data-provider.                
+              The DeclarativeOAuth Specific optional override to provide the custom `state` key name, if required by data-provider.
             examples:
               - state_key: "my_custom_state_key_key_name"
           auth_code_key:
             title: (Optional) DeclarativeOAuth Auth Code Key Override
             type: string
             description: |-
-              The DeclarativeOAuth Specific optional override to provide the custom `code` key name to something like `auth_code` or `custom_auth_code`, if required by data-provider.                
+              The DeclarativeOAuth Specific optional override to provide the custom `code` key name to something like `auth_code` or `custom_auth_code`, if required by data-provider.
             examples:
               - auth_code_key: "my_custom_auth_code_key_name"
           redirect_uri_key:
@@ -2698,10 +2698,7 @@
         anyOf:
           - "$ref": "#/definitions/CustomRecordExtractor"
           - "$ref": "#/definitions/DpathExtractor"
-<<<<<<< HEAD
-=======
           - "$ref": "#/definitions/ResponseToFileExtractor"
->>>>>>> ac6cf928
       creation_requester:
         description: Requester component that describes how to prepare HTTP requests to send to the source API to create the async server-side job.
         anyOf:
