--- conflicted
+++ resolved
@@ -2321,16 +2321,12 @@
           - "$ref": "#/definitions/SimpleRetriever"
           - "$ref": "#/definitions/AsyncRetriever"
           - "$ref": "#/definitions/CustomRetriever"
-<<<<<<< HEAD
-=======
-          - "$ref": "#/definitions/SimpleRetriever"
       schema_filter:
         title: Schema Filter
         description: Responsible for filtering fields to be added to json schema.
         anyOf:
           - "$ref": "#/definitions/RecordFilter"
           - "$ref": "#/definitions/CustomRecordFilter"
->>>>>>> 99a1a96f
       schema_transformations:
         title: Schema Transformations
         description: A list of transformations to be applied to the schema.
