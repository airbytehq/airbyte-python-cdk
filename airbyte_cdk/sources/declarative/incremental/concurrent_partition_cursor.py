#
# Copyright (c) 2023 Airbyte, Inc., all rights reserved.
#

import copy
import logging
import threading
import time
from collections import OrderedDict
from copy import deepcopy
from datetime import timedelta
from typing import Any, Callable, Iterable, Mapping, MutableMapping, Optional

from airbyte_cdk.sources.connector_state_manager import ConnectorStateManager
from airbyte_cdk.sources.declarative.incremental.global_substream_cursor import (
    Timer,
    iterate_with_last_flag_and_state,
)
from airbyte_cdk.sources.declarative.partition_routers.partition_router import PartitionRouter
from airbyte_cdk.sources.message import MessageRepository
from airbyte_cdk.sources.streams.checkpoint.per_partition_key_serializer import (
    PerPartitionKeySerializer,
)
from airbyte_cdk.sources.streams.concurrent.cursor import ConcurrentCursor, Cursor, CursorField
from airbyte_cdk.sources.streams.concurrent.partitions.partition import Partition
from airbyte_cdk.sources.streams.concurrent.state_converters.abstract_stream_state_converter import (
    AbstractStreamStateConverter,
)
from airbyte_cdk.sources.types import Record, StreamSlice, StreamState

logger = logging.getLogger("airbyte")


class ConcurrentCursorFactory:
    def __init__(self, create_function: Callable[..., ConcurrentCursor]):
        self._create_function = create_function

    def create(
        self, stream_state: Mapping[str, Any], runtime_lookback_window: Optional[timedelta]
    ) -> ConcurrentCursor:
        return self._create_function(
            stream_state=stream_state, runtime_lookback_window=runtime_lookback_window
        )


class ConcurrentPerPartitionCursor(Cursor):
    """
    Manages state per partition when a stream has many partitions, preventing data loss or duplication.

    Attributes:
        DEFAULT_MAX_PARTITIONS_NUMBER (int): Maximum number of partitions to retain in memory (default is 10,000).

    - **Partition Limitation Logic**
      Ensures the number of tracked partitions does not exceed the specified limit to prevent memory overuse. Oldest partitions are removed when the limit is reached.

    - **Global Cursor Fallback**
      New partitions use global state as the initial state to progress the state for deleted or new partitions. The history data added after the initial sync will be missing.

    CurrentPerPartitionCursor expects the state of the ConcurrentCursor to follow the format {cursor_field: cursor_value}.
    """

    DEFAULT_MAX_PARTITIONS_NUMBER = 25_000
    SWITCH_TO_GLOBAL_LIMIT = 10_000
    _NO_STATE: Mapping[str, Any] = {}
    _NO_CURSOR_STATE: Mapping[str, Any] = {}
    _GLOBAL_STATE_KEY = "state"
    _PERPARTITION_STATE_KEY = "states"
    _KEY = 0
    _VALUE = 1

    def __init__(
        self,
        cursor_factory: ConcurrentCursorFactory,
        partition_router: PartitionRouter,
        stream_name: str,
        stream_namespace: Optional[str],
        stream_state: Any,
        message_repository: MessageRepository,
        connector_state_manager: ConnectorStateManager,
        connector_state_converter: AbstractStreamStateConverter,
        cursor_field: CursorField,
    ) -> None:
        self._global_cursor: Optional[StreamState] = {}
        self._stream_name = stream_name
        self._stream_namespace = stream_namespace
        self._message_repository = message_repository
        self._connector_state_manager = connector_state_manager
        self._connector_state_converter = connector_state_converter
        self._cursor_field = cursor_field

        self._cursor_factory = cursor_factory
        self._partition_router = partition_router

        # The dict is ordered to ensure that once the maximum number of partitions is reached,
        # the oldest partitions can be efficiently removed, maintaining the most recent partitions.
        self._cursor_per_partition: OrderedDict[str, ConcurrentCursor] = OrderedDict()
        self._semaphore_per_partition: OrderedDict[str, threading.Semaphore] = OrderedDict()

        # Parent-state tracking: store each partition’s parent state in creation order
        self._partition_parent_state_map: OrderedDict[str, Mapping[str, Any]] = OrderedDict()

        self._finished_partitions: set[str] = set()
        self._lock = threading.Lock()
        self._timer = Timer()
        self._new_global_cursor: Optional[StreamState] = None
        self._lookback_window: int = 0
        self._parent_state: Optional[StreamState] = None
        self._number_of_partitions: int = 0
        self._use_global_cursor: bool = False
        self._partition_serializer = PerPartitionKeySerializer()
        # Track the last time a state message was emitted
        self._last_emission_time: float = 0.0

        self._set_initial_state(stream_state)

    @property
    def cursor_field(self) -> CursorField:
        return self._cursor_field

    @property
    def state(self) -> MutableMapping[str, Any]:
        state: dict[str, Any] = {"use_global_cursor": self._use_global_cursor}
        if not self._use_global_cursor:
            states = []
            for partition_tuple, cursor in self._cursor_per_partition.items():
                if cursor.state:
                    states.append(
                        {
                            "partition": self._to_dict(partition_tuple),
                            "cursor": copy.deepcopy(cursor.state),
                        }
                    )
            state[self._PERPARTITION_STATE_KEY] = states

        if self._global_cursor:
            state[self._GLOBAL_STATE_KEY] = self._global_cursor
        if self._lookback_window is not None:
            state["lookback_window"] = self._lookback_window
        if self._parent_state is not None:
            state["parent_state"] = self._parent_state
        return state

    def close_partition(self, partition: Partition) -> None:
        # Attempt to retrieve the stream slice
        stream_slice: Optional[StreamSlice] = partition.to_slice()  # type: ignore[assignment]

        # Ensure stream_slice is not None
        if stream_slice is None:
            raise ValueError("stream_slice cannot be None")

        partition_key = self._to_partition_key(stream_slice.partition)
        with self._lock:
            self._semaphore_per_partition[partition_key].acquire()
            if not self._use_global_cursor:
                self._cursor_per_partition[partition_key].close_partition(partition=partition)
                cursor = self._cursor_per_partition[partition_key]
                if (
                    partition_key in self._finished_partitions
                    and self._semaphore_per_partition[partition_key]._value == 0
                ):
                    self._update_global_cursor(cursor.state[self.cursor_field.cursor_field_key])
<<<<<<< HEAD

            self._check_and_update_parent_state()

            self._emit_state_message()

    def _check_and_update_parent_state(self) -> None:
        """
        If all slices for the earliest partitions are closed, pop them from the left
        of _partition_parent_state_map and update _parent_state to the most recent popped.
        """
        last_closed_state = None
        # We iterate in creation order (left to right) in the OrderedDict
        for p_key in list(self._partition_parent_state_map.keys()):
            # If this partition is not fully closed, stop
            if p_key not in self._finished_partitions or self._semaphore_per_partition[p_key]._value != 0:
                break
            # Otherwise, we pop from the left
            _, closed_parent_state = self._partition_parent_state_map.popitem(last=False)
            last_closed_state = closed_parent_state

        # If we popped at least one partition, update the parent_state to that partition's parent state
        if last_closed_state is not None:
            self._parent_state = last_closed_state
=======
                self._emit_state_message()
>>>>>>> 1869fa53

    def ensure_at_least_one_state_emitted(self) -> None:
        """
        The platform expect to have at least one state message on successful syncs. Hence, whatever happens, we expect this method to be
        called.
        """
        if not any(
            semaphore_item[1]._value for semaphore_item in self._semaphore_per_partition.items()
        ):
            self._global_cursor = self._new_global_cursor
            self._lookback_window = self._timer.finish()
            self._parent_state = self._partition_router.get_stream_state()
        self._emit_state_message(throttle=False)

    def _throttle_state_message(self) -> Optional[float]:
        """
        Throttles the state message emission to once every 60 seconds.
        """
        current_time = time.time()
        if current_time - self._last_emission_time <= 60:
            return None
        return current_time

    def _emit_state_message(self, throttle: bool = True) -> None:
        if throttle:
            current_time = self._throttle_state_message()
            if current_time is None:
                return
            self._last_emission_time = current_time
        self._connector_state_manager.update_state_for_stream(
            self._stream_name,
            self._stream_namespace,
            self.state,
        )
        state_message = self._connector_state_manager.create_state_message(
            self._stream_name, self._stream_namespace
        )
        self._message_repository.emit_message(state_message)

    def stream_slices(self) -> Iterable[StreamSlice]:
        if self._timer.is_running():
            raise RuntimeError("stream_slices has been executed more than once.")

        slices = self._partition_router.stream_slices()
        self._timer.start()
        for partition, last, parent_state in iterate_with_last_flag_and_state(
                slices, self._partition_router.get_stream_state
        ):
            yield from self._generate_slices_from_partition(partition, parent_state)

    def _generate_slices_from_partition(self, partition: StreamSlice, parent_state: Mapping[str, Any]) -> Iterable[StreamSlice]:
        # Ensure the maximum number of partitions is not exceeded
        self._ensure_partition_limit()

        partition_key = self._to_partition_key(partition.partition)

        cursor = self._cursor_per_partition.get(self._to_partition_key(partition.partition))
        if not cursor:
            cursor = self._create_cursor(
                self._global_cursor,
                self._lookback_window if self._global_cursor else 0,
            )
            with self._lock:
<<<<<<< HEAD
                self._cursor_per_partition[partition_key] = cursor
            self._semaphore_per_partition[partition_key] = (
=======
                self._number_of_partitions += 1
                self._cursor_per_partition[self._to_partition_key(partition.partition)] = cursor
            self._semaphore_per_partition[self._to_partition_key(partition.partition)] = (
>>>>>>> 1869fa53
                threading.Semaphore(0)
            )

        with self._lock:
            self._partition_parent_state_map[partition_key] = deepcopy(parent_state)

        for cursor_slice, is_last_slice, _ in iterate_with_last_flag_and_state(
            cursor.stream_slices(),
            lambda: None,
        ):
            self._semaphore_per_partition[partition_key].release()
            if is_last_slice:
                self._finished_partitions.add(partition_key)
            yield StreamSlice(
                partition=partition, cursor_slice=cursor_slice, extra_fields=partition.extra_fields
            )

    def _ensure_partition_limit(self) -> None:
        """
        Ensure the maximum number of partitions does not exceed the predefined limit.

        Steps:
        1. Attempt to remove partitions that are marked as finished in `_finished_partitions`.
           These partitions are considered processed and safe to delete.
        2. If the limit is still exceeded and no finished partitions are available for removal,
           remove the oldest partition unconditionally. We expect failed partitions to be removed.

        Logging:
        - Logs a warning each time a partition is removed, indicating whether it was finished
          or removed due to being the oldest.
        """
        if not self._use_global_cursor and self.limit_reached():
            logger.info(
                f"Exceeded the 'SWITCH_TO_GLOBAL_LIMIT' of {self.SWITCH_TO_GLOBAL_LIMIT}. "
                f"Switching to global cursor for {self._stream_name}."
            )
            self._use_global_cursor = True

        with self._lock:
            self._number_of_partitions += 1
            while len(self._cursor_per_partition) > self.DEFAULT_MAX_PARTITIONS_NUMBER - 1:
                # Try removing finished partitions first
                for partition_key in list(self._cursor_per_partition.keys()):
                    if (
                        partition_key in self._finished_partitions
                        and self._semaphore_per_partition[partition_key]._value == 0
                    ):
                        oldest_partition = self._cursor_per_partition.pop(
                            partition_key
                        )  # Remove the oldest partition
                        logger.warning(
                            f"The maximum number of partitions has been reached. Dropping the oldest finished partition: {oldest_partition}. Over limit: {self._number_of_partitions - self.DEFAULT_MAX_PARTITIONS_NUMBER}."
                        )
                        break
                else:
                    # If no finished partitions can be removed, fall back to removing the oldest partition
                    oldest_partition = self._cursor_per_partition.popitem(last=False)[
                        1
                    ]  # Remove the oldest partition
                    logger.warning(
                        f"The maximum number of partitions has been reached. Dropping the oldest partition: {oldest_partition}. Over limit: {self._number_of_partitions - self.DEFAULT_MAX_PARTITIONS_NUMBER}."
                    )

    def _set_initial_state(self, stream_state: StreamState) -> None:
        """
        Initialize the cursor's state using the provided `stream_state`.

        This method supports global and per-partition state initialization.

        - **Global State**: If `states` is missing, the `state` is treated as global and applied to all partitions.
          The `global state` holds a single cursor position representing the latest processed record across all partitions.

        - **Lookback Window**: Configured via `lookback_window`, it defines the period (in seconds) for reprocessing records.
          This ensures robustness in case of upstream data delays or reordering. If not specified, it defaults to 0.

        - **Per-Partition State**: If `states` is present, each partition's cursor state is initialized separately.

        - **Parent State**: (if available) Used to initialize partition routers based on parent streams.

        Args:
            stream_state (StreamState): The state of the streams to be set. The format of the stream state should be:
                {
                    "states": [
                        {
                            "partition": {
                                "partition_key": "value"
                            },
                            "cursor": {
                                "last_updated": "2023-05-27T00:00:00Z"
                            }
                        }
                    ],
                    "state": {
                        "last_updated": "2023-05-27T00:00:00Z"
                    },
                    lookback_window: 10,
                    "parent_state": {
                        "parent_stream_name": {
                            "last_updated": "2023-05-27T00:00:00Z"
                        }
                    }
                }
        """
        if not stream_state:
            return

        if (
            self._PERPARTITION_STATE_KEY not in stream_state
            and self._GLOBAL_STATE_KEY not in stream_state
        ):
            # We assume that `stream_state` is in a global format that can be applied to all partitions.
            # Example: {"global_state_format_key": "global_state_format_value"}
            self._set_global_state(stream_state)

        else:
            self._use_global_cursor = stream_state.get("use_global_cursor", False)

            self._lookback_window = int(stream_state.get("lookback_window", 0))

            for state in stream_state.get(self._PERPARTITION_STATE_KEY, []):
                self._number_of_partitions += 1
                self._cursor_per_partition[self._to_partition_key(state["partition"])] = (
                    self._create_cursor(state["cursor"])
                )
                self._semaphore_per_partition[self._to_partition_key(state["partition"])] = (
                    threading.Semaphore(0)
                )

            # set default state for missing partitions if it is per partition with fallback to global
            if self._GLOBAL_STATE_KEY in stream_state:
                self._set_global_state(stream_state[self._GLOBAL_STATE_KEY])

        # Set initial parent state
        if stream_state.get("parent_state"):
            self._parent_state = stream_state["parent_state"]

        # Set parent state for partition routers based on parent streams
        self._partition_router.set_initial_state(stream_state)

    def _set_global_state(self, stream_state: Mapping[str, Any]) -> None:
        """
        Initializes the global cursor state from the provided stream state.

        If the cursor field key is present in the stream state, its value is parsed,
        formatted, and stored as the global cursor. This ensures consistency in state
        representation across partitions.
        """
        if self.cursor_field.cursor_field_key in stream_state:
            global_state_value = stream_state[self.cursor_field.cursor_field_key]
            final_format_global_state_value = self._connector_state_converter.output_format(
                self._connector_state_converter.parse_value(global_state_value)
            )

            fixed_global_state = {
                self.cursor_field.cursor_field_key: final_format_global_state_value
            }

            self._global_cursor = deepcopy(fixed_global_state)
            self._new_global_cursor = deepcopy(fixed_global_state)

    def observe(self, record: Record) -> None:
        if not record.associated_slice:
            raise ValueError(
                "Invalid state as stream slices that are emitted should refer to an existing cursor"
            )

        record_cursor = self._connector_state_converter.output_format(
            self._connector_state_converter.parse_value(self._cursor_field.extract_value(record))
        )
        self._update_global_cursor(record_cursor)
        if not self._use_global_cursor:
            self._cursor_per_partition[
                self._to_partition_key(record.associated_slice.partition)
            ].observe(record)

    def _update_global_cursor(self, value: Any) -> None:
        if (
            self._new_global_cursor is None
            or self._new_global_cursor[self.cursor_field.cursor_field_key] < value
        ):
            self._new_global_cursor = {self.cursor_field.cursor_field_key: copy.deepcopy(value)}

    def _to_partition_key(self, partition: Mapping[str, Any]) -> str:
        return self._partition_serializer.to_partition_key(partition)

    def _to_dict(self, partition_key: str) -> Mapping[str, Any]:
        return self._partition_serializer.to_partition(partition_key)

    def _create_cursor(
        self, cursor_state: Any, runtime_lookback_window: int = 0
    ) -> ConcurrentCursor:
        cursor = self._cursor_factory.create(
            stream_state=deepcopy(cursor_state),
            runtime_lookback_window=timedelta(seconds=runtime_lookback_window),
        )
        return cursor

    def should_be_synced(self, record: Record) -> bool:
        return self._get_cursor(record).should_be_synced(record)

    def _get_cursor(self, record: Record) -> ConcurrentCursor:
        if not record.associated_slice:
            raise ValueError(
                "Invalid state as stream slices that are emitted should refer to an existing cursor"
            )
        partition_key = self._to_partition_key(record.associated_slice.partition)
        if partition_key not in self._cursor_per_partition:
            raise ValueError(
                "Invalid state as stream slices that are emitted should refer to an existing cursor"
            )
        cursor = self._cursor_per_partition[partition_key]
        return cursor

    def limit_reached(self) -> bool:
        return self._number_of_partitions > self.SWITCH_TO_GLOBAL_LIMIT<|MERGE_RESOLUTION|>--- conflicted
+++ resolved
@@ -159,7 +159,6 @@
                     and self._semaphore_per_partition[partition_key]._value == 0
                 ):
                     self._update_global_cursor(cursor.state[self.cursor_field.cursor_field_key])
-<<<<<<< HEAD
 
             self._check_and_update_parent_state()
 
@@ -183,9 +182,6 @@
         # If we popped at least one partition, update the parent_state to that partition's parent state
         if last_closed_state is not None:
             self._parent_state = last_closed_state
-=======
-                self._emit_state_message()
->>>>>>> 1869fa53
 
     def ensure_at_least_one_state_emitted(self) -> None:
         """
@@ -249,14 +245,9 @@
                 self._lookback_window if self._global_cursor else 0,
             )
             with self._lock:
-<<<<<<< HEAD
+                self._number_of_partitions += 1
                 self._cursor_per_partition[partition_key] = cursor
             self._semaphore_per_partition[partition_key] = (
-=======
-                self._number_of_partitions += 1
-                self._cursor_per_partition[self._to_partition_key(partition.partition)] = cursor
-            self._semaphore_per_partition[self._to_partition_key(partition.partition)] = (
->>>>>>> 1869fa53
                 threading.Semaphore(0)
             )
 
