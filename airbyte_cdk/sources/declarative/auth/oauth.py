--- conflicted
+++ resolved
@@ -3,12 +3,8 @@
 #
 
 from dataclasses import InitVar, dataclass, field
-<<<<<<< HEAD
 from datetime import timedelta
-from typing import Any, List, Mapping, Optional, Union
-=======
 from typing import Any, List, Mapping, MutableMapping, Optional, Union
->>>>>>> ec7e961e
 
 from airbyte_cdk.sources.declarative.auth.declarative_authenticator import DeclarativeAuthenticator
 from airbyte_cdk.sources.declarative.interpolation.interpolated_boolean import InterpolatedBoolean
@@ -135,14 +131,9 @@
                         self.config
                     )
                 )
-<<<<<<< HEAD
                 if self.token_expiry_date
                 else now() - timedelta(days=1)
             )
-=======
-            )  # type: ignore # pendulum.parse returns a datetime in this context
-            if self.token_expiry_date
-            else pendulum.now().subtract(days=1)  # type: ignore # substract does not have type hints
         )
         self.use_profile_assertion = (
             InterpolatedBoolean(self.use_profile_assertion, parameters=parameters)
@@ -151,7 +142,6 @@
         )
         self.assertion_name = "assertion"
 
->>>>>>> ec7e961e
         if self.access_token_value is not None:
             self._access_token_value = InterpolatedString.create(
                 self.access_token_value, parameters=parameters
