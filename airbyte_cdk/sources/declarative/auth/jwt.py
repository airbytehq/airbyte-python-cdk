--- conflicted
+++ resolved
@@ -179,15 +179,11 @@
         """
         Returns the header prefix to be used when attaching the token to the request.
         """
-<<<<<<< HEAD
-        return self._header_prefix.eval(self.config, json_loads=json.loads) if self._header_prefix else None
-=======
         return (
             self._header_prefix.eval(self.config, json_loads=json.loads)
             if self._header_prefix
             else None
         )
->>>>>>> 65e6a0d1
 
     @property
     def auth_header(self) -> str:
