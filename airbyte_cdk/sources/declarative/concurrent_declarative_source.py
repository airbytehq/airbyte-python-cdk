#
# Copyright (c) 2024 Airbyte, Inc., all rights reserved.
#

import logging
from typing import Any, Callable, Generic, Iterator, List, Mapping, Optional, Tuple, Union

from airbyte_cdk.models import (
    AirbyteCatalog,
    AirbyteMessage,
    AirbyteStateMessage,
    ConfiguredAirbyteCatalog,
)
from airbyte_cdk.sources.concurrent_source.concurrent_source import ConcurrentSource
from airbyte_cdk.sources.connector_state_manager import ConnectorStateManager
from airbyte_cdk.sources.declarative.concurrency_level import ConcurrencyLevel
from airbyte_cdk.sources.declarative.declarative_stream import DeclarativeStream
from airbyte_cdk.sources.declarative.extractors import RecordSelector
from airbyte_cdk.sources.declarative.extractors.record_filter import (
    ClientSideIncrementalRecordFilterDecorator,
)
from airbyte_cdk.sources.declarative.incremental.datetime_based_cursor import DatetimeBasedCursor
from airbyte_cdk.sources.declarative.interpolation import InterpolatedString
from airbyte_cdk.sources.declarative.manifest_declarative_source import ManifestDeclarativeSource
from airbyte_cdk.sources.declarative.models.declarative_component_schema import (
    ConcurrencyLevel as ConcurrencyLevelModel,
)
from airbyte_cdk.sources.declarative.models.declarative_component_schema import (
    DatetimeBasedCursor as DatetimeBasedCursorModel,
)
from airbyte_cdk.sources.declarative.models.declarative_component_schema import (
    DeclarativeStream as DeclarativeStreamModel,
)
from airbyte_cdk.sources.declarative.parsers.model_to_component_factory import (
    ComponentDefinition,
    ModelToComponentFactory,
)
from airbyte_cdk.sources.declarative.requesters import HttpRequester
from airbyte_cdk.sources.declarative.retrievers import Retriever, SimpleRetriever
from airbyte_cdk.sources.declarative.stream_slicers.declarative_partition_generator import (
    DeclarativePartitionFactory,
    StreamSlicerPartitionGenerator,
)
from airbyte_cdk.sources.declarative.transformations.add_fields import AddFields
from airbyte_cdk.sources.declarative.types import ConnectionDefinition
from airbyte_cdk.sources.source import TState
from airbyte_cdk.sources.streams import Stream
from airbyte_cdk.sources.streams.concurrent.abstract_stream import AbstractStream
from airbyte_cdk.sources.streams.concurrent.availability_strategy import (
    AlwaysAvailableAvailabilityStrategy,
)
<<<<<<< HEAD
from airbyte_cdk.sources.streams.concurrent.cursor import Cursor, FinalStateCursor
=======
from airbyte_cdk.sources.streams.concurrent.cursor import FinalStateCursor
>>>>>>> cd1bd1c7
from airbyte_cdk.sources.streams.concurrent.default_stream import DefaultStream
from airbyte_cdk.sources.streams.concurrent.helpers import get_primary_key_from_stream
from airbyte_cdk.sources.types import Config, StreamState


class ConcurrentDeclarativeSource(ManifestDeclarativeSource, Generic[TState]):
    # By default, we defer to a value of 1 which represents running a connector using the Concurrent CDK engine on only one thread.
    SINGLE_THREADED_CONCURRENCY_LEVEL = 1

    def __init__(
        self,
        catalog: Optional[ConfiguredAirbyteCatalog],
        config: Optional[Mapping[str, Any]],
        state: TState,
        source_config: ConnectionDefinition,
        debug: bool = False,
        emit_connector_builder_messages: bool = False,
        component_factory: Optional[ModelToComponentFactory] = None,
        **kwargs: Any,
    ) -> None:
        # To reduce the complexity of the concurrent framework, we are not enabling RFR with synthetic
        # cursors. We do this by no longer automatically instantiating RFR cursors when converting
        # the declarative models into runtime components. Concurrent sources will continue to checkpoint
        # incremental streams running in full refresh.
        component_factory = component_factory or ModelToComponentFactory(
            emit_connector_builder_messages=emit_connector_builder_messages,
            disable_resumable_full_refresh=True,
        )

        super().__init__(
            source_config=source_config,
            debug=debug,
            emit_connector_builder_messages=emit_connector_builder_messages,
            component_factory=component_factory,
        )

        self._state = state

        self._concurrent_streams: Optional[List[AbstractStream]]
        self._synchronous_streams: Optional[List[Stream]]

        # If the connector command was SPEC, there is no incoming config, and we cannot instantiate streams because
        # they might depend on it. Ideally we want to have a static method on this class to get the spec without
        # any other arguments, but the existing entrypoint.py isn't designed to support this. Just noting this
        # for our future improvements to the CDK.
        if config:
            self._concurrent_streams, self._synchronous_streams = self._group_streams(
                config=config or {}
            )
        else:
            self._concurrent_streams = None
            self._synchronous_streams = None

        concurrency_level_from_manifest = self._source_config.get("concurrency_level")
        if concurrency_level_from_manifest:
            concurrency_level_component = self._constructor.create_component(
                model_type=ConcurrencyLevelModel,
                component_definition=concurrency_level_from_manifest,
                config=config or {},
            )
            if not isinstance(concurrency_level_component, ConcurrencyLevel):
                raise ValueError(
                    f"Expected to generate a ConcurrencyLevel component, but received {concurrency_level_component.__class__}"
                )

            concurrency_level = concurrency_level_component.get_concurrency_level()
            initial_number_of_partitions_to_generate = max(
                concurrency_level // 2, 1
            )  # Partition_generation iterates using range based on this value. If this is floored to zero we end up in a dead lock during start up
        else:
            concurrency_level = self.SINGLE_THREADED_CONCURRENCY_LEVEL
            initial_number_of_partitions_to_generate = self.SINGLE_THREADED_CONCURRENCY_LEVEL

        self._concurrent_source = ConcurrentSource.create(
            num_workers=concurrency_level,
            initial_number_of_partitions_to_generate=initial_number_of_partitions_to_generate,
            logger=self.logger,
            slice_logger=self._slice_logger,
            message_repository=self.message_repository,  # type: ignore  # message_repository is always instantiated with a value by factory
        )

    def read(
        self,
        logger: logging.Logger,
        config: Mapping[str, Any],
        catalog: ConfiguredAirbyteCatalog,
        state: Optional[Union[List[AirbyteStateMessage]]] = None,
    ) -> Iterator[AirbyteMessage]:
        # ConcurrentReadProcessor pops streams that are finished being read so before syncing, the names of the concurrent
        # streams must be saved so that they can be removed from the catalog before starting synchronous streams
        if self._concurrent_streams:
            concurrent_stream_names = set(
                [concurrent_stream.name for concurrent_stream in self._concurrent_streams]
            )

            selected_concurrent_streams = self._select_streams(
                streams=self._concurrent_streams, configured_catalog=catalog
            )
            # It would appear that passing in an empty set of streams causes an infinite loop in ConcurrentReadProcessor.
            # This is also evident in concurrent_source_adapter.py so I'll leave this out of scope to fix for now
            if selected_concurrent_streams:
                yield from self._concurrent_source.read(selected_concurrent_streams)

            # Sync all streams that are not concurrent compatible. We filter out concurrent streams because the
            # existing AbstractSource.read() implementation iterates over the catalog when syncing streams. Many
            # of which were already synced using the Concurrent CDK
            filtered_catalog = self._remove_concurrent_streams_from_catalog(
                catalog=catalog, concurrent_stream_names=concurrent_stream_names
            )
        else:
            filtered_catalog = catalog

        yield from super().read(logger, config, filtered_catalog, state)

    def discover(self, logger: logging.Logger, config: Mapping[str, Any]) -> AirbyteCatalog:
        concurrent_streams = self._concurrent_streams or []
        synchronous_streams = self._synchronous_streams or []
        return AirbyteCatalog(
            streams=[
                stream.as_airbyte_stream() for stream in concurrent_streams + synchronous_streams
            ]
        )

    def streams(self, config: Mapping[str, Any]) -> List[Stream]:
        """
        The `streams` method is used as part of the AbstractSource in the following cases:
        * ConcurrentDeclarativeSource.check -> ManifestDeclarativeSource.check -> AbstractSource.check -> DeclarativeSource.check_connection -> CheckStream.check_connection -> streams
        * ConcurrentDeclarativeSource.read -> AbstractSource.read -> streams (note that we filter for a specific catalog which excludes concurrent streams so not all streams actually read from all the streams returned by `streams`)
        Note that `super.streams(config)` is also called when splitting the streams between concurrent or not in `_group_streams`.

        In both case, we will assume that calling the DeclarativeStream is perfectly fine as the result for these is the same regardless of if it is a DeclarativeStream or a DefaultStream (concurrent). This should simply be removed once we have moved away from the mentioned code paths above.
        """
        return super().streams(config)

    def _group_streams(
        self, config: Mapping[str, Any]
    ) -> Tuple[List[AbstractStream], List[Stream]]:
        concurrent_streams: List[AbstractStream] = []
        synchronous_streams: List[Stream] = []

        state_manager = ConnectorStateManager(state=self._state)  # type: ignore  # state is always in the form of List[AirbyteStateMessage]. The ConnectorStateManager should use generics, but this can be done later

        name_to_stream_mapping = {
            stream["name"]: stream for stream in self.resolved_manifest["streams"]
        }

        for declarative_stream in self.streams(config=config):
            # Some low-code sources use a combination of DeclarativeStream and regular Python streams. We can't inspect
            # these legacy Python streams the way we do low-code streams to determine if they are concurrent compatible,
            # so we need to treat them as synchronous
            if isinstance(declarative_stream, DeclarativeStream):
                incremental_sync_component_definition = name_to_stream_mapping[
                    declarative_stream.name
                ].get("incremental_sync")

<<<<<<< HEAD
                is_without_partition_router_or_cursor = not bool(
                    datetime_based_cursor_component_definition
                ) and not (
                    name_to_stream_mapping[declarative_stream.name]
                    .get("retriever", {})
                    .get("partition_router")
                )
                is_datetime_incremental_without_partition_routing = (
                    self._is_datetime_incremental_without_partition_routing(
                        datetime_based_cursor_component_definition, declarative_stream
=======
                partition_router_component_definition = (
                    name_to_stream_mapping[declarative_stream.name]
                    .get("retriever")
                    .get("partition_router")
                )

                is_substream_without_incremental = (
                    partition_router_component_definition
                    and not incremental_sync_component_definition
                )

                if (
                    incremental_sync_component_definition
                    and incremental_sync_component_definition.get("type", "")
                    == DatetimeBasedCursorModel.__name__
                    and self._stream_supports_concurrent_partition_processing(
                        declarative_stream=declarative_stream
>>>>>>> cd1bd1c7
                    )
                )
                if (
                    is_without_partition_router_or_cursor
                    or is_datetime_incremental_without_partition_routing
                ):
                    stream_state = state_manager.get_stream_state(
                        stream_name=declarative_stream.name, namespace=declarative_stream.namespace
                    )

<<<<<<< HEAD
                    if is_datetime_incremental_without_partition_routing:
                        cursor: Cursor = (
                            self._constructor.create_concurrent_cursor_from_datetime_based_cursor(
                                state_manager=state_manager,
                                model_type=DatetimeBasedCursorModel,
                                component_definition=datetime_based_cursor_component_definition,
                                stream_name=declarative_stream.name,
                                stream_namespace=declarative_stream.namespace,
                                config=config or {},
                                stream_state=stream_state,
                            )
                        )
                    else:
                        cursor = FinalStateCursor(
                            declarative_stream.name,
                            declarative_stream.namespace,
                            self.message_repository,
=======
                    cursor, connector_state_converter = (
                        self._constructor.create_concurrent_cursor_from_datetime_based_cursor(
                            state_manager=state_manager,
                            model_type=DatetimeBasedCursorModel,
                            component_definition=incremental_sync_component_definition,
                            stream_name=declarative_stream.name,
                            stream_namespace=declarative_stream.namespace,
                            config=config or {},
                            stream_state=stream_state,
>>>>>>> cd1bd1c7
                        )

                    partition_generator = StreamSlicerPartitionGenerator(
                        DeclarativePartitionFactory(
                            declarative_stream.name,
                            declarative_stream.get_json_schema(),
                            self._retriever_factory(
                                name_to_stream_mapping[declarative_stream.name],
                                config,
                                stream_state,
                            ),
                            self.message_repository,
                        ),
                        cursor,
                    )

                    concurrent_streams.append(
                        DefaultStream(
                            partition_generator=partition_generator,
                            name=declarative_stream.name,
                            json_schema=declarative_stream.get_json_schema(),
                            availability_strategy=AlwaysAvailableAvailabilityStrategy(),
                            primary_key=get_primary_key_from_stream(declarative_stream.primary_key),
                            cursor_field=cursor.cursor_field.cursor_field_key
                            if hasattr(cursor, "cursor_field")
                            and hasattr(
                                cursor.cursor_field, "cursor_field_key"
                            )  # FIXME this will need to be updated once we do the per partition
                            else None,
                            logger=self.logger,
                            cursor=cursor,
                        )
                    )
                elif is_substream_without_incremental and hasattr(
                    declarative_stream.retriever, "stream_slicer"
                ):
                    partition_generator = StreamSlicerPartitionGenerator(
                        DeclarativePartitionFactory(
                            declarative_stream.name,
                            declarative_stream.get_json_schema(),
                            self._retriever_factory(
                                name_to_stream_mapping[declarative_stream.name],
                                config,
                                {},
                            ),
                            self.message_repository,
                        ),
                        declarative_stream.retriever.stream_slicer,
                    )

                    final_state_cursor = FinalStateCursor(
                        stream_name=declarative_stream.name,
                        stream_namespace=declarative_stream.namespace,
                        message_repository=self.message_repository,
                    )

                    concurrent_streams.append(
                        DefaultStream(
                            partition_generator=partition_generator,
                            name=declarative_stream.name,
                            json_schema=declarative_stream.get_json_schema(),
                            availability_strategy=AlwaysAvailableAvailabilityStrategy(),
                            primary_key=get_primary_key_from_stream(declarative_stream.primary_key),
                            cursor_field=None,
                            logger=self.logger,
                            cursor=final_state_cursor,
                        )
                    )
                else:
                    synchronous_streams.append(declarative_stream)
            else:
                synchronous_streams.append(declarative_stream)

        return concurrent_streams, synchronous_streams

    def _is_datetime_incremental_without_partition_routing(
        self,
        datetime_based_cursor_component_definition: Mapping[str, Any],
        declarative_stream: DeclarativeStream,
    ) -> bool:
        return (
            bool(datetime_based_cursor_component_definition)
            and datetime_based_cursor_component_definition.get("type", "")
            == DatetimeBasedCursorModel.__name__
            and self._stream_supports_concurrent_partition_processing(
                declarative_stream=declarative_stream
            )
            and hasattr(declarative_stream.retriever, "stream_slicer")
            and isinstance(declarative_stream.retriever.stream_slicer, DatetimeBasedCursor)
        )

    def _stream_supports_concurrent_partition_processing(
        self, declarative_stream: DeclarativeStream
    ) -> bool:
        """
        Many connectors make use of stream_state during interpolation on a per-partition basis under the assumption that
        state is updated sequentially. Because the concurrent CDK engine processes different partitions in parallel,
        stream_state is no longer a thread-safe interpolation context. It would be a race condition because a cursor's
        stream_state can be updated in any order depending on which stream partition's finish first.

        We should start to move away from depending on the value of stream_state for low-code components that operate
        per-partition, but we need to gate this otherwise some connectors will be blocked from publishing. See the
        cdk-migrations.md for the full list of connectors.
        """

        if isinstance(declarative_stream.retriever, SimpleRetriever) and isinstance(
            declarative_stream.retriever.requester, HttpRequester
        ):
            http_requester = declarative_stream.retriever.requester
            if "stream_state" in http_requester._path.string:
                self.logger.warning(
                    f"Low-code stream '{declarative_stream.name}' uses interpolation of stream_state in the HttpRequester which is not thread-safe. Defaulting to synchronous processing"
                )
                return False

            request_options_provider = http_requester._request_options_provider
            if request_options_provider.request_options_contain_stream_state():
                self.logger.warning(
                    f"Low-code stream '{declarative_stream.name}' uses interpolation of stream_state in the HttpRequester which is not thread-safe. Defaulting to synchronous processing"
                )
                return False

            record_selector = declarative_stream.retriever.record_selector
            if isinstance(record_selector, RecordSelector):
                if (
                    record_selector.record_filter
                    and not isinstance(
                        record_selector.record_filter, ClientSideIncrementalRecordFilterDecorator
                    )
                    and "stream_state" in record_selector.record_filter.condition
                ):
                    self.logger.warning(
                        f"Low-code stream '{declarative_stream.name}' uses interpolation of stream_state in the RecordFilter which is not thread-safe. Defaulting to synchronous processing"
                    )
                    return False

                for add_fields in [
                    transformation
                    for transformation in record_selector.transformations
                    if isinstance(transformation, AddFields)
                ]:
                    for field in add_fields.fields:
                        if isinstance(field.value, str) and "stream_state" in field.value:
                            self.logger.warning(
                                f"Low-code stream '{declarative_stream.name}' uses interpolation of stream_state in the AddFields which is not thread-safe. Defaulting to synchronous processing"
                            )
                            return False
                        if (
                            isinstance(field.value, InterpolatedString)
                            and "stream_state" in field.value.string
                        ):
                            self.logger.warning(
                                f"Low-code stream '{declarative_stream.name}' uses interpolation of stream_state in the AddFields which is not thread-safe. Defaulting to synchronous processing"
                            )
                            return False
        return True

    @staticmethod
    def _select_streams(
        streams: List[AbstractStream], configured_catalog: ConfiguredAirbyteCatalog
    ) -> List[AbstractStream]:
        stream_name_to_instance: Mapping[str, AbstractStream] = {s.name: s for s in streams}
        abstract_streams: List[AbstractStream] = []
        for configured_stream in configured_catalog.streams:
            stream_instance = stream_name_to_instance.get(configured_stream.stream.name)
            if stream_instance:
                abstract_streams.append(stream_instance)

        return abstract_streams

    @staticmethod
    def _remove_concurrent_streams_from_catalog(
        catalog: ConfiguredAirbyteCatalog,
        concurrent_stream_names: set[str],
    ) -> ConfiguredAirbyteCatalog:
        return ConfiguredAirbyteCatalog(
            streams=[
                stream
                for stream in catalog.streams
                if stream.stream.name not in concurrent_stream_names
            ]
        )

    def _retriever_factory(
        self, stream_config: ComponentDefinition, source_config: Config, stream_state: StreamState
    ) -> Callable[[], Retriever]:
        def _factory_method() -> Retriever:
            declarative_stream: DeclarativeStream = self._constructor.create_component(
                DeclarativeStreamModel,
                stream_config,
                source_config,
                emit_connector_builder_messages=self._emit_connector_builder_messages,
            )

            # This is an optimization so that we don't invoke any cursor or state management flows within the
            # low-code framework because state management is handled through the ConcurrentCursor.
            if (
                declarative_stream
                and declarative_stream.retriever
                and isinstance(declarative_stream.retriever, SimpleRetriever)
            ):
                # Also a temporary hack. In the legacy Stream implementation, as part of the read, set_initial_state() is
                # called to instantiate incoming state on the cursor. Although we no longer rely on the legacy low-code cursor
                # for concurrent checkpointing, low-code components like StopConditionPaginationStrategyDecorator and
                # ClientSideIncrementalRecordFilterDecorator still rely on a DatetimeBasedCursor that is properly initialized
                # with state.
                if declarative_stream.retriever.cursor:
                    declarative_stream.retriever.cursor.set_initial_state(stream_state=stream_state)
                declarative_stream.retriever.cursor = None

            return declarative_stream.retriever

        return _factory_method<|MERGE_RESOLUTION|>--- conflicted
+++ resolved
@@ -49,11 +49,7 @@
 from airbyte_cdk.sources.streams.concurrent.availability_strategy import (
     AlwaysAvailableAvailabilityStrategy,
 )
-<<<<<<< HEAD
-from airbyte_cdk.sources.streams.concurrent.cursor import Cursor, FinalStateCursor
-=======
 from airbyte_cdk.sources.streams.concurrent.cursor import FinalStateCursor
->>>>>>> cd1bd1c7
 from airbyte_cdk.sources.streams.concurrent.default_stream import DefaultStream
 from airbyte_cdk.sources.streams.concurrent.helpers import get_primary_key_from_stream
 from airbyte_cdk.sources.types import Config, StreamState
@@ -209,18 +205,13 @@
                     declarative_stream.name
                 ].get("incremental_sync")
 
-<<<<<<< HEAD
                 is_without_partition_router_or_cursor = not bool(
-                    datetime_based_cursor_component_definition
+                    incremental_sync_component_definition
                 ) and not (
                     name_to_stream_mapping[declarative_stream.name]
                     .get("retriever", {})
                     .get("partition_router")
                 )
-                is_datetime_incremental_without_partition_routing = (
-                    self._is_datetime_incremental_without_partition_routing(
-                        datetime_based_cursor_component_definition, declarative_stream
-=======
                 partition_router_component_definition = (
                     name_to_stream_mapping[declarative_stream.name]
                     .get("retriever")
@@ -232,53 +223,22 @@
                     and not incremental_sync_component_definition
                 )
 
-                if (
-                    incremental_sync_component_definition
-                    and incremental_sync_component_definition.get("type", "")
-                    == DatetimeBasedCursorModel.__name__
-                    and self._stream_supports_concurrent_partition_processing(
-                        declarative_stream=declarative_stream
->>>>>>> cd1bd1c7
-                    )
-                )
-                if (
-                    is_without_partition_router_or_cursor
-                    or is_datetime_incremental_without_partition_routing
+                if self._is_datetime_incremental_without_partition_routing(
+                    declarative_stream, incremental_sync_component_definition
                 ):
                     stream_state = state_manager.get_stream_state(
                         stream_name=declarative_stream.name, namespace=declarative_stream.namespace
                     )
 
-<<<<<<< HEAD
-                    if is_datetime_incremental_without_partition_routing:
-                        cursor: Cursor = (
-                            self._constructor.create_concurrent_cursor_from_datetime_based_cursor(
-                                state_manager=state_manager,
-                                model_type=DatetimeBasedCursorModel,
-                                component_definition=datetime_based_cursor_component_definition,
-                                stream_name=declarative_stream.name,
-                                stream_namespace=declarative_stream.namespace,
-                                config=config or {},
-                                stream_state=stream_state,
-                            )
-                        )
-                    else:
-                        cursor = FinalStateCursor(
-                            declarative_stream.name,
-                            declarative_stream.namespace,
-                            self.message_repository,
-=======
-                    cursor, connector_state_converter = (
-                        self._constructor.create_concurrent_cursor_from_datetime_based_cursor(
-                            state_manager=state_manager,
-                            model_type=DatetimeBasedCursorModel,
-                            component_definition=incremental_sync_component_definition,
-                            stream_name=declarative_stream.name,
-                            stream_namespace=declarative_stream.namespace,
-                            config=config or {},
-                            stream_state=stream_state,
->>>>>>> cd1bd1c7
-                        )
+                    cursor = self._constructor.create_concurrent_cursor_from_datetime_based_cursor(
+                        state_manager=state_manager,
+                        model_type=DatetimeBasedCursorModel,
+                        component_definition=incremental_sync_component_definition,
+                        stream_name=declarative_stream.name,
+                        stream_namespace=declarative_stream.namespace,
+                        config=config or {},
+                        stream_state=stream_state,
+                    )
 
                     partition_generator = StreamSlicerPartitionGenerator(
                         DeclarativePartitionFactory(
@@ -311,9 +271,10 @@
                             cursor=cursor,
                         )
                     )
-                elif is_substream_without_incremental and hasattr(
-                    declarative_stream.retriever, "stream_slicer"
-                ):
+                elif (
+                    is_substream_without_incremental
+                    and hasattr(declarative_stream.retriever, "stream_slicer")
+                ) or is_without_partition_router_or_cursor:
                     partition_generator = StreamSlicerPartitionGenerator(
                         DeclarativePartitionFactory(
                             declarative_stream.name,
@@ -354,13 +315,11 @@
         return concurrent_streams, synchronous_streams
 
     def _is_datetime_incremental_without_partition_routing(
-        self,
-        datetime_based_cursor_component_definition: Mapping[str, Any],
-        declarative_stream: DeclarativeStream,
-    ) -> bool:
+        self, declarative_stream, incremental_sync_component_definition
+    ):
         return (
-            bool(datetime_based_cursor_component_definition)
-            and datetime_based_cursor_component_definition.get("type", "")
+            incremental_sync_component_definition
+            and incremental_sync_component_definition.get("type", "")
             == DatetimeBasedCursorModel.__name__
             and self._stream_supports_concurrent_partition_processing(
                 declarative_stream=declarative_stream
