#
# Copyright (c) 2024 Airbyte, Inc., all rights reserved.
#

import logging
<<<<<<< HEAD
from dataclasses import dataclass, field
from queue import Queue
from typing import (
    Any,
    ClassVar,
    Generic,
    Iterator,
    List,
    Mapping,
    MutableMapping,
    Optional,
    Tuple,
    Union,
)

from airbyte_protocol_dataclasses.models import Level
=======
from typing import Any, Generic, Iterator, List, Mapping, MutableMapping, Optional, Tuple, Union
>>>>>>> 02246dc5

from airbyte_cdk.models import (
    AirbyteCatalog,
    AirbyteMessage,
    AirbyteStateMessage,
    ConfiguredAirbyteCatalog,
)
from airbyte_cdk.sources.concurrent_source.concurrent_source import ConcurrentSource
from airbyte_cdk.sources.connector_state_manager import ConnectorStateManager
from airbyte_cdk.sources.declarative.concurrency_level import ConcurrencyLevel
from airbyte_cdk.sources.declarative.declarative_stream import DeclarativeStream
from airbyte_cdk.sources.declarative.incremental import (
    ConcurrentPerPartitionCursor,
    GlobalSubstreamCursor,
)
from airbyte_cdk.sources.declarative.incremental.datetime_based_cursor import DatetimeBasedCursor
from airbyte_cdk.sources.declarative.incremental.per_partition_with_global import (
    PerPartitionWithGlobalCursor,
)
from airbyte_cdk.sources.declarative.manifest_declarative_source import ManifestDeclarativeSource
from airbyte_cdk.sources.declarative.models.declarative_component_schema import (
    ConcurrencyLevel as ConcurrencyLevelModel,
)
from airbyte_cdk.sources.declarative.models.declarative_component_schema import (
    DatetimeBasedCursor as DatetimeBasedCursorModel,
)
from airbyte_cdk.sources.declarative.models.declarative_component_schema import (
    IncrementingCountCursor as IncrementingCountCursorModel,
)
from airbyte_cdk.sources.declarative.parsers.model_to_component_factory import (
    ModelToComponentFactory,
)
from airbyte_cdk.sources.declarative.partition_routers import AsyncJobPartitionRouter
from airbyte_cdk.sources.declarative.retrievers import AsyncRetriever, Retriever, SimpleRetriever
from airbyte_cdk.sources.declarative.stream_slicers.declarative_partition_generator import (
    DeclarativePartitionFactory,
    StreamSlicerPartitionGenerator,
)
from airbyte_cdk.sources.declarative.types import ConnectionDefinition
from airbyte_cdk.sources.source import TState
from airbyte_cdk.sources.streams import Stream
from airbyte_cdk.sources.streams.concurrent.abstract_stream import AbstractStream
from airbyte_cdk.sources.streams.concurrent.abstract_stream_facade import AbstractStreamFacade
from airbyte_cdk.sources.streams.concurrent.cursor import ConcurrentCursor, FinalStateCursor
from airbyte_cdk.sources.streams.concurrent.default_stream import DefaultStream
from airbyte_cdk.sources.streams.concurrent.helpers import get_primary_key_from_stream


class ConcurrentDeclarativeSource(ManifestDeclarativeSource, Generic[TState]):
    # By default, we defer to a value of 2. A value lower than than could cause a PartitionEnqueuer to be stuck in a state of deadlock
    # because it has hit the limit of futures but not partition reader is consuming them.
    _LOWEST_SAFE_CONCURRENCY_LEVEL = 2

    def __init__(
        self,
        catalog: Optional[ConfiguredAirbyteCatalog],
        config: Optional[Mapping[str, Any]],
        state: TState,
        source_config: ConnectionDefinition,
        debug: bool = False,
        emit_connector_builder_messages: bool = False,
        component_factory: Optional[ModelToComponentFactory] = None,
        config_path: Optional[str] = None,
        **kwargs: Any,
    ) -> None:
        # todo: We could remove state from initialization. Now that streams are grouped during the read(), a source
        #  no longer needs to store the original incoming state. But maybe there's an edge case?
        self._connector_state_manager = ConnectorStateManager(state=state)  # type: ignore  # state is always in the form of List[AirbyteStateMessage]. The ConnectorStateManager should use generics, but this can be done later

        # To reduce the complexity of the concurrent framework, we are not enabling RFR with synthetic
        # cursors. We do this by no longer automatically instantiating RFR cursors when converting
        # the declarative models into runtime components. Concurrent sources will continue to checkpoint
        # incremental streams running in full refresh.
        component_factory = component_factory or ModelToComponentFactory(
            emit_connector_builder_messages=emit_connector_builder_messages,
<<<<<<< HEAD
            message_repository=ConcurrentMessageRepository(queue, message_repository),
=======
>>>>>>> 02246dc5
            connector_state_manager=self._connector_state_manager,
            max_concurrent_async_job_count=source_config.get("max_concurrent_async_job_count"),
        )

        super().__init__(
            source_config=source_config,
            config=config,
            debug=debug,
            emit_connector_builder_messages=emit_connector_builder_messages,
            component_factory=component_factory,
            config_path=config_path,
        )

        concurrency_level_from_manifest = self._source_config.get("concurrency_level")
        if concurrency_level_from_manifest:
            concurrency_level_component = self._constructor.create_component(
                model_type=ConcurrencyLevelModel,
                component_definition=concurrency_level_from_manifest,
                config=config or {},
            )
            if not isinstance(concurrency_level_component, ConcurrencyLevel):
                raise ValueError(
                    f"Expected to generate a ConcurrencyLevel component, but received {concurrency_level_component.__class__}"
                )

            concurrency_level = concurrency_level_component.get_concurrency_level()
            initial_number_of_partitions_to_generate = max(
                concurrency_level // 2, 1
            )  # Partition_generation iterates using range based on this value. If this is floored to zero we end up in a dead lock during start up
        else:
            concurrency_level = self._LOWEST_SAFE_CONCURRENCY_LEVEL
            initial_number_of_partitions_to_generate = self._LOWEST_SAFE_CONCURRENCY_LEVEL // 2

        self._concurrent_source = ConcurrentSource.create(
            num_workers=concurrency_level,
            initial_number_of_partitions_to_generate=initial_number_of_partitions_to_generate,
            logger=self.logger,
            slice_logger=self._slice_logger,
            message_repository=self.message_repository,
        )

    # TODO: Remove this. This property is necessary to safely migrate Stripe during the transition state.
    @property
    def is_partially_declarative(self) -> bool:
        """This flag used to avoid unexpected AbstractStreamFacade processing as concurrent streams."""
        return False

    def read(
        self,
        logger: logging.Logger,
        config: Mapping[str, Any],
        catalog: ConfiguredAirbyteCatalog,
        state: Optional[List[AirbyteStateMessage]] = None,
    ) -> Iterator[AirbyteMessage]:
        concurrent_streams, _ = self._group_streams(config=config)

        # ConcurrentReadProcessor pops streams that are finished being read so before syncing, the names of
        # the concurrent streams must be saved so that they can be removed from the catalog before starting
        # synchronous streams
        if len(concurrent_streams) > 0:
            concurrent_stream_names = set(
                [concurrent_stream.name for concurrent_stream in concurrent_streams]
            )

            selected_concurrent_streams = self._select_streams(
                streams=concurrent_streams, configured_catalog=catalog
            )
            # It would appear that passing in an empty set of streams causes an infinite loop in ConcurrentReadProcessor.
            # This is also evident in concurrent_source_adapter.py so I'll leave this out of scope to fix for now
            if selected_concurrent_streams:
                yield from self._concurrent_source.read(selected_concurrent_streams)

            # Sync all streams that are not concurrent compatible. We filter out concurrent streams because the
            # existing AbstractSource.read() implementation iterates over the catalog when syncing streams. Many
            # of which were already synced using the Concurrent CDK
            filtered_catalog = self._remove_concurrent_streams_from_catalog(
                catalog=catalog, concurrent_stream_names=concurrent_stream_names
            )
        else:
            filtered_catalog = catalog

        # It is no need run read for synchronous streams if they are not exists.
        if not filtered_catalog.streams:
            return

        yield from super().read(logger, config, filtered_catalog, state)

    def discover(self, logger: logging.Logger, config: Mapping[str, Any]) -> AirbyteCatalog:
        concurrent_streams, synchronous_streams = self._group_streams(config=config)
        return AirbyteCatalog(
            streams=[
                stream.as_airbyte_stream() for stream in concurrent_streams + synchronous_streams
            ]
        )

    def streams(self, config: Mapping[str, Any]) -> List[Union[Stream, AbstractStream]]:  # type: ignore  # we are migrating away from the AbstractSource and are expecting that this will only be called by ConcurrentDeclarativeSource or the Connector Builder
        """
        The `streams` method is used as part of the AbstractSource in the following cases:
        * ConcurrentDeclarativeSource.check -> ManifestDeclarativeSource.check -> AbstractSource.check -> DeclarativeSource.check_connection -> CheckStream.check_connection -> streams
        * ConcurrentDeclarativeSource.read -> AbstractSource.read -> streams (note that we filter for a specific catalog which excludes concurrent streams so not all streams actually read from all the streams returned by `streams`)
        Note that `super.streams(config)` is also called when splitting the streams between concurrent or not in `_group_streams`.

        In both case, we will assume that calling the DeclarativeStream is perfectly fine as the result for these is the same regardless of if it is a DeclarativeStream or a DefaultStream (concurrent). This should simply be removed once we have moved away from the mentioned code paths above.
        """
        return super().streams(config)

    def _group_streams(
        self, config: Mapping[str, Any]
    ) -> Tuple[List[AbstractStream], List[Stream]]:
        concurrent_streams: List[AbstractStream] = []
        synchronous_streams: List[Stream] = []

        # Combine streams and dynamic_streams. Note: both cannot be empty at the same time,
        # and this is validated during the initialization of the source.
        streams = self._stream_configs(self._source_config, config) + self._dynamic_stream_configs(
            self._source_config, config
        )

        name_to_stream_mapping = {stream["name"]: stream for stream in streams}

        for declarative_stream in self.streams(config=config):
            # Some low-code sources use a combination of DeclarativeStream and regular Python streams. We can't inspect
            # these legacy Python streams the way we do low-code streams to determine if they are concurrent compatible,
            # so we need to treat them as synchronous

            if isinstance(declarative_stream, AbstractStream):
                concurrent_streams.append(declarative_stream)
                continue

            supports_file_transfer = (
                isinstance(declarative_stream, DeclarativeStream)
                and "file_uploader" in name_to_stream_mapping[declarative_stream.name]
            )

            if (
                isinstance(declarative_stream, DeclarativeStream)
                and name_to_stream_mapping[declarative_stream.name]["type"]
                == "StateDelegatingStream"
            ):
                stream_state = self._connector_state_manager.get_stream_state(
                    stream_name=declarative_stream.name, namespace=declarative_stream.namespace
                )

                name_to_stream_mapping[declarative_stream.name] = (
                    name_to_stream_mapping[declarative_stream.name]["incremental_stream"]
                    if stream_state
                    else name_to_stream_mapping[declarative_stream.name]["full_refresh_stream"]
                )

            if isinstance(declarative_stream, DeclarativeStream) and (
                name_to_stream_mapping[declarative_stream.name]["retriever"]["type"]
                == "SimpleRetriever"
                or name_to_stream_mapping[declarative_stream.name]["retriever"]["type"]
                == "AsyncRetriever"
            ):
                incremental_sync_component_definition = name_to_stream_mapping[
                    declarative_stream.name
                ].get("incremental_sync")

                partition_router_component_definition = (
                    name_to_stream_mapping[declarative_stream.name]
                    .get("retriever", {})
                    .get("partition_router")
                )
                is_without_partition_router_or_cursor = not bool(
                    incremental_sync_component_definition
                ) and not bool(partition_router_component_definition)

                is_substream_without_incremental = (
                    partition_router_component_definition
                    and not incremental_sync_component_definition
                )

                if self._is_concurrent_cursor_incremental_without_partition_routing(
                    declarative_stream, incremental_sync_component_definition
                ):
                    stream_state = self._connector_state_manager.get_stream_state(
                        stream_name=declarative_stream.name, namespace=declarative_stream.namespace
                    )
                    stream_state = self._migrate_state(declarative_stream, stream_state)

                    retriever = self._get_retriever(declarative_stream, stream_state)

                    if isinstance(declarative_stream.retriever, AsyncRetriever) and isinstance(
                        declarative_stream.retriever.stream_slicer, AsyncJobPartitionRouter
                    ):
                        cursor = declarative_stream.retriever.stream_slicer.stream_slicer

                        if not isinstance(cursor, ConcurrentCursor | ConcurrentPerPartitionCursor):
                            # This should never happen since we instantiate ConcurrentCursor in
                            # model_to_component_factory.py
                            raise ValueError(
                                f"Expected AsyncJobPartitionRouter stream_slicer to be of type ConcurrentCursor, but received{cursor.__class__}"
                            )

                        partition_generator = StreamSlicerPartitionGenerator(
                            partition_factory=DeclarativePartitionFactory(
                                stream_name=declarative_stream.name,
                                schema_loader=declarative_stream._schema_loader,  # type: ignore  # We are accessing the private property but the public one is optional and we will remove this code soonish
                                retriever=retriever,
                                message_repository=self.message_repository,
                            ),
                            stream_slicer=declarative_stream.retriever.stream_slicer,
                        )
                    else:
                        if (
                            incremental_sync_component_definition
                            and incremental_sync_component_definition.get("type")
                            == IncrementingCountCursorModel.__name__
                        ):
                            cursor = self._constructor.create_concurrent_cursor_from_incrementing_count_cursor(
                                model_type=IncrementingCountCursorModel,
                                component_definition=incremental_sync_component_definition,  # type: ignore  # Not None because of the if condition above
                                stream_name=declarative_stream.name,
                                stream_namespace=declarative_stream.namespace,
                                config=config or {},
                            )
                        else:
                            cursor = self._constructor.create_concurrent_cursor_from_datetime_based_cursor(
                                model_type=DatetimeBasedCursorModel,
                                component_definition=incremental_sync_component_definition,  # type: ignore  # Not None because of the if condition above
                                stream_name=declarative_stream.name,
                                stream_namespace=declarative_stream.namespace,
                                config=config or {},
                                stream_state_migrations=declarative_stream.state_migrations,
                            )
                        partition_generator = StreamSlicerPartitionGenerator(
                            partition_factory=DeclarativePartitionFactory(
                                stream_name=declarative_stream.name,
                                schema_loader=declarative_stream._schema_loader,  # type: ignore  # We are accessing the private property but the public one is optional and we will remove this code soonish
                                retriever=retriever,
                                message_repository=self.message_repository,
                            ),
                            stream_slicer=cursor,
                        )

                    concurrent_streams.append(
                        DefaultStream(
                            partition_generator=partition_generator,
                            name=declarative_stream.name,
                            json_schema=declarative_stream.get_json_schema(),
                            primary_key=get_primary_key_from_stream(declarative_stream.primary_key),
                            cursor_field=cursor.cursor_field.cursor_field_key
                            if hasattr(cursor, "cursor_field")
                            and hasattr(
                                cursor.cursor_field, "cursor_field_key"
                            )  # FIXME this will need to be updated once we do the per partition
                            else None,
                            logger=self.logger,
                            cursor=cursor,
                            supports_file_transfer=supports_file_transfer,
                        )
                    )
                elif (
                    is_substream_without_incremental or is_without_partition_router_or_cursor
                ) and hasattr(declarative_stream.retriever, "stream_slicer"):
                    partition_generator = StreamSlicerPartitionGenerator(
                        DeclarativePartitionFactory(
                            stream_name=declarative_stream.name,
                            schema_loader=declarative_stream._schema_loader,  # type: ignore  # We are accessing the private property but the public one is optional and we will remove this code soonish
                            retriever=declarative_stream.retriever,
                            message_repository=self.message_repository,
                        ),
                        declarative_stream.retriever.stream_slicer,
                    )

                    final_state_cursor = FinalStateCursor(
                        stream_name=declarative_stream.name,
                        stream_namespace=declarative_stream.namespace,
                        message_repository=self.message_repository,
                    )

                    concurrent_streams.append(
                        DefaultStream(
                            partition_generator=partition_generator,
                            name=declarative_stream.name,
                            json_schema=declarative_stream.get_json_schema(),
                            primary_key=get_primary_key_from_stream(declarative_stream.primary_key),
                            cursor_field=None,
                            logger=self.logger,
                            cursor=final_state_cursor,
                            supports_file_transfer=supports_file_transfer,
                        )
                    )
                elif (
                    incremental_sync_component_definition
                    and incremental_sync_component_definition.get("type", "")
                    == DatetimeBasedCursorModel.__name__
                    and hasattr(declarative_stream.retriever, "stream_slicer")
                    and isinstance(
                        declarative_stream.retriever.stream_slicer,
                        (GlobalSubstreamCursor, PerPartitionWithGlobalCursor),
                    )
                ):
                    stream_state = self._connector_state_manager.get_stream_state(
                        stream_name=declarative_stream.name, namespace=declarative_stream.namespace
                    )
                    stream_state = self._migrate_state(declarative_stream, stream_state)

                    partition_router = declarative_stream.retriever.stream_slicer._partition_router

                    perpartition_cursor = (
                        self._constructor.create_concurrent_cursor_from_perpartition_cursor(
                            state_manager=self._connector_state_manager,
                            model_type=DatetimeBasedCursorModel,
                            component_definition=incremental_sync_component_definition,
                            stream_name=declarative_stream.name,
                            stream_namespace=declarative_stream.namespace,
                            config=config or {},
                            stream_state=stream_state,
                            partition_router=partition_router,
                        )
                    )

                    retriever = self._get_retriever(declarative_stream, stream_state)

                    partition_generator = StreamSlicerPartitionGenerator(
                        DeclarativePartitionFactory(
                            stream_name=declarative_stream.name,
                            schema_loader=declarative_stream._schema_loader,  # type: ignore  # We are accessing the private property but the public one is optional and we will remove this code soonish
                            retriever=retriever,
                            message_repository=self.message_repository,
                        ),
                        perpartition_cursor,
                    )

                    concurrent_streams.append(
                        DefaultStream(
                            partition_generator=partition_generator,
                            name=declarative_stream.name,
                            json_schema=declarative_stream.get_json_schema(),
                            primary_key=get_primary_key_from_stream(declarative_stream.primary_key),
                            cursor_field=perpartition_cursor.cursor_field.cursor_field_key,
                            logger=self.logger,
                            cursor=perpartition_cursor,
                            supports_file_transfer=supports_file_transfer,
                        )
                    )
                else:
                    synchronous_streams.append(declarative_stream)
            # TODO: Remove this. This check is necessary to safely migrate Stripe during the transition state.
            # Condition below needs to ensure that concurrent support is not lost for sources that already support
            # it before migration, but now are only partially migrated to declarative implementation (e.g., Stripe).
            elif (
                isinstance(declarative_stream, AbstractStreamFacade)
                and self.is_partially_declarative
            ):
                concurrent_streams.append(declarative_stream.get_underlying_stream())
            else:
                synchronous_streams.append(declarative_stream)

        return concurrent_streams, synchronous_streams

    def _is_concurrent_cursor_incremental_without_partition_routing(
        self,
        declarative_stream: DeclarativeStream,
        incremental_sync_component_definition: Mapping[str, Any] | None,
    ) -> bool:
        return (
            incremental_sync_component_definition is not None
            and bool(incremental_sync_component_definition)
            and (
                incremental_sync_component_definition.get("type", "")
                in (DatetimeBasedCursorModel.__name__, IncrementingCountCursorModel.__name__)
            )
            and hasattr(declarative_stream.retriever, "stream_slicer")
            and (
                isinstance(declarative_stream.retriever.stream_slicer, DatetimeBasedCursor)
                # IncrementingCountCursorModel is hardcoded to be of type DatetimeBasedCursor
                # add isintance check here if we want to create a Declarative IncrementingCountCursor
                # or isinstance(
                #     declarative_stream.retriever.stream_slicer, IncrementingCountCursor
                # )
                or isinstance(declarative_stream.retriever.stream_slicer, AsyncJobPartitionRouter)
            )
        )

    @staticmethod
    def _get_retriever(
        declarative_stream: DeclarativeStream, stream_state: Mapping[str, Any]
    ) -> Retriever:
        if declarative_stream and isinstance(declarative_stream.retriever, SimpleRetriever):
            # We zero it out here, but since this is a cursor reference, the state is still properly
            # instantiated for the other components that reference it
            declarative_stream.retriever.cursor = None
        return declarative_stream.retriever

    @staticmethod
    def _select_streams(
        streams: List[AbstractStream], configured_catalog: ConfiguredAirbyteCatalog
    ) -> List[AbstractStream]:
        stream_name_to_instance: Mapping[str, AbstractStream] = {s.name: s for s in streams}
        abstract_streams: List[AbstractStream] = []
        for configured_stream in configured_catalog.streams:
            stream_instance = stream_name_to_instance.get(configured_stream.stream.name)
            if stream_instance:
                abstract_streams.append(stream_instance)

        return abstract_streams

    @staticmethod
    def _remove_concurrent_streams_from_catalog(
        catalog: ConfiguredAirbyteCatalog,
        concurrent_stream_names: set[str],
    ) -> ConfiguredAirbyteCatalog:
        return ConfiguredAirbyteCatalog(
            streams=[
                stream
                for stream in catalog.streams
                if stream.stream.name not in concurrent_stream_names
            ]
        )

    @staticmethod
    def _migrate_state(
        declarative_stream: DeclarativeStream, stream_state: MutableMapping[str, Any]
    ) -> MutableMapping[str, Any]:
        for state_migration in declarative_stream.state_migrations:
            if state_migration.should_migrate(stream_state):
                # The state variable is expected to be mutable but the migrate method returns an immutable mapping.
                stream_state = dict(state_migration.migrate(stream_state))

        return stream_state<|MERGE_RESOLUTION|>--- conflicted
+++ resolved
@@ -3,26 +3,7 @@
 #
 
 import logging
-<<<<<<< HEAD
-from dataclasses import dataclass, field
-from queue import Queue
-from typing import (
-    Any,
-    ClassVar,
-    Generic,
-    Iterator,
-    List,
-    Mapping,
-    MutableMapping,
-    Optional,
-    Tuple,
-    Union,
-)
-
-from airbyte_protocol_dataclasses.models import Level
-=======
 from typing import Any, Generic, Iterator, List, Mapping, MutableMapping, Optional, Tuple, Union
->>>>>>> 02246dc5
 
 from airbyte_cdk.models import (
     AirbyteCatalog,
@@ -98,10 +79,6 @@
         # incremental streams running in full refresh.
         component_factory = component_factory or ModelToComponentFactory(
             emit_connector_builder_messages=emit_connector_builder_messages,
-<<<<<<< HEAD
-            message_repository=ConcurrentMessageRepository(queue, message_repository),
-=======
->>>>>>> 02246dc5
             connector_state_manager=self._connector_state_manager,
             max_concurrent_async_job_count=source_config.get("max_concurrent_async_job_count"),
         )
