--- conflicted
+++ resolved
@@ -3,15 +3,11 @@
 #
 
 import logging
-<<<<<<< HEAD
-from typing import Any, Generic, Iterator, List, Mapping, MutableMapping, Optional, Tuple, Union
-=======
 from dataclasses import dataclass, field
 from queue import Queue
-from typing import Any, ClassVar, Generic, Iterator, List, Mapping, MutableMapping, Optional, Tuple
+from typing import Any, ClassVar, Generic, Iterator, List, Mapping, MutableMapping, Optional, Tuple, Union
 
 from airbyte_protocol_dataclasses.models import Level
->>>>>>> 6f95ebb3
 
 from airbyte_cdk.models import (
     AirbyteCatalog,
@@ -23,10 +19,6 @@
 from airbyte_cdk.sources.connector_state_manager import ConnectorStateManager
 from airbyte_cdk.sources.declarative.concurrency_level import ConcurrencyLevel
 from airbyte_cdk.sources.declarative.declarative_stream import DeclarativeStream
-from airbyte_cdk.sources.declarative.extractors import RecordSelector
-from airbyte_cdk.sources.declarative.extractors.record_filter import (
-    ClientSideIncrementalRecordFilterDecorator,
-)
 from airbyte_cdk.sources.declarative.incremental import (
     ConcurrentPerPartitionCursor,
     GlobalSubstreamCursor,
@@ -118,11 +110,7 @@
         # incremental streams running in full refresh.
         component_factory = ModelToComponentFactory(
             emit_connector_builder_messages=emit_connector_builder_messages,
-<<<<<<< HEAD
-=======
-            disable_resumable_full_refresh=True,
             message_repository=ConcurrentMessageRepository(queue, message_repository),
->>>>>>> 6f95ebb3
             connector_state_manager=self._connector_state_manager,
             max_concurrent_async_job_count=source_config.get("max_concurrent_async_job_count"),
             limit_pages_fetched_per_slice=limits.max_pages_per_slice if limits else None,
