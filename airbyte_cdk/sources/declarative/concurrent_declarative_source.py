--- conflicted
+++ resolved
@@ -3,13 +3,9 @@
 #
 
 import logging
-<<<<<<< HEAD
 from airbyte_cdk.sources.declarative.incremental.per_partition_cursor import PerPartitionCursor
 from airbyte_cdk.sources.declarative.incremental.per_partition_with_global import PerPartitionWithGlobalCursor
-from typing import Any, Generic, Iterator, List, Mapping, Optional, Tuple, Union, Callable
-=======
 from typing import Any, Callable, Generic, Iterator, List, Mapping, Optional, Tuple, Union
->>>>>>> cd1bd1c7
 
 from airbyte_cdk.models import (
     AirbyteCatalog,
@@ -45,7 +41,6 @@
 from airbyte_cdk.sources.declarative.retrievers import Retriever, SimpleRetriever
 from airbyte_cdk.sources.declarative.stream_slicers.declarative_partition_generator import (
     DeclarativePartitionFactory,
-    DeclarativePartitionFactory1,
     StreamSlicerPartitionGenerator,
 )
 from airbyte_cdk.sources.declarative.transformations.add_fields import AddFields
@@ -275,7 +270,41 @@
                             cursor=cursor,
                         )
                     )
-<<<<<<< HEAD
+                elif is_substream_without_incremental and hasattr(
+                    declarative_stream.retriever, "stream_slicer"
+                ):
+                    partition_generator = StreamSlicerPartitionGenerator(
+                        DeclarativePartitionFactory(
+                            declarative_stream.name,
+                            declarative_stream.get_json_schema(),
+                            self._retriever_factory(
+                                name_to_stream_mapping[declarative_stream.name],
+                                config,
+                                {},
+                            ),
+                            self.message_repository,
+                        ),
+                        declarative_stream.retriever.stream_slicer,
+                    )
+
+                    final_state_cursor = FinalStateCursor(
+                        stream_name=declarative_stream.name,
+                        stream_namespace=declarative_stream.namespace,
+                        message_repository=self.message_repository,
+                    )
+
+                    concurrent_streams.append(
+                        DefaultStream(
+                            partition_generator=partition_generator,
+                            name=declarative_stream.name,
+                            json_schema=declarative_stream.get_json_schema(),
+                            availability_strategy=AlwaysAvailableAvailabilityStrategy(),
+                            primary_key=get_primary_key_from_stream(declarative_stream.primary_key),
+                            cursor_field=None,
+                            logger=self.logger,
+                            cursor=final_state_cursor,
+                        )
+                    )
                 elif (
                     datetime_based_cursor_component_definition
                     and datetime_based_cursor_component_definition.get("type", "")
@@ -305,11 +334,6 @@
                     )
 
 
-=======
-                elif is_substream_without_incremental and hasattr(
-                    declarative_stream.retriever, "stream_slicer"
-                ):
->>>>>>> cd1bd1c7
                     partition_generator = StreamSlicerPartitionGenerator(
                         DeclarativePartitionFactory(
                             declarative_stream.name,
@@ -317,25 +341,11 @@
                             self._retriever_factory(
                                 name_to_stream_mapping[declarative_stream.name],
                                 config,
-<<<<<<< HEAD
                                 stream_state,
                             ),
                             self.message_repository,
                         ),
                         cursor,
-=======
-                                {},
-                            ),
-                            self.message_repository,
-                        ),
-                        declarative_stream.retriever.stream_slicer,
-                    )
-
-                    final_state_cursor = FinalStateCursor(
-                        stream_name=declarative_stream.name,
-                        stream_namespace=declarative_stream.namespace,
-                        message_repository=self.message_repository,
->>>>>>> cd1bd1c7
                     )
 
                     concurrent_streams.append(
@@ -345,15 +355,9 @@
                             json_schema=declarative_stream.get_json_schema(),
                             availability_strategy=AlwaysAvailableAvailabilityStrategy(),
                             primary_key=get_primary_key_from_stream(declarative_stream.primary_key),
-<<<<<<< HEAD
                             cursor_field=cursor.cursor_field.cursor_field_key,
                             logger=self.logger,
                             cursor=cursor,
-=======
-                            cursor_field=None,
-                            logger=self.logger,
-                            cursor=final_state_cursor,
->>>>>>> cd1bd1c7
                         )
                     )
                 else:
