#
# Copyright (c) 2024 Airbyte, Inc., all rights reserved.
#

import logging
from typing import Any, Generic, Iterator, List, Mapping, Optional, Tuple

from airbyte_cdk.models import (
    AirbyteCatalog,
    AirbyteMessage,
    AirbyteStateMessage,
    ConfiguredAirbyteCatalog,
)
from airbyte_cdk.sources.concurrent_source.concurrent_source import ConcurrentSource
from airbyte_cdk.sources.connector_state_manager import ConnectorStateManager
from airbyte_cdk.sources.declarative.concurrency_level import ConcurrencyLevel
from airbyte_cdk.sources.declarative.declarative_stream import DeclarativeStream
from airbyte_cdk.sources.declarative.extractors import RecordSelector
from airbyte_cdk.sources.declarative.extractors.record_filter import (
    ClientSideIncrementalRecordFilterDecorator,
)
from airbyte_cdk.sources.declarative.incremental.datetime_based_cursor import DatetimeBasedCursor
from airbyte_cdk.sources.declarative.incremental.per_partition_with_global import (
    PerPartitionWithGlobalCursor,
)
from airbyte_cdk.sources.declarative.interpolation import InterpolatedString
from airbyte_cdk.sources.declarative.manifest_declarative_source import ManifestDeclarativeSource
from airbyte_cdk.sources.declarative.models.declarative_component_schema import (
    ConcurrencyLevel as ConcurrencyLevelModel,
)
from airbyte_cdk.sources.declarative.models.declarative_component_schema import (
    DatetimeBasedCursor as DatetimeBasedCursorModel,
)
from airbyte_cdk.sources.declarative.parsers.model_to_component_factory import (
    ModelToComponentFactory,
)
from airbyte_cdk.sources.declarative.partition_routers import AsyncJobPartitionRouter
from airbyte_cdk.sources.declarative.requesters import HttpRequester
<<<<<<< HEAD
from airbyte_cdk.sources.declarative.retrievers import AsyncRetriever, SimpleRetriever
=======
from airbyte_cdk.sources.declarative.retrievers import Retriever, SimpleRetriever
>>>>>>> ec7e961e
from airbyte_cdk.sources.declarative.stream_slicers.declarative_partition_generator import (
    DeclarativePartitionFactory,
    StreamSlicerPartitionGenerator,
)
from airbyte_cdk.sources.declarative.transformations.add_fields import AddFields
from airbyte_cdk.sources.declarative.types import ConnectionDefinition
from airbyte_cdk.sources.source import TState
from airbyte_cdk.sources.streams import Stream
from airbyte_cdk.sources.streams.concurrent.abstract_stream import AbstractStream
from airbyte_cdk.sources.streams.concurrent.availability_strategy import (
    AlwaysAvailableAvailabilityStrategy,
)
from airbyte_cdk.sources.streams.concurrent.cursor import ConcurrentCursor, FinalStateCursor
from airbyte_cdk.sources.streams.concurrent.default_stream import DefaultStream
from airbyte_cdk.sources.streams.concurrent.helpers import get_primary_key_from_stream


class ConcurrentDeclarativeSource(ManifestDeclarativeSource, Generic[TState]):
    # By default, we defer to a value of 2. A value lower than than could cause a PartitionEnqueuer to be stuck in a state of deadlock
    # because it has hit the limit of futures but not partition reader is consuming them.
    _LOWEST_SAFE_CONCURRENCY_LEVEL = 2

    def __init__(
        self,
        catalog: Optional[ConfiguredAirbyteCatalog],
        config: Optional[Mapping[str, Any]],
        state: TState,
        source_config: ConnectionDefinition,
        debug: bool = False,
        emit_connector_builder_messages: bool = False,
        component_factory: Optional[ModelToComponentFactory] = None,
        **kwargs: Any,
    ) -> None:
        # todo: We could remove state from initialization. Now that streams are grouped during the read(), a source
        #  no longer needs to store the original incoming state. But maybe there's an edge case?
        self._connector_state_manager = ConnectorStateManager(state=state)  # type: ignore  # state is always in the form of List[AirbyteStateMessage]. The ConnectorStateManager should use generics, but this can be done later

        # To reduce the complexity of the concurrent framework, we are not enabling RFR with synthetic
        # cursors. We do this by no longer automatically instantiating RFR cursors when converting
        # the declarative models into runtime components. Concurrent sources will continue to checkpoint
        # incremental streams running in full refresh.
        component_factory = component_factory or ModelToComponentFactory(
            emit_connector_builder_messages=emit_connector_builder_messages,
            disable_resumable_full_refresh=True,
            connector_state_manager=self._connector_state_manager,
        )

        super().__init__(
            source_config=source_config,
            config=config,
            debug=debug,
            emit_connector_builder_messages=emit_connector_builder_messages,
            component_factory=component_factory,
        )

        concurrency_level_from_manifest = self._source_config.get("concurrency_level")
        if concurrency_level_from_manifest:
            concurrency_level_component = self._constructor.create_component(
                model_type=ConcurrencyLevelModel,
                component_definition=concurrency_level_from_manifest,
                config=config or {},
            )
            if not isinstance(concurrency_level_component, ConcurrencyLevel):
                raise ValueError(
                    f"Expected to generate a ConcurrencyLevel component, but received {concurrency_level_component.__class__}"
                )

            concurrency_level = concurrency_level_component.get_concurrency_level()
            initial_number_of_partitions_to_generate = max(
                concurrency_level // 2, 1
            )  # Partition_generation iterates using range based on this value. If this is floored to zero we end up in a dead lock during start up
        else:
            concurrency_level = self._LOWEST_SAFE_CONCURRENCY_LEVEL
            initial_number_of_partitions_to_generate = self._LOWEST_SAFE_CONCURRENCY_LEVEL // 2

        self._concurrent_source = ConcurrentSource.create(
            num_workers=concurrency_level,
            initial_number_of_partitions_to_generate=initial_number_of_partitions_to_generate,
            logger=self.logger,
            slice_logger=self._slice_logger,
            message_repository=self.message_repository,
        )

    def read(
        self,
        logger: logging.Logger,
        config: Mapping[str, Any],
        catalog: ConfiguredAirbyteCatalog,
        state: Optional[List[AirbyteStateMessage]] = None,
    ) -> Iterator[AirbyteMessage]:
        concurrent_streams, _ = self._group_streams(config=config)

        # ConcurrentReadProcessor pops streams that are finished being read so before syncing, the names of
        # the concurrent streams must be saved so that they can be removed from the catalog before starting
        # synchronous streams
        if len(concurrent_streams) > 0:
            concurrent_stream_names = set(
                [concurrent_stream.name for concurrent_stream in concurrent_streams]
            )

            selected_concurrent_streams = self._select_streams(
                streams=concurrent_streams, configured_catalog=catalog
            )
            # It would appear that passing in an empty set of streams causes an infinite loop in ConcurrentReadProcessor.
            # This is also evident in concurrent_source_adapter.py so I'll leave this out of scope to fix for now
            if selected_concurrent_streams:
                yield from self._concurrent_source.read(selected_concurrent_streams)

            # Sync all streams that are not concurrent compatible. We filter out concurrent streams because the
            # existing AbstractSource.read() implementation iterates over the catalog when syncing streams. Many
            # of which were already synced using the Concurrent CDK
            filtered_catalog = self._remove_concurrent_streams_from_catalog(
                catalog=catalog, concurrent_stream_names=concurrent_stream_names
            )
        else:
            filtered_catalog = catalog

        yield from super().read(logger, config, filtered_catalog, state)

    def discover(self, logger: logging.Logger, config: Mapping[str, Any]) -> AirbyteCatalog:
        concurrent_streams, synchronous_streams = self._group_streams(config=config)
        return AirbyteCatalog(
            streams=[
                stream.as_airbyte_stream() for stream in concurrent_streams + synchronous_streams
            ]
        )

    def streams(self, config: Mapping[str, Any]) -> List[Stream]:
        """
        The `streams` method is used as part of the AbstractSource in the following cases:
        * ConcurrentDeclarativeSource.check -> ManifestDeclarativeSource.check -> AbstractSource.check -> DeclarativeSource.check_connection -> CheckStream.check_connection -> streams
        * ConcurrentDeclarativeSource.read -> AbstractSource.read -> streams (note that we filter for a specific catalog which excludes concurrent streams so not all streams actually read from all the streams returned by `streams`)
        Note that `super.streams(config)` is also called when splitting the streams between concurrent or not in `_group_streams`.

        In both case, we will assume that calling the DeclarativeStream is perfectly fine as the result for these is the same regardless of if it is a DeclarativeStream or a DefaultStream (concurrent). This should simply be removed once we have moved away from the mentioned code paths above.
        """
        return super().streams(config)

    def _group_streams(
        self, config: Mapping[str, Any]
    ) -> Tuple[List[AbstractStream], List[Stream]]:
        concurrent_streams: List[AbstractStream] = []
        synchronous_streams: List[Stream] = []

        # Combine streams and dynamic_streams. Note: both cannot be empty at the same time,
        # and this is validated during the initialization of the source.
        streams = self._stream_configs(self._source_config) + self._dynamic_stream_configs(
            self._source_config, config
        )

        name_to_stream_mapping = {stream["name"]: stream for stream in streams}

        for declarative_stream in self.streams(config=config):
            # Some low-code sources use a combination of DeclarativeStream and regular Python streams. We can't inspect
            # these legacy Python streams the way we do low-code streams to determine if they are concurrent compatible,
            # so we need to treat them as synchronous
            if isinstance(declarative_stream, DeclarativeStream) and (
                name_to_stream_mapping[declarative_stream.name]["retriever"]["type"]
                == "SimpleRetriever"
                or name_to_stream_mapping[declarative_stream.name]["retriever"]["type"]
                == "AsyncRetriever"
            ):
                incremental_sync_component_definition = name_to_stream_mapping[
                    declarative_stream.name
                ].get("incremental_sync")

                partition_router_component_definition = (
                    name_to_stream_mapping[declarative_stream.name]
                    .get("retriever", {})
                    .get("partition_router")
                )
                is_without_partition_router_or_cursor = not bool(
                    incremental_sync_component_definition
                ) and not bool(partition_router_component_definition)

                is_substream_without_incremental = (
                    partition_router_component_definition
                    and not incremental_sync_component_definition
                )

                if self._is_datetime_incremental_without_partition_routing(
                    declarative_stream, incremental_sync_component_definition
                ):
<<<<<<< HEAD
                    retriever = declarative_stream.retriever

                    # This is an optimization so that we don't invoke any cursor or state management flows within the
                    # low-code framework because state management is handled through the ConcurrentCursor.
                    if declarative_stream and isinstance(retriever, SimpleRetriever):
                        # Also a temporary hack. In the legacy Stream implementation, as part of the read,
                        # set_initial_state() is called to instantiate incoming state on the cursor. Although we no
                        # longer rely on the legacy low-code cursor for concurrent checkpointing, low-code components
                        # like StopConditionPaginationStrategyDecorator and ClientSideIncrementalRecordFilterDecorator
                        # still rely on a DatetimeBasedCursor that is properly initialized with state.
                        if retriever.cursor:
                            stream_state = self._connector_state_manager.get_stream_state(
                                stream_name=declarative_stream.name,
                                namespace=declarative_stream.namespace,
                            )
                            retriever.cursor.set_initial_state(stream_state=stream_state)
                        # We zero it out here, but since this is a cursor reference, the state is still properly
                        # instantiated for the other components that reference it
                        retriever.cursor = None
=======
                    stream_state = state_manager.get_stream_state(
                        stream_name=declarative_stream.name, namespace=declarative_stream.namespace
                    )

                    cursor = self._constructor.create_concurrent_cursor_from_datetime_based_cursor(
                        state_manager=state_manager,
                        model_type=DatetimeBasedCursorModel,
                        component_definition=incremental_sync_component_definition,  # type: ignore  # Not None because of the if condition above
                        stream_name=declarative_stream.name,
                        stream_namespace=declarative_stream.namespace,
                        config=config or {},
                        stream_state=stream_state,
                    )

                    retriever = self._get_retriever(declarative_stream, stream_state)
>>>>>>> ec7e961e

                    # if type(declarative_stream.retriever).__name__ != "AsyncRetriever":
                    if isinstance(declarative_stream.retriever, AsyncRetriever):
                        cursor = declarative_stream.retriever.stream_slicer.stream_slicer

                        if not isinstance(cursor, ConcurrentCursor):
                            # This should never happen since we instantiate ConcurrentCursor in
                            # model_to_component_factory.py
                            raise ValueError(
                                f"Expected AsyncJobPartitionRouter stream_slicer to be of type ConcurrentCursor, but received {cursor.__class__}"
                            )

                        partition_generator = StreamSlicerPartitionGenerator(
                            partition_factory=DeclarativePartitionFactory(
                                declarative_stream.name,
                                declarative_stream.get_json_schema(),
                                retriever,
                                self.message_repository,
                            ),
                            stream_slicer=declarative_stream.retriever.stream_slicer,
                        )
                    else:
                        cursor = (
                            self._constructor.create_concurrent_cursor_from_datetime_based_cursor(
                                model_type=DatetimeBasedCursorModel,
                                component_definition=incremental_sync_component_definition,  # type: ignore  # Not None because of the if condition above
                                stream_name=declarative_stream.name,
                                stream_namespace=declarative_stream.namespace,
                                config=config or {},
                            )
                        )
                        partition_generator = StreamSlicerPartitionGenerator(
                            partition_factory=DeclarativePartitionFactory(
                                declarative_stream.name,
                                declarative_stream.get_json_schema(),
                                retriever,
                                self.message_repository,
                            ),
                            stream_slicer=cursor,
                        )

                    concurrent_streams.append(
                        DefaultStream(
                            partition_generator=partition_generator,
                            name=declarative_stream.name,
                            json_schema=declarative_stream.get_json_schema(),
                            availability_strategy=AlwaysAvailableAvailabilityStrategy(),
                            primary_key=get_primary_key_from_stream(declarative_stream.primary_key),
                            cursor_field=cursor.cursor_field.cursor_field_key
                            if hasattr(cursor, "cursor_field")
                            and hasattr(
                                cursor.cursor_field, "cursor_field_key"
                            )  # FIXME this will need to be updated once we do the per partition
                            else None,
                            logger=self.logger,
                            cursor=cursor,
                        )
                    )
                elif (
                    is_substream_without_incremental or is_without_partition_router_or_cursor
                ) and hasattr(declarative_stream.retriever, "stream_slicer"):
                    partition_generator = StreamSlicerPartitionGenerator(
                        DeclarativePartitionFactory(
                            declarative_stream.name,
                            declarative_stream.get_json_schema(),
                            declarative_stream.retriever,
                            self.message_repository,
                        ),
                        declarative_stream.retriever.stream_slicer,
                    )

                    final_state_cursor = FinalStateCursor(
                        stream_name=declarative_stream.name,
                        stream_namespace=declarative_stream.namespace,
                        message_repository=self.message_repository,
                    )

                    concurrent_streams.append(
                        DefaultStream(
                            partition_generator=partition_generator,
                            name=declarative_stream.name,
                            json_schema=declarative_stream.get_json_schema(),
                            availability_strategy=AlwaysAvailableAvailabilityStrategy(),
                            primary_key=get_primary_key_from_stream(declarative_stream.primary_key),
                            cursor_field=None,
                            logger=self.logger,
                            cursor=final_state_cursor,
                        )
                    )
                elif (
                    incremental_sync_component_definition
                    and incremental_sync_component_definition.get("type", "")
                    == DatetimeBasedCursorModel.__name__
                    and self._stream_supports_concurrent_partition_processing(
                        declarative_stream=declarative_stream
                    )
                    and hasattr(declarative_stream.retriever, "stream_slicer")
                    and isinstance(
                        declarative_stream.retriever.stream_slicer, PerPartitionWithGlobalCursor
                    )
                ):
                    stream_state = state_manager.get_stream_state(
                        stream_name=declarative_stream.name, namespace=declarative_stream.namespace
                    )
                    partition_router = declarative_stream.retriever.stream_slicer._partition_router

                    perpartition_cursor = (
                        self._constructor.create_concurrent_cursor_from_perpartition_cursor(
                            state_manager=state_manager,
                            model_type=DatetimeBasedCursorModel,
                            component_definition=incremental_sync_component_definition,
                            stream_name=declarative_stream.name,
                            stream_namespace=declarative_stream.namespace,
                            config=config or {},
                            stream_state=stream_state,
                            partition_router=partition_router,
                        )
                    )

                    retriever = self._get_retriever(declarative_stream, stream_state)

                    partition_generator = StreamSlicerPartitionGenerator(
                        DeclarativePartitionFactory(
                            declarative_stream.name,
                            declarative_stream.get_json_schema(),
                            retriever,
                            self.message_repository,
                        ),
                        perpartition_cursor,
                    )

                    concurrent_streams.append(
                        DefaultStream(
                            partition_generator=partition_generator,
                            name=declarative_stream.name,
                            json_schema=declarative_stream.get_json_schema(),
                            availability_strategy=AlwaysAvailableAvailabilityStrategy(),
                            primary_key=get_primary_key_from_stream(declarative_stream.primary_key),
                            cursor_field=perpartition_cursor.cursor_field.cursor_field_key,
                            logger=self.logger,
                            cursor=perpartition_cursor,
                        )
                    )
                else:
                    synchronous_streams.append(declarative_stream)
            else:
                synchronous_streams.append(declarative_stream)

        return concurrent_streams, synchronous_streams

    def _is_datetime_incremental_without_partition_routing(
        self,
        declarative_stream: DeclarativeStream,
        incremental_sync_component_definition: Mapping[str, Any] | None,
    ) -> bool:
        return (
            incremental_sync_component_definition is not None
            and bool(incremental_sync_component_definition)
            and incremental_sync_component_definition.get("type", "")
            == DatetimeBasedCursorModel.__name__
            and self._stream_supports_concurrent_partition_processing(
                declarative_stream=declarative_stream
            )
            and hasattr(declarative_stream.retriever, "stream_slicer")
            and (
                isinstance(declarative_stream.retriever.stream_slicer, DatetimeBasedCursor)
                or isinstance(declarative_stream.retriever.stream_slicer, AsyncJobPartitionRouter)
            )
        )

    def _stream_supports_concurrent_partition_processing(
        self, declarative_stream: DeclarativeStream
    ) -> bool:
        """
        Many connectors make use of stream_state during interpolation on a per-partition basis under the assumption that
        state is updated sequentially. Because the concurrent CDK engine processes different partitions in parallel,
        stream_state is no longer a thread-safe interpolation context. It would be a race condition because a cursor's
        stream_state can be updated in any order depending on which stream partition's finish first.

        We should start to move away from depending on the value of stream_state for low-code components that operate
        per-partition, but we need to gate this otherwise some connectors will be blocked from publishing. See the
        cdk-migrations.md for the full list of connectors.
        """

        if isinstance(declarative_stream.retriever, SimpleRetriever) and isinstance(
            declarative_stream.retriever.requester, HttpRequester
        ):
            http_requester = declarative_stream.retriever.requester
            if "stream_state" in http_requester._path.string:
                self.logger.warning(
                    f"Low-code stream '{declarative_stream.name}' uses interpolation of stream_state in the HttpRequester which is not thread-safe. Defaulting to synchronous processing"
                )
                return False

            request_options_provider = http_requester._request_options_provider
            if request_options_provider.request_options_contain_stream_state():
                self.logger.warning(
                    f"Low-code stream '{declarative_stream.name}' uses interpolation of stream_state in the HttpRequester which is not thread-safe. Defaulting to synchronous processing"
                )
                return False

            record_selector = declarative_stream.retriever.record_selector
            if isinstance(record_selector, RecordSelector):
                if (
                    record_selector.record_filter
                    and not isinstance(
                        record_selector.record_filter, ClientSideIncrementalRecordFilterDecorator
                    )
                    and "stream_state" in record_selector.record_filter.condition
                ):
                    self.logger.warning(
                        f"Low-code stream '{declarative_stream.name}' uses interpolation of stream_state in the RecordFilter which is not thread-safe. Defaulting to synchronous processing"
                    )
                    return False

                for add_fields in [
                    transformation
                    for transformation in record_selector.transformations
                    if isinstance(transformation, AddFields)
                ]:
                    for field in add_fields.fields:
                        if isinstance(field.value, str) and "stream_state" in field.value:
                            self.logger.warning(
                                f"Low-code stream '{declarative_stream.name}' uses interpolation of stream_state in the AddFields which is not thread-safe. Defaulting to synchronous processing"
                            )
                            return False
                        if (
                            isinstance(field.value, InterpolatedString)
                            and "stream_state" in field.value.string
                        ):
                            self.logger.warning(
                                f"Low-code stream '{declarative_stream.name}' uses interpolation of stream_state in the AddFields which is not thread-safe. Defaulting to synchronous processing"
                            )
                            return False
        return True

    def _get_retriever(
        self, declarative_stream: DeclarativeStream, stream_state: Mapping[str, Any]
    ) -> Retriever:
        retriever = declarative_stream.retriever

        # This is an optimization so that we don't invoke any cursor or state management flows within the
        # low-code framework because state management is handled through the ConcurrentCursor.
        if declarative_stream and isinstance(retriever, SimpleRetriever):
            # Also a temporary hack. In the legacy Stream implementation, as part of the read,
            # set_initial_state() is called to instantiate incoming state on the cursor. Although we no
            # longer rely on the legacy low-code cursor for concurrent checkpointing, low-code components
            # like StopConditionPaginationStrategyDecorator and ClientSideIncrementalRecordFilterDecorator
            # still rely on a DatetimeBasedCursor that is properly initialized with state.
            if retriever.cursor:
                retriever.cursor.set_initial_state(stream_state=stream_state)
            # We zero it out here, but since this is a cursor reference, the state is still properly
            # instantiated for the other components that reference it
            retriever.cursor = None

        return retriever

    @staticmethod
    def _select_streams(
        streams: List[AbstractStream], configured_catalog: ConfiguredAirbyteCatalog
    ) -> List[AbstractStream]:
        stream_name_to_instance: Mapping[str, AbstractStream] = {s.name: s for s in streams}
        abstract_streams: List[AbstractStream] = []
        for configured_stream in configured_catalog.streams:
            stream_instance = stream_name_to_instance.get(configured_stream.stream.name)
            if stream_instance:
                abstract_streams.append(stream_instance)

        return abstract_streams

    @staticmethod
    def _remove_concurrent_streams_from_catalog(
        catalog: ConfiguredAirbyteCatalog,
        concurrent_stream_names: set[str],
    ) -> ConfiguredAirbyteCatalog:
        return ConfiguredAirbyteCatalog(
            streams=[
                stream
                for stream in catalog.streams
                if stream.stream.name not in concurrent_stream_names
            ]
        )<|MERGE_RESOLUTION|>--- conflicted
+++ resolved
@@ -36,11 +36,7 @@
 )
 from airbyte_cdk.sources.declarative.partition_routers import AsyncJobPartitionRouter
 from airbyte_cdk.sources.declarative.requesters import HttpRequester
-<<<<<<< HEAD
 from airbyte_cdk.sources.declarative.retrievers import AsyncRetriever, SimpleRetriever
-=======
-from airbyte_cdk.sources.declarative.retrievers import Retriever, SimpleRetriever
->>>>>>> ec7e961e
 from airbyte_cdk.sources.declarative.stream_slicers.declarative_partition_generator import (
     DeclarativePartitionFactory,
     StreamSlicerPartitionGenerator,
@@ -224,7 +220,6 @@
                 if self._is_datetime_incremental_without_partition_routing(
                     declarative_stream, incremental_sync_component_definition
                 ):
-<<<<<<< HEAD
                     retriever = declarative_stream.retriever
 
                     # This is an optimization so that we don't invoke any cursor or state management flows within the
@@ -244,25 +239,7 @@
                         # We zero it out here, but since this is a cursor reference, the state is still properly
                         # instantiated for the other components that reference it
                         retriever.cursor = None
-=======
-                    stream_state = state_manager.get_stream_state(
-                        stream_name=declarative_stream.name, namespace=declarative_stream.namespace
-                    )
-
-                    cursor = self._constructor.create_concurrent_cursor_from_datetime_based_cursor(
-                        state_manager=state_manager,
-                        model_type=DatetimeBasedCursorModel,
-                        component_definition=incremental_sync_component_definition,  # type: ignore  # Not None because of the if condition above
-                        stream_name=declarative_stream.name,
-                        stream_namespace=declarative_stream.namespace,
-                        config=config or {},
-                        stream_state=stream_state,
-                    )
-
-                    retriever = self._get_retriever(declarative_stream, stream_state)
->>>>>>> ec7e961e
-
-                    # if type(declarative_stream.retriever).__name__ != "AsyncRetriever":
+
                     if isinstance(declarative_stream.retriever, AsyncRetriever):
                         cursor = declarative_stream.retriever.stream_slicer.stream_slicer
 
@@ -270,7 +247,7 @@
                             # This should never happen since we instantiate ConcurrentCursor in
                             # model_to_component_factory.py
                             raise ValueError(
-                                f"Expected AsyncJobPartitionRouter stream_slicer to be of type ConcurrentCursor, but received {cursor.__class__}"
+                                f"Expected AsyncJobPartitionRouter stream_slicer to be of type ConcurrentCursor, but received{cursor.__class__}"
                             )
 
                         partition_generator = StreamSlicerPartitionGenerator(
@@ -362,14 +339,14 @@
                         declarative_stream.retriever.stream_slicer, PerPartitionWithGlobalCursor
                     )
                 ):
-                    stream_state = state_manager.get_stream_state(
+                    stream_state = self._connector_state_manager.get_stream_state(
                         stream_name=declarative_stream.name, namespace=declarative_stream.namespace
                     )
                     partition_router = declarative_stream.retriever.stream_slicer._partition_router
 
                     perpartition_cursor = (
                         self._constructor.create_concurrent_cursor_from_perpartition_cursor(
-                            state_manager=state_manager,
+                            state_manager=self._connector_state_manager,
                             model_type=DatetimeBasedCursorModel,
                             component_definition=incremental_sync_component_definition,
                             stream_name=declarative_stream.name,
@@ -380,7 +357,7 @@
                         )
                     )
 
-                    retriever = self._get_retriever(declarative_stream, stream_state)
+                    retriever = declarative_stream.retriever
 
                     partition_generator = StreamSlicerPartitionGenerator(
                         DeclarativePartitionFactory(
@@ -497,27 +474,6 @@
                             return False
         return True
 
-    def _get_retriever(
-        self, declarative_stream: DeclarativeStream, stream_state: Mapping[str, Any]
-    ) -> Retriever:
-        retriever = declarative_stream.retriever
-
-        # This is an optimization so that we don't invoke any cursor or state management flows within the
-        # low-code framework because state management is handled through the ConcurrentCursor.
-        if declarative_stream and isinstance(retriever, SimpleRetriever):
-            # Also a temporary hack. In the legacy Stream implementation, as part of the read,
-            # set_initial_state() is called to instantiate incoming state on the cursor. Although we no
-            # longer rely on the legacy low-code cursor for concurrent checkpointing, low-code components
-            # like StopConditionPaginationStrategyDecorator and ClientSideIncrementalRecordFilterDecorator
-            # still rely on a DatetimeBasedCursor that is properly initialized with state.
-            if retriever.cursor:
-                retriever.cursor.set_initial_state(stream_state=stream_state)
-            # We zero it out here, but since this is a cursor reference, the state is still properly
-            # instantiated for the other components that reference it
-            retriever.cursor = None
-
-        return retriever
-
     @staticmethod
     def _select_streams(
         streams: List[AbstractStream], configured_catalog: ConfiguredAirbyteCatalog
