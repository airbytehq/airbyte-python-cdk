--- conflicted
+++ resolved
@@ -3,26 +3,8 @@
 #
 
 import logging
-<<<<<<< HEAD
-from dataclasses import dataclass, field
-from queue import Queue
-from typing import (
-    Any,
-    ClassVar,
-    Generic,
-    Iterator,
-    List,
-    Mapping,
-    MutableMapping,
-    Optional,
-    Tuple,
-    Union,
-)
-
-from airbyte_protocol_dataclasses.models import Level
-=======
-from typing import Any, Generic, Iterator, List, Mapping, MutableMapping, Optional, Tuple
->>>>>>> 3244eec2
+
+from typing import Any, Generic, Iterator, List, Mapping, MutableMapping, Optional, Tuple, Union
 
 from airbyte_cdk.models import (
     AirbyteCatalog,
@@ -98,11 +80,6 @@
         # incremental streams running in full refresh.
         component_factory = component_factory or ModelToComponentFactory(
             emit_connector_builder_messages=emit_connector_builder_messages,
-<<<<<<< HEAD
-            message_repository=ConcurrentMessageRepository(queue, message_repository),
-=======
-            disable_resumable_full_refresh=True,
->>>>>>> 3244eec2
             connector_state_manager=self._connector_state_manager,
             max_concurrent_async_job_count=source_config.get("max_concurrent_async_job_count"),
         )
@@ -300,20 +277,10 @@
 
                         partition_generator = StreamSlicerPartitionGenerator(
                             partition_factory=DeclarativePartitionFactory(
-<<<<<<< HEAD
                                 stream_name=declarative_stream.name,
                                 schema_loader=declarative_stream._schema_loader,  # type: ignore  # We are accessing the private property but the public one is optional and we will remove this code soonish
                                 retriever=retriever,
                                 message_repository=self.message_repository,
-                                max_records_limit=self._limits.max_records
-                                if self._limits
-                                else None,
-=======
-                                declarative_stream.name,
-                                declarative_stream.get_json_schema(),
-                                retriever,
-                                self.message_repository,
->>>>>>> 3244eec2
                             ),
                             stream_slicer=declarative_stream.retriever.stream_slicer,
                         )
@@ -341,20 +308,10 @@
                             )
                         partition_generator = StreamSlicerPartitionGenerator(
                             partition_factory=DeclarativePartitionFactory(
-<<<<<<< HEAD
                                 stream_name=declarative_stream.name,
                                 schema_loader=declarative_stream._schema_loader,  # type: ignore  # We are accessing the private property but the public one is optional and we will remove this code soonish
                                 retriever=retriever,
                                 message_repository=self.message_repository,
-                                max_records_limit=self._limits.max_records
-                                if self._limits
-                                else None,
-=======
-                                declarative_stream.name,
-                                declarative_stream.get_json_schema(),
-                                retriever,
-                                self.message_repository,
->>>>>>> 3244eec2
                             ),
                             stream_slicer=cursor,
                         )
@@ -381,18 +338,10 @@
                 ) and hasattr(declarative_stream.retriever, "stream_slicer"):
                     partition_generator = StreamSlicerPartitionGenerator(
                         DeclarativePartitionFactory(
-<<<<<<< HEAD
                             stream_name=declarative_stream.name,
                             schema_loader=declarative_stream._schema_loader,  # type: ignore  # We are accessing the private property but the public one is optional and we will remove this code soonish
                             retriever=declarative_stream.retriever,
                             message_repository=self.message_repository,
-                            max_records_limit=self._limits.max_records if self._limits else None,
-=======
-                            declarative_stream.name,
-                            declarative_stream.get_json_schema(),
-                            declarative_stream.retriever,
-                            self.message_repository,
->>>>>>> 3244eec2
                         ),
                         declarative_stream.retriever.stream_slicer,
                     )
@@ -449,18 +398,10 @@
 
                     partition_generator = StreamSlicerPartitionGenerator(
                         DeclarativePartitionFactory(
-<<<<<<< HEAD
                             stream_name=declarative_stream.name,
                             schema_loader=declarative_stream._schema_loader,  # type: ignore  # We are accessing the private property but the public one is optional and we will remove this code soonish
                             retriever=retriever,
                             message_repository=self.message_repository,
-                            max_records_limit=self._limits.max_records if self._limits else None,
-=======
-                            declarative_stream.name,
-                            declarative_stream.get_json_schema(),
-                            retriever,
-                            self.message_repository,
->>>>>>> 3244eec2
                         ),
                         perpartition_cursor,
                     )
