#
# Copyright (c) 2023 Airbyte, Inc., all rights reserved.
#

from __future__ import annotations

import datetime
import importlib
import inspect
import re
from functools import partial
from typing import (
    Any,
    Callable,
    Dict,
    List,
    Mapping,
    MutableMapping,
    Optional,
    Tuple,
    Type,
    Union,
    get_args,
    get_origin,
    get_type_hints,
)

from isodate import parse_duration
from pydantic.v1 import BaseModel

from airbyte_cdk.models import FailureType, Level
from airbyte_cdk.sources.connector_state_manager import ConnectorStateManager
from airbyte_cdk.sources.declarative.async_job.job_orchestrator import AsyncJobOrchestrator
from airbyte_cdk.sources.declarative.async_job.job_tracker import JobTracker
from airbyte_cdk.sources.declarative.async_job.repository import AsyncJobRepository
from airbyte_cdk.sources.declarative.async_job.status import AsyncJobStatus
from airbyte_cdk.sources.declarative.auth import DeclarativeOauth2Authenticator, JwtAuthenticator
from airbyte_cdk.sources.declarative.auth.declarative_authenticator import (
    DeclarativeAuthenticator,
    NoAuth,
)
from airbyte_cdk.sources.declarative.auth.jwt import JwtAlgorithm
from airbyte_cdk.sources.declarative.auth.oauth import (
    DeclarativeSingleUseRefreshTokenOauth2Authenticator,
)
from airbyte_cdk.sources.declarative.auth.selective_authenticator import SelectiveAuthenticator
from airbyte_cdk.sources.declarative.auth.token import (
    ApiKeyAuthenticator,
    BasicHttpAuthenticator,
    BearerAuthenticator,
    LegacySessionTokenAuthenticator,
)
from airbyte_cdk.sources.declarative.auth.token_provider import (
    InterpolatedStringTokenProvider,
    SessionTokenProvider,
    TokenProvider,
)
from airbyte_cdk.sources.declarative.checks import CheckStream
from airbyte_cdk.sources.declarative.concurrency_level import ConcurrencyLevel
from airbyte_cdk.sources.declarative.datetime import MinMaxDatetime
from airbyte_cdk.sources.declarative.declarative_stream import DeclarativeStream
from airbyte_cdk.sources.declarative.decoders import (
    Decoder,
    GzipJsonDecoder,
    IterableDecoder,
    JsonDecoder,
    JsonlDecoder,
    PaginationDecoderDecorator,
    XmlDecoder,
)
from airbyte_cdk.sources.declarative.extractors import (
    DpathExtractor,
    RecordFilter,
    RecordSelector,
    ResponseToFileExtractor,
)
from airbyte_cdk.sources.declarative.extractors.record_filter import (
    ClientSideIncrementalRecordFilterDecorator,
)
from airbyte_cdk.sources.declarative.extractors.record_selector import (
    SCHEMA_TRANSFORMER_TYPE_MAPPING,
)
from airbyte_cdk.sources.declarative.incremental import (
    ChildPartitionResumableFullRefreshCursor,
    CursorFactory,
    DatetimeBasedCursor,
    DeclarativeCursor,
    GlobalSubstreamCursor,
    PerPartitionCursor,
    PerPartitionWithGlobalCursor,
    ResumableFullRefreshCursor,
)
from airbyte_cdk.sources.declarative.interpolation import InterpolatedString
from airbyte_cdk.sources.declarative.interpolation.interpolated_mapping import InterpolatedMapping
from airbyte_cdk.sources.declarative.migrations.legacy_to_per_partition_state_migration import (
    LegacyToPerPartitionStateMigration,
)
from airbyte_cdk.sources.declarative.models import CustomStateMigration
from airbyte_cdk.sources.declarative.models.declarative_component_schema import (
    AddedFieldDefinition as AddedFieldDefinitionModel,
)
from airbyte_cdk.sources.declarative.models.declarative_component_schema import (
    AddFields as AddFieldsModel,
)
from airbyte_cdk.sources.declarative.models.declarative_component_schema import (
    ApiKeyAuthenticator as ApiKeyAuthenticatorModel,
)
from airbyte_cdk.sources.declarative.models.declarative_component_schema import (
    AsyncJobStatusMap as AsyncJobStatusMapModel,
)
from airbyte_cdk.sources.declarative.models.declarative_component_schema import (
    AsyncRetriever as AsyncRetrieverModel,
)
from airbyte_cdk.sources.declarative.models.declarative_component_schema import (
    BasicHttpAuthenticator as BasicHttpAuthenticatorModel,
)
from airbyte_cdk.sources.declarative.models.declarative_component_schema import (
    BearerAuthenticator as BearerAuthenticatorModel,
)
from airbyte_cdk.sources.declarative.models.declarative_component_schema import (
    CheckStream as CheckStreamModel,
)
from airbyte_cdk.sources.declarative.models.declarative_component_schema import (
    CompositeErrorHandler as CompositeErrorHandlerModel,
)
from airbyte_cdk.sources.declarative.models.declarative_component_schema import (
    ConcurrencyLevel as ConcurrencyLevelModel,
)
from airbyte_cdk.sources.declarative.models.declarative_component_schema import (
    ConstantBackoffStrategy as ConstantBackoffStrategyModel,
)
from airbyte_cdk.sources.declarative.models.declarative_component_schema import (
    CursorPagination as CursorPaginationModel,
)
from airbyte_cdk.sources.declarative.models.declarative_component_schema import (
    CustomAuthenticator as CustomAuthenticatorModel,
)
from airbyte_cdk.sources.declarative.models.declarative_component_schema import (
    CustomBackoffStrategy as CustomBackoffStrategyModel,
)
from airbyte_cdk.sources.declarative.models.declarative_component_schema import (
    CustomDecoder as CustomDecoderModel,
)
from airbyte_cdk.sources.declarative.models.declarative_component_schema import (
    CustomErrorHandler as CustomErrorHandlerModel,
)
from airbyte_cdk.sources.declarative.models.declarative_component_schema import (
    CustomIncrementalSync as CustomIncrementalSyncModel,
)
from airbyte_cdk.sources.declarative.models.declarative_component_schema import (
    CustomPaginationStrategy as CustomPaginationStrategyModel,
)
from airbyte_cdk.sources.declarative.models.declarative_component_schema import (
    CustomPartitionRouter as CustomPartitionRouterModel,
)
from airbyte_cdk.sources.declarative.models.declarative_component_schema import (
    CustomRecordExtractor as CustomRecordExtractorModel,
)
from airbyte_cdk.sources.declarative.models.declarative_component_schema import (
    CustomRecordFilter as CustomRecordFilterModel,
)
from airbyte_cdk.sources.declarative.models.declarative_component_schema import (
    CustomRequester as CustomRequesterModel,
)
from airbyte_cdk.sources.declarative.models.declarative_component_schema import (
    CustomRetriever as CustomRetrieverModel,
)
from airbyte_cdk.sources.declarative.models.declarative_component_schema import (
    CustomSchemaLoader as CustomSchemaLoader,
)
from airbyte_cdk.sources.declarative.models.declarative_component_schema import (
    CustomTransformation as CustomTransformationModel,
)
from airbyte_cdk.sources.declarative.models.declarative_component_schema import (
    DatetimeBasedCursor as DatetimeBasedCursorModel,
)
from airbyte_cdk.sources.declarative.models.declarative_component_schema import (
    DeclarativeStream as DeclarativeStreamModel,
)
from airbyte_cdk.sources.declarative.models.declarative_component_schema import (
    DefaultErrorHandler as DefaultErrorHandlerModel,
)
from airbyte_cdk.sources.declarative.models.declarative_component_schema import (
    DefaultPaginator as DefaultPaginatorModel,
)
from airbyte_cdk.sources.declarative.models.declarative_component_schema import (
    DpathExtractor as DpathExtractorModel,
)
from airbyte_cdk.sources.declarative.models.declarative_component_schema import (
    ExponentialBackoffStrategy as ExponentialBackoffStrategyModel,
)
from airbyte_cdk.sources.declarative.models.declarative_component_schema import (
    GzipJsonDecoder as GzipJsonDecoderModel,
)
from airbyte_cdk.sources.declarative.models.declarative_component_schema import (
    HttpRequester as HttpRequesterModel,
)
from airbyte_cdk.sources.declarative.models.declarative_component_schema import (
    HttpResponseFilter as HttpResponseFilterModel,
)
from airbyte_cdk.sources.declarative.models.declarative_component_schema import (
    InlineSchemaLoader as InlineSchemaLoaderModel,
)
from airbyte_cdk.sources.declarative.models.declarative_component_schema import (
    IterableDecoder as IterableDecoderModel,
)
from airbyte_cdk.sources.declarative.models.declarative_component_schema import (
    JsonDecoder as JsonDecoderModel,
)
from airbyte_cdk.sources.declarative.models.declarative_component_schema import (
    JsonFileSchemaLoader as JsonFileSchemaLoaderModel,
)
from airbyte_cdk.sources.declarative.models.declarative_component_schema import (
    JsonlDecoder as JsonlDecoderModel,
)
from airbyte_cdk.sources.declarative.models.declarative_component_schema import (
    JwtAuthenticator as JwtAuthenticatorModel,
)
from airbyte_cdk.sources.declarative.models.declarative_component_schema import (
    JwtHeaders as JwtHeadersModel,
)
from airbyte_cdk.sources.declarative.models.declarative_component_schema import (
    JwtPayload as JwtPayloadModel,
)
from airbyte_cdk.sources.declarative.models.declarative_component_schema import (
    KeysToLower as KeysToLowerModel,
)
from airbyte_cdk.sources.declarative.models.declarative_component_schema import (
    LegacySessionTokenAuthenticator as LegacySessionTokenAuthenticatorModel,
)
from airbyte_cdk.sources.declarative.models.declarative_component_schema import (
    LegacyToPerPartitionStateMigration as LegacyToPerPartitionStateMigrationModel,
)
from airbyte_cdk.sources.declarative.models.declarative_component_schema import (
    ListPartitionRouter as ListPartitionRouterModel,
)
from airbyte_cdk.sources.declarative.models.declarative_component_schema import (
    MinMaxDatetime as MinMaxDatetimeModel,
)
from airbyte_cdk.sources.declarative.models.declarative_component_schema import (
    NoAuth as NoAuthModel,
)
from airbyte_cdk.sources.declarative.models.declarative_component_schema import (
    NoPagination as NoPaginationModel,
)
from airbyte_cdk.sources.declarative.models.declarative_component_schema import (
    OAuthAuthenticator as OAuthAuthenticatorModel,
)
from airbyte_cdk.sources.declarative.models.declarative_component_schema import (
    OffsetIncrement as OffsetIncrementModel,
)
from airbyte_cdk.sources.declarative.models.declarative_component_schema import (
    PageIncrement as PageIncrementModel,
)
from airbyte_cdk.sources.declarative.models.declarative_component_schema import (
    ParentStreamConfig as ParentStreamConfigModel,
)
from airbyte_cdk.sources.declarative.models.declarative_component_schema import (
    RecordFilter as RecordFilterModel,
)
from airbyte_cdk.sources.declarative.models.declarative_component_schema import (
    RecordSelector as RecordSelectorModel,
)
from airbyte_cdk.sources.declarative.models.declarative_component_schema import (
    RemoveFields as RemoveFieldsModel,
)
from airbyte_cdk.sources.declarative.models.declarative_component_schema import (
    RequestOption as RequestOptionModel,
)
from airbyte_cdk.sources.declarative.models.declarative_component_schema import (
    RequestPath as RequestPathModel,
)
from airbyte_cdk.sources.declarative.models.declarative_component_schema import (
    ResponseToFileExtractor as ResponseToFileExtractorModel,
)
from airbyte_cdk.sources.declarative.models.declarative_component_schema import (
    SelectiveAuthenticator as SelectiveAuthenticatorModel,
)
from airbyte_cdk.sources.declarative.models.declarative_component_schema import (
    SessionTokenAuthenticator as SessionTokenAuthenticatorModel,
)
from airbyte_cdk.sources.declarative.models.declarative_component_schema import (
    SimpleRetriever as SimpleRetrieverModel,
)
from airbyte_cdk.sources.declarative.models.declarative_component_schema import Spec as SpecModel
from airbyte_cdk.sources.declarative.models.declarative_component_schema import (
    SubstreamPartitionRouter as SubstreamPartitionRouterModel,
)
from airbyte_cdk.sources.declarative.models.declarative_component_schema import ValueType
from airbyte_cdk.sources.declarative.models.declarative_component_schema import (
    WaitTimeFromHeader as WaitTimeFromHeaderModel,
)
from airbyte_cdk.sources.declarative.models.declarative_component_schema import (
    WaitUntilTimeFromHeader as WaitUntilTimeFromHeaderModel,
)
from airbyte_cdk.sources.declarative.models.declarative_component_schema import (
    XmlDecoder as XmlDecoderModel,
)
from airbyte_cdk.sources.declarative.partition_routers import (
    CartesianProductStreamSlicer,
    ListPartitionRouter,
    SinglePartitionRouter,
    SubstreamPartitionRouter,
)
from airbyte_cdk.sources.declarative.partition_routers.substream_partition_router import (
    ParentStreamConfig,
)
from airbyte_cdk.sources.declarative.requesters import HttpRequester, RequestOption
from airbyte_cdk.sources.declarative.requesters.error_handlers import (
    CompositeErrorHandler,
    DefaultErrorHandler,
    HttpResponseFilter,
)
from airbyte_cdk.sources.declarative.requesters.error_handlers.backoff_strategies import (
    ConstantBackoffStrategy,
    ExponentialBackoffStrategy,
    WaitTimeFromHeaderBackoffStrategy,
    WaitUntilTimeFromHeaderBackoffStrategy,
)
from airbyte_cdk.sources.declarative.requesters.http_job_repository import AsyncHttpJobRepository
from airbyte_cdk.sources.declarative.requesters.paginators import (
    DefaultPaginator,
    NoPagination,
    PaginatorTestReadDecorator,
)
from airbyte_cdk.sources.declarative.requesters.paginators.strategies import (
    CursorPaginationStrategy,
    CursorStopCondition,
    OffsetIncrement,
    PageIncrement,
    StopConditionPaginationStrategyDecorator,
)
from airbyte_cdk.sources.declarative.requesters.request_option import RequestOptionType
from airbyte_cdk.sources.declarative.requesters.request_options import (
    DatetimeBasedRequestOptionsProvider,
    DefaultRequestOptionsProvider,
    InterpolatedRequestOptionsProvider,
    RequestOptionsProvider,
)
from airbyte_cdk.sources.declarative.requesters.request_path import RequestPath
from airbyte_cdk.sources.declarative.requesters.requester import HttpMethod
from airbyte_cdk.sources.declarative.retrievers import (
    AsyncRetriever,
    SimpleRetriever,
    SimpleRetrieverTestReadDecorator,
)
from airbyte_cdk.sources.declarative.schema import (
    DefaultSchemaLoader,
    InlineSchemaLoader,
    JsonFileSchemaLoader,
)
from airbyte_cdk.sources.declarative.spec import Spec
from airbyte_cdk.sources.declarative.stream_slicers import StreamSlicer
from airbyte_cdk.sources.declarative.transformations import (
    AddFields,
    RecordTransformation,
    RemoveFields,
)
from airbyte_cdk.sources.declarative.transformations.add_fields import AddedFieldDefinition
from airbyte_cdk.sources.declarative.transformations.keys_to_lower_transformation import (
    KeysToLowerTransformation,
)
from airbyte_cdk.sources.message import (
    InMemoryMessageRepository,
    LogAppenderMessageRepositoryDecorator,
    MessageRepository,
)
from airbyte_cdk.sources.streams.concurrent.cursor import ConcurrentCursor, CursorField
from airbyte_cdk.sources.streams.concurrent.state_converters.datetime_stream_state_converter import (
    CustomFormatConcurrentStreamStateConverter,
    DateTimeStreamStateConverter,
)
from airbyte_cdk.sources.streams.http.error_handlers.response_models import ResponseAction
from airbyte_cdk.sources.types import Config
from airbyte_cdk.sources.utils.transform import TransformConfig, TypeTransformer

ComponentDefinition = Mapping[str, Any]


class ModelToComponentFactory:
    EPOCH_DATETIME_FORMAT = "%s"

    def __init__(
        self,
        limit_pages_fetched_per_slice: Optional[int] = None,
        limit_slices_fetched: Optional[int] = None,
        emit_connector_builder_messages: bool = False,
        disable_retries: bool = False,
        disable_cache: bool = False,
        message_repository: Optional[MessageRepository] = None,
    ):
        self._init_mappings()
        self._limit_pages_fetched_per_slice = limit_pages_fetched_per_slice
        self._limit_slices_fetched = limit_slices_fetched
        self._emit_connector_builder_messages = emit_connector_builder_messages
        self._disable_retries = disable_retries
        self._disable_cache = disable_cache
        self._message_repository = message_repository or InMemoryMessageRepository(  # type: ignore
            self._evaluate_log_level(emit_connector_builder_messages)
        )

    def _init_mappings(self) -> None:
        self.PYDANTIC_MODEL_TO_CONSTRUCTOR: Mapping[Type[BaseModel], Callable[..., Any]] = {
            AddedFieldDefinitionModel: self.create_added_field_definition,
            AddFieldsModel: self.create_add_fields,
            ApiKeyAuthenticatorModel: self.create_api_key_authenticator,
            BasicHttpAuthenticatorModel: self.create_basic_http_authenticator,
            BearerAuthenticatorModel: self.create_bearer_authenticator,
            CheckStreamModel: self.create_check_stream,
            CompositeErrorHandlerModel: self.create_composite_error_handler,
            ConcurrencyLevelModel: self.create_concurrency_level,
            ConstantBackoffStrategyModel: self.create_constant_backoff_strategy,
            CursorPaginationModel: self.create_cursor_pagination,
            CustomAuthenticatorModel: self.create_custom_component,
            CustomBackoffStrategyModel: self.create_custom_component,
            CustomDecoderModel: self.create_custom_component,
            CustomErrorHandlerModel: self.create_custom_component,
            CustomIncrementalSyncModel: self.create_custom_component,
            CustomRecordExtractorModel: self.create_custom_component,
            CustomRecordFilterModel: self.create_custom_component,
            CustomRequesterModel: self.create_custom_component,
            CustomRetrieverModel: self.create_custom_component,
            CustomSchemaLoader: self.create_custom_component,
            CustomStateMigration: self.create_custom_component,
            CustomPaginationStrategyModel: self.create_custom_component,
            CustomPartitionRouterModel: self.create_custom_component,
            CustomTransformationModel: self.create_custom_component,
            DatetimeBasedCursorModel: self.create_datetime_based_cursor,
            DeclarativeStreamModel: self.create_declarative_stream,
            DefaultErrorHandlerModel: self.create_default_error_handler,
            DefaultPaginatorModel: self.create_default_paginator,
            DpathExtractorModel: self.create_dpath_extractor,
            ResponseToFileExtractorModel: self.create_response_to_file_extractor,
            ExponentialBackoffStrategyModel: self.create_exponential_backoff_strategy,
            SessionTokenAuthenticatorModel: self.create_session_token_authenticator,
            HttpRequesterModel: self.create_http_requester,
            HttpResponseFilterModel: self.create_http_response_filter,
            InlineSchemaLoaderModel: self.create_inline_schema_loader,
            JsonDecoderModel: self.create_json_decoder,
            JsonlDecoderModel: self.create_jsonl_decoder,
            GzipJsonDecoderModel: self.create_gzipjson_decoder,
            KeysToLowerModel: self.create_keys_to_lower_transformation,
            IterableDecoderModel: self.create_iterable_decoder,
            XmlDecoderModel: self.create_xml_decoder,
            JsonFileSchemaLoaderModel: self.create_json_file_schema_loader,
            JwtAuthenticatorModel: self.create_jwt_authenticator,
            LegacyToPerPartitionStateMigrationModel: self.create_legacy_to_per_partition_state_migration,
            ListPartitionRouterModel: self.create_list_partition_router,
            MinMaxDatetimeModel: self.create_min_max_datetime,
            NoAuthModel: self.create_no_auth,
            NoPaginationModel: self.create_no_pagination,
            OAuthAuthenticatorModel: self.create_oauth_authenticator,
            OffsetIncrementModel: self.create_offset_increment,
            PageIncrementModel: self.create_page_increment,
            ParentStreamConfigModel: self.create_parent_stream_config,
            RecordFilterModel: self.create_record_filter,
            RecordSelectorModel: self.create_record_selector,
            RemoveFieldsModel: self.create_remove_fields,
            RequestPathModel: self.create_request_path,
            RequestOptionModel: self.create_request_option,
            LegacySessionTokenAuthenticatorModel: self.create_legacy_session_token_authenticator,
            SelectiveAuthenticatorModel: self.create_selective_authenticator,
            SimpleRetrieverModel: self.create_simple_retriever,
            SpecModel: self.create_spec,
            SubstreamPartitionRouterModel: self.create_substream_partition_router,
            WaitTimeFromHeaderModel: self.create_wait_time_from_header,
            WaitUntilTimeFromHeaderModel: self.create_wait_until_time_from_header,
            AsyncRetrieverModel: self.create_async_retriever,
        }

        # Needed for the case where we need to perform a second parse on the fields of a custom component
        self.TYPE_NAME_TO_MODEL = {cls.__name__: cls for cls in self.PYDANTIC_MODEL_TO_CONSTRUCTOR}

    def create_component(
        self,
        model_type: Type[BaseModel],
        component_definition: ComponentDefinition,
        config: Config,
        **kwargs: Any,
    ) -> Any:
        """
        Takes a given Pydantic model type and Mapping representing a component definition and creates a declarative component and
        subcomponents which will be used at runtime. This is done by first parsing the mapping into a Pydantic model and then creating
        creating declarative components from that model.

        :param model_type: The type of declarative component that is being initialized
        :param component_definition: The mapping that represents a declarative component
        :param config: The connector config that is provided by the customer
        :return: The declarative component to be used at runtime
        """

        component_type = component_definition.get("type")
        if component_definition.get("type") != model_type.__name__:
            raise ValueError(
                f"Expected manifest component of type {model_type.__name__}, but received {component_type} instead"
            )

        declarative_component_model = model_type.parse_obj(component_definition)

        if not isinstance(declarative_component_model, model_type):
            raise ValueError(
                f"Expected {model_type.__name__} component, but received {declarative_component_model.__class__.__name__}"
            )

        return self._create_component_from_model(
            model=declarative_component_model, config=config, **kwargs
        )

    def _create_component_from_model(self, model: BaseModel, config: Config, **kwargs: Any) -> Any:
        if model.__class__ not in self.PYDANTIC_MODEL_TO_CONSTRUCTOR:
            raise ValueError(
                f"{model.__class__} with attributes {model} is not a valid component type"
            )
        component_constructor = self.PYDANTIC_MODEL_TO_CONSTRUCTOR.get(model.__class__)
        if not component_constructor:
            raise ValueError(f"Could not find constructor for {model.__class__}")
        return component_constructor(model=model, config=config, **kwargs)

    @staticmethod
    def create_added_field_definition(
        model: AddedFieldDefinitionModel, config: Config, **kwargs: Any
    ) -> AddedFieldDefinition:
        interpolated_value = InterpolatedString.create(
            model.value, parameters=model.parameters or {}
        )
        return AddedFieldDefinition(
            path=model.path,
            value=interpolated_value,
            value_type=ModelToComponentFactory._json_schema_type_name_to_type(model.value_type),
            parameters=model.parameters or {},
        )

    def create_add_fields(self, model: AddFieldsModel, config: Config, **kwargs: Any) -> AddFields:
        added_field_definitions = [
            self._create_component_from_model(
                model=added_field_definition_model,
                value_type=ModelToComponentFactory._json_schema_type_name_to_type(
                    added_field_definition_model.value_type
                ),
                config=config,
            )
            for added_field_definition_model in model.fields
        ]
        return AddFields(fields=added_field_definitions, parameters=model.parameters or {})

    def create_keys_to_lower_transformation(
        self, model: KeysToLowerModel, config: Config, **kwargs: Any
    ) -> KeysToLowerTransformation:
        return KeysToLowerTransformation()

    @staticmethod
    def _json_schema_type_name_to_type(value_type: Optional[ValueType]) -> Optional[Type[Any]]:
        if not value_type:
            return None
        names_to_types = {
            ValueType.string: str,
            ValueType.number: float,
            ValueType.integer: int,
            ValueType.boolean: bool,
        }
        return names_to_types[value_type]

    @staticmethod
    def create_api_key_authenticator(
        model: ApiKeyAuthenticatorModel,
        config: Config,
        token_provider: Optional[TokenProvider] = None,
        **kwargs: Any,
    ) -> ApiKeyAuthenticator:
        if model.inject_into is None and model.header is None:
            raise ValueError(
                "Expected either inject_into or header to be set for ApiKeyAuthenticator"
            )

        if model.inject_into is not None and model.header is not None:
            raise ValueError(
                "inject_into and header cannot be set both for ApiKeyAuthenticator - remove the deprecated header option"
            )

        if token_provider is not None and model.api_token != "":
            raise ValueError(
                "If token_provider is set, api_token is ignored and has to be set to empty string."
            )

        request_option = (
            RequestOption(
                inject_into=RequestOptionType(model.inject_into.inject_into.value),
                field_name=model.inject_into.field_name,
                parameters=model.parameters or {},
            )
            if model.inject_into
            else RequestOption(
                inject_into=RequestOptionType.header,
                field_name=model.header or "",
                parameters=model.parameters or {},
            )
        )
        return ApiKeyAuthenticator(
            token_provider=(
                token_provider
                if token_provider is not None
                else InterpolatedStringTokenProvider(
                    api_token=model.api_token or "",
                    config=config,
                    parameters=model.parameters or {},
                )
            ),
            request_option=request_option,
            config=config,
            parameters=model.parameters or {},
        )

    def create_legacy_to_per_partition_state_migration(
        self,
        model: LegacyToPerPartitionStateMigrationModel,
        config: Mapping[str, Any],
        declarative_stream: DeclarativeStreamModel,
    ) -> LegacyToPerPartitionStateMigration:
        retriever = declarative_stream.retriever
        if not isinstance(retriever, SimpleRetrieverModel):
            raise ValueError(
                f"LegacyToPerPartitionStateMigrations can only be applied on a DeclarativeStream with a SimpleRetriever. Got {type(retriever)}"
            )
        partition_router = retriever.partition_router
        if not isinstance(
            partition_router, (SubstreamPartitionRouterModel, CustomPartitionRouterModel)
        ):
            raise ValueError(
                f"LegacyToPerPartitionStateMigrations can only be applied on a SimpleRetriever with a Substream partition router. Got {type(partition_router)}"
            )
        if not hasattr(partition_router, "parent_stream_configs"):
            raise ValueError(
                "LegacyToPerPartitionStateMigrations can only be applied with a parent stream configuration."
            )

        if not hasattr(declarative_stream, "incremental_sync"):
            raise ValueError(
                "LegacyToPerPartitionStateMigrations can only be applied with an incremental_sync configuration."
            )

        return LegacyToPerPartitionStateMigration(
            partition_router,  # type: ignore # was already checked above
            declarative_stream.incremental_sync,  # type: ignore # was already checked. Migration can be applied only to incremental streams.
            config,
            declarative_stream.parameters,  # type: ignore # different type is expected here Mapping[str, Any], got Dict[str, Any]
        )  # type: ignore # The retriever type was already checked

    def create_session_token_authenticator(
        self, model: SessionTokenAuthenticatorModel, config: Config, name: str, **kwargs: Any
    ) -> Union[ApiKeyAuthenticator, BearerAuthenticator]:
        decoder = (
            self._create_component_from_model(model=model.decoder, config=config)
            if model.decoder
            else JsonDecoder(parameters={})
        )
        login_requester = self._create_component_from_model(
            model=model.login_requester,
            config=config,
            name=f"{name}_login_requester",
            decoder=decoder,
        )
        token_provider = SessionTokenProvider(
            login_requester=login_requester,
            session_token_path=model.session_token_path,
            expiration_duration=parse_duration(model.expiration_duration)
            if model.expiration_duration
            else None,
            parameters=model.parameters or {},
            message_repository=self._message_repository,
            decoder=decoder,
        )
        if model.request_authentication.type == "Bearer":
            return ModelToComponentFactory.create_bearer_authenticator(
                BearerAuthenticatorModel(type="BearerAuthenticator", api_token=""),  # type: ignore # $parameters has a default value
                config,
                token_provider=token_provider,  # type: ignore # $parameters defaults to None
            )
        else:
            return ModelToComponentFactory.create_api_key_authenticator(
                ApiKeyAuthenticatorModel(
                    type="ApiKeyAuthenticator",
                    api_token="",
                    inject_into=model.request_authentication.inject_into,
                ),  # type: ignore # $parameters and headers default to None
                config=config,
                token_provider=token_provider,
            )

    @staticmethod
    def create_basic_http_authenticator(
        model: BasicHttpAuthenticatorModel, config: Config, **kwargs: Any
    ) -> BasicHttpAuthenticator:
        return BasicHttpAuthenticator(
            password=model.password or "",
            username=model.username,
            config=config,
            parameters=model.parameters or {},
        )

    @staticmethod
    def create_bearer_authenticator(
        model: BearerAuthenticatorModel,
        config: Config,
        token_provider: Optional[TokenProvider] = None,
        **kwargs: Any,
    ) -> BearerAuthenticator:
        if token_provider is not None and model.api_token != "":
            raise ValueError(
                "If token_provider is set, api_token is ignored and has to be set to empty string."
            )
        return BearerAuthenticator(
            token_provider=(
                token_provider
                if token_provider is not None
                else InterpolatedStringTokenProvider(
                    api_token=model.api_token or "",
                    config=config,
                    parameters=model.parameters or {},
                )
            ),
            config=config,
            parameters=model.parameters or {},
        )

    @staticmethod
    def create_check_stream(model: CheckStreamModel, config: Config, **kwargs: Any) -> CheckStream:
        return CheckStream(stream_names=model.stream_names, parameters={})

    def create_composite_error_handler(
        self, model: CompositeErrorHandlerModel, config: Config, **kwargs: Any
    ) -> CompositeErrorHandler:
        error_handlers = [
            self._create_component_from_model(model=error_handler_model, config=config)
            for error_handler_model in model.error_handlers
        ]
        return CompositeErrorHandler(
            error_handlers=error_handlers, parameters=model.parameters or {}
        )

    @staticmethod
    def create_concurrency_level(
        model: ConcurrencyLevelModel, config: Config, **kwargs: Any
    ) -> ConcurrencyLevel:
        return ConcurrencyLevel(
            default_concurrency=model.default_concurrency,
            max_concurrency=model.max_concurrency,
            config=config,
            parameters={},
        )

    def create_concurrent_cursor_from_datetime_based_cursor(
        self,
        state_manager: ConnectorStateManager,
        model_type: Type[BaseModel],
        component_definition: ComponentDefinition,
        stream_name: str,
        stream_namespace: Optional[str],
        config: Config,
        stream_state: MutableMapping[str, Any],
        **kwargs: Any,
    ) -> Tuple[ConcurrentCursor, DateTimeStreamStateConverter]:
        component_type = component_definition.get("type")
        if component_definition.get("type") != model_type.__name__:
            raise ValueError(
                f"Expected manifest component of type {model_type.__name__}, but received {component_type} instead"
            )

        datetime_based_cursor_model = model_type.parse_obj(component_definition)

        if not isinstance(datetime_based_cursor_model, DatetimeBasedCursorModel):
            raise ValueError(
                f"Expected {model_type.__name__} component, but received {datetime_based_cursor_model.__class__.__name__}"
            )

        interpolated_cursor_field = InterpolatedString.create(
            datetime_based_cursor_model.cursor_field,
            parameters=datetime_based_cursor_model.parameters or {},
        )
        cursor_field = CursorField(interpolated_cursor_field.eval(config=config))

        interpolated_partition_field_start = InterpolatedString.create(
            datetime_based_cursor_model.partition_field_start or "start_time",
            parameters=datetime_based_cursor_model.parameters or {},
        )
        interpolated_partition_field_end = InterpolatedString.create(
            datetime_based_cursor_model.partition_field_end or "end_time",
            parameters=datetime_based_cursor_model.parameters or {},
        )

        slice_boundary_fields = (
            interpolated_partition_field_start.eval(config=config),
            interpolated_partition_field_end.eval(config=config),
        )

        datetime_format = datetime_based_cursor_model.datetime_format

        cursor_granularity = (
            parse_duration(datetime_based_cursor_model.cursor_granularity)
            if datetime_based_cursor_model.cursor_granularity
            else None
        )

        lookback_window = None
        interpolated_lookback_window = (
            InterpolatedString.create(
                datetime_based_cursor_model.lookback_window,
                parameters=datetime_based_cursor_model.parameters or {},
            )
            if datetime_based_cursor_model.lookback_window
            else None
        )
        if interpolated_lookback_window:
            evaluated_lookback_window = interpolated_lookback_window.eval(config=config)
            if evaluated_lookback_window:
                lookback_window = parse_duration(evaluated_lookback_window)

        connector_state_converter: DateTimeStreamStateConverter
        connector_state_converter = CustomFormatConcurrentStreamStateConverter(
            datetime_format=datetime_format,
            input_datetime_formats=datetime_based_cursor_model.cursor_datetime_formats,
            is_sequential_state=True,
            cursor_granularity=cursor_granularity,
            # type: ignore  # Having issues w/ inspection for GapType and CursorValueType as shown in existing tests. Confirmed functionality is working in practice
        )

        start_date_runtime_value: Union[InterpolatedString, str, MinMaxDatetime]
        if isinstance(datetime_based_cursor_model.start_datetime, MinMaxDatetimeModel):
            start_date_runtime_value = self.create_min_max_datetime(
                model=datetime_based_cursor_model.start_datetime, config=config
            )
        else:
            start_date_runtime_value = datetime_based_cursor_model.start_datetime

        end_date_runtime_value: Optional[Union[InterpolatedString, str, MinMaxDatetime]]
        if isinstance(datetime_based_cursor_model.end_datetime, MinMaxDatetimeModel):
            end_date_runtime_value = self.create_min_max_datetime(
                model=datetime_based_cursor_model.end_datetime, config=config
            )
        else:
            end_date_runtime_value = datetime_based_cursor_model.end_datetime

        interpolated_start_date = MinMaxDatetime.create(
            interpolated_string_or_min_max_datetime=start_date_runtime_value,
            parameters=datetime_based_cursor_model.parameters,
        )
        interpolated_end_date = (
            None
            if not end_date_runtime_value
            else MinMaxDatetime.create(
                end_date_runtime_value, datetime_based_cursor_model.parameters
            )
        )

        # If datetime format is not specified then start/end datetime should inherit it from the stream slicer
        if not interpolated_start_date.datetime_format:
            interpolated_start_date.datetime_format = datetime_format
        if interpolated_end_date and not interpolated_end_date.datetime_format:
            interpolated_end_date.datetime_format = datetime_format

        start_date = interpolated_start_date.get_datetime(config=config)
        end_date_provider = (
            partial(interpolated_end_date.get_datetime, config)
            if interpolated_end_date
            else connector_state_converter.get_end_provider()
        )

        if (
            datetime_based_cursor_model.step and not datetime_based_cursor_model.cursor_granularity
        ) or (
            not datetime_based_cursor_model.step and datetime_based_cursor_model.cursor_granularity
        ):
            raise ValueError(
                f"If step is defined, cursor_granularity should be as well and vice-versa. "
                f"Right now, step is `{datetime_based_cursor_model.step}` and cursor_granularity is `{datetime_based_cursor_model.cursor_granularity}`"
            )

        # When step is not defined, default to a step size from the starting date to the present moment
        step_length = datetime.timedelta.max
        interpolated_step = (
            InterpolatedString.create(
                datetime_based_cursor_model.step,
                parameters=datetime_based_cursor_model.parameters or {},
            )
            if datetime_based_cursor_model.step
            else None
        )
        if interpolated_step:
            evaluated_step = interpolated_step.eval(config)
            if evaluated_step:
                step_length = parse_duration(evaluated_step)

        return (
            ConcurrentCursor(
                stream_name=stream_name,
                stream_namespace=stream_namespace,
                stream_state=stream_state,
                message_repository=self._message_repository,  # type: ignore  # message_repository is always instantiated with a value by factory
                connector_state_manager=state_manager,
                connector_state_converter=connector_state_converter,
                cursor_field=cursor_field,
                slice_boundary_fields=slice_boundary_fields,
                start=start_date,  # type: ignore  # Having issues w/ inspection for GapType and CursorValueType as shown in existing tests. Confirmed functionality is working in practice
                end_provider=end_date_provider,  # type: ignore  # Having issues w/ inspection for GapType and CursorValueType as shown in existing tests. Confirmed functionality is working in practice
                lookback_window=lookback_window,
                slice_range=step_length,
                cursor_granularity=cursor_granularity,
            ),
            connector_state_converter,
        )

    @staticmethod
    def create_constant_backoff_strategy(
        model: ConstantBackoffStrategyModel, config: Config, **kwargs: Any
    ) -> ConstantBackoffStrategy:
        return ConstantBackoffStrategy(
            backoff_time_in_seconds=model.backoff_time_in_seconds,
            config=config,
            parameters=model.parameters or {},
        )

    def create_cursor_pagination(
        self, model: CursorPaginationModel, config: Config, decoder: Decoder, **kwargs: Any
    ) -> CursorPaginationStrategy:
        if isinstance(decoder, PaginationDecoderDecorator):
            if not isinstance(decoder.decoder, (JsonDecoder, XmlDecoder)):
                raise ValueError(
                    f"Provided decoder of {type(decoder.decoder)=} is not supported. Please set JsonDecoder or XmlDecoder instead."
                )
            decoder_to_use = decoder
        else:
            if not isinstance(decoder, (JsonDecoder, XmlDecoder)):
                raise ValueError(
                    f"Provided decoder of {type(decoder)=} is not supported. Please set JsonDecoder or XmlDecoder instead."
                )
            decoder_to_use = PaginationDecoderDecorator(decoder=decoder)

        return CursorPaginationStrategy(
            cursor_value=model.cursor_value,
            decoder=decoder_to_use,
            page_size=model.page_size,
            stop_condition=model.stop_condition,
            config=config,
            parameters=model.parameters or {},
        )

    def create_custom_component(self, model: Any, config: Config, **kwargs: Any) -> Any:
        """
        Generically creates a custom component based on the model type and a class_name reference to the custom Python class being
        instantiated. Only the model's additional properties that match the custom class definition are passed to the constructor
        :param model: The Pydantic model of the custom component being created
        :param config: The custom defined connector config
        :return: The declarative component built from the Pydantic model to be used at runtime
        """

        custom_component_class = self._get_class_from_fully_qualified_class_name(model.class_name)
        component_fields = get_type_hints(custom_component_class)
        model_args = model.dict()
        model_args["config"] = config

        # There are cases where a parent component will pass arguments to a child component via kwargs. When there are field collisions
        # we defer to these arguments over the component's definition
        for key, arg in kwargs.items():
            model_args[key] = arg

        # Pydantic is unable to parse a custom component's fields that are subcomponents into models because their fields and types are not
        # defined in the schema. The fields and types are defined within the Python class implementation. Pydantic can only parse down to
        # the custom component and this code performs a second parse to convert the sub-fields first into models, then declarative components
        for model_field, model_value in model_args.items():
            # If a custom component field doesn't have a type set, we try to use the type hints to infer the type
            if (
                isinstance(model_value, dict)
                and "type" not in model_value
                and model_field in component_fields
            ):
                derived_type = self._derive_component_type_from_type_hints(
                    component_fields.get(model_field)
                )
                if derived_type:
                    model_value["type"] = derived_type

            if self._is_component(model_value):
                model_args[model_field] = self._create_nested_component(
                    model, model_field, model_value, config
                )
            elif isinstance(model_value, list):
                vals = []
                for v in model_value:
                    if isinstance(v, dict) and "type" not in v and model_field in component_fields:
                        derived_type = self._derive_component_type_from_type_hints(
                            component_fields.get(model_field)
                        )
                        if derived_type:
                            v["type"] = derived_type
                    if self._is_component(v):
                        vals.append(self._create_nested_component(model, model_field, v, config))
                    else:
                        vals.append(v)
                model_args[model_field] = vals

        kwargs = {
            class_field: model_args[class_field]
            for class_field in component_fields.keys()
            if class_field in model_args
        }
        return custom_component_class(**kwargs)

    @staticmethod
    def _get_class_from_fully_qualified_class_name(full_qualified_class_name: str) -> Any:
        split = full_qualified_class_name.split(".")
        module = ".".join(split[:-1])
        class_name = split[-1]
        try:
            return getattr(importlib.import_module(module), class_name)
        except AttributeError:
            raise ValueError(f"Could not load class {full_qualified_class_name}.")

    @staticmethod
    def _derive_component_type_from_type_hints(field_type: Any) -> Optional[str]:
        interface = field_type
        while True:
            origin = get_origin(interface)
            if origin:
                # Unnest types until we reach the raw type
                # List[T] -> T
                # Optional[List[T]] -> T
                args = get_args(interface)
                interface = args[0]
            else:
                break
        if isinstance(interface, type) and not ModelToComponentFactory.is_builtin_type(interface):
            return interface.__name__
        return None

    @staticmethod
    def is_builtin_type(cls: Optional[Type[Any]]) -> bool:
        if not cls:
            return False
        return cls.__module__ == "builtins"

    @staticmethod
    def _extract_missing_parameters(error: TypeError) -> List[str]:
        parameter_search = re.search(r"keyword-only.*:\s(.*)", str(error))
        if parameter_search:
            return re.findall(r"\'(.+?)\'", parameter_search.group(1))
        else:
            return []

    def _create_nested_component(
        self, model: Any, model_field: str, model_value: Any, config: Config
    ) -> Any:
        type_name = model_value.get("type", None)
        if not type_name:
            # If no type is specified, we can assume this is a dictionary object which can be returned instead of a subcomponent
            return model_value

        model_type = self.TYPE_NAME_TO_MODEL.get(type_name, None)
        if model_type:
            parsed_model = model_type.parse_obj(model_value)
            try:
                # To improve usability of the language, certain fields are shared between components. This can come in the form of
                # a parent component passing some of its fields to a child component or the parent extracting fields from other child
                # components and passing it to others. One example is the DefaultPaginator referencing the HttpRequester url_base
                # while constructing a SimpleRetriever. However, custom components don't support this behavior because they are created
                # generically in create_custom_component(). This block allows developers to specify extra arguments in $parameters that
                # are needed by a component and could not be shared.
                model_constructor = self.PYDANTIC_MODEL_TO_CONSTRUCTOR.get(parsed_model.__class__)
                constructor_kwargs = inspect.getfullargspec(model_constructor).kwonlyargs
                model_parameters = model_value.get("$parameters", {})
                matching_parameters = {
                    kwarg: model_parameters[kwarg]
                    for kwarg in constructor_kwargs
                    if kwarg in model_parameters
                }
                return self._create_component_from_model(
                    model=parsed_model, config=config, **matching_parameters
                )
            except TypeError as error:
                missing_parameters = self._extract_missing_parameters(error)
                if missing_parameters:
                    raise ValueError(
                        f"Error creating component '{type_name}' with parent custom component {model.class_name}: Please provide "
                        + ", ".join(
                            (
                                f"{type_name}.$parameters.{parameter}"
                                for parameter in missing_parameters
                            )
                        )
                    )
                raise TypeError(
                    f"Error creating component '{type_name}' with parent custom component {model.class_name}: {error}"
                )
        else:
            raise ValueError(
                f"Error creating custom component {model.class_name}. Subcomponent creation has not been implemented for '{type_name}'"
            )

    @staticmethod
    def _is_component(model_value: Any) -> bool:
        return isinstance(model_value, dict) and model_value.get("type") is not None

    def create_datetime_based_cursor(
        self, model: DatetimeBasedCursorModel, config: Config, **kwargs: Any
    ) -> DatetimeBasedCursor:
        start_datetime: Union[str, MinMaxDatetime] = (
            model.start_datetime
            if isinstance(model.start_datetime, str)
            else self.create_min_max_datetime(model.start_datetime, config)
        )
        end_datetime: Union[str, MinMaxDatetime, None] = None
        if model.is_data_feed and model.end_datetime:
            raise ValueError("Data feed does not support end_datetime")
        if model.is_data_feed and model.is_client_side_incremental:
            raise ValueError(
                "`Client side incremental` cannot be applied with `data feed`. Choose only 1 from them."
            )
        if model.end_datetime:
            end_datetime = (
                model.end_datetime
                if isinstance(model.end_datetime, str)
                else self.create_min_max_datetime(model.end_datetime, config)
            )

        end_time_option = (
            RequestOption(
                inject_into=RequestOptionType(model.end_time_option.inject_into.value),
                field_name=model.end_time_option.field_name,
                parameters=model.parameters or {},
            )
            if model.end_time_option
            else None
        )
        start_time_option = (
            RequestOption(
                inject_into=RequestOptionType(model.start_time_option.inject_into.value),
                field_name=model.start_time_option.field_name,
                parameters=model.parameters or {},
            )
            if model.start_time_option
            else None
        )

        return DatetimeBasedCursor(
            cursor_field=model.cursor_field,
            cursor_datetime_formats=model.cursor_datetime_formats
            if model.cursor_datetime_formats
            else [],
            cursor_granularity=model.cursor_granularity,
            datetime_format=model.datetime_format,
            end_datetime=end_datetime,
            start_datetime=start_datetime,
            step=model.step,
            end_time_option=end_time_option,
            lookback_window=model.lookback_window,
            start_time_option=start_time_option,
            partition_field_end=model.partition_field_end,
            partition_field_start=model.partition_field_start,
            message_repository=self._message_repository,
            is_compare_strictly=model.is_compare_strictly,
            config=config,
            parameters=model.parameters or {},
        )

    def create_declarative_stream(
        self, model: DeclarativeStreamModel, config: Config, **kwargs: Any
    ) -> DeclarativeStream:
        # When constructing a declarative stream, we assemble the incremental_sync component and retriever's partition_router field
        # components if they exist into a single CartesianProductStreamSlicer. This is then passed back as an argument when constructing the
        # Retriever. This is done in the declarative stream not the retriever to support custom retrievers. The custom create methods in
        # the factory only support passing arguments to the component constructors, whereas this performs a merge of all slicers into one.
        combined_slicers = self._merge_stream_slicers(model=model, config=config)

        primary_key = model.primary_key.__root__ if model.primary_key else None
        stop_condition_on_cursor = (
            model.incremental_sync
            and hasattr(model.incremental_sync, "is_data_feed")
            and model.incremental_sync.is_data_feed
        )
        client_side_incremental_sync = None
        if (
            model.incremental_sync
            and hasattr(model.incremental_sync, "is_client_side_incremental")
            and model.incremental_sync.is_client_side_incremental
        ):
            supported_slicers = (
                DatetimeBasedCursor,
                GlobalSubstreamCursor,
                PerPartitionWithGlobalCursor,
            )
            if combined_slicers and not isinstance(combined_slicers, supported_slicers):
                raise ValueError(
                    "Unsupported Slicer is used. PerPartitionWithGlobalCursor should be used here instead"
                )
            client_side_incremental_sync = {
                "date_time_based_cursor": self._create_component_from_model(
                    model=model.incremental_sync, config=config
                ),
                "substream_cursor": (
                    combined_slicers
                    if isinstance(
                        combined_slicers, (PerPartitionWithGlobalCursor, GlobalSubstreamCursor)
                    )
                    else None
                ),
            }

        if model.incremental_sync and isinstance(model.incremental_sync, DatetimeBasedCursorModel):
            cursor_model = model.incremental_sync

            end_time_option = (
                RequestOption(
                    inject_into=RequestOptionType(cursor_model.end_time_option.inject_into.value),
                    field_name=cursor_model.end_time_option.field_name,
                    parameters=cursor_model.parameters or {},
                )
                if cursor_model.end_time_option
                else None
            )
            start_time_option = (
                RequestOption(
                    inject_into=RequestOptionType(cursor_model.start_time_option.inject_into.value),
                    field_name=cursor_model.start_time_option.field_name,
                    parameters=cursor_model.parameters or {},
                )
                if cursor_model.start_time_option
                else None
            )

            request_options_provider = DatetimeBasedRequestOptionsProvider(
                start_time_option=start_time_option,
                end_time_option=end_time_option,
                partition_field_start=cursor_model.partition_field_end,
                partition_field_end=cursor_model.partition_field_end,
                config=config,
                parameters=model.parameters or {},
            )
        else:
            request_options_provider = None

        transformations = []
        if model.transformations:
            for transformation_model in model.transformations:
                transformations.append(
                    self._create_component_from_model(model=transformation_model, config=config)
                )
        retriever = self._create_component_from_model(
            model=model.retriever,
            config=config,
            name=model.name,
            primary_key=primary_key,
            stream_slicer=combined_slicers,
            request_options_provider=request_options_provider,
            stop_condition_on_cursor=stop_condition_on_cursor,
            client_side_incremental_sync=client_side_incremental_sync,
            transformations=transformations,
        )
        cursor_field = model.incremental_sync.cursor_field if model.incremental_sync else None

        if model.state_migrations:
            state_transformations = [
                self._create_component_from_model(state_migration, config, declarative_stream=model)
                for state_migration in model.state_migrations
            ]
        else:
            state_transformations = []

        if model.schema_loader:
            schema_loader = self._create_component_from_model(
                model=model.schema_loader, config=config
            )
        else:
            options = model.parameters or {}
            if "name" not in options:
                options["name"] = model.name
            schema_loader = DefaultSchemaLoader(config=config, parameters=options)

        return DeclarativeStream(
            name=model.name or "",
            primary_key=primary_key,
            retriever=retriever,
            schema_loader=schema_loader,
            stream_cursor_field=cursor_field or "",
            state_migrations=state_transformations,
            config=config,
            parameters=model.parameters or {},
        )

    def _merge_stream_slicers(
        self, model: DeclarativeStreamModel, config: Config
    ) -> Optional[StreamSlicer]:
        stream_slicer = None
        if (
            hasattr(model.retriever, "partition_router")
            and isinstance(model.retriever, SimpleRetrieverModel)
            and model.retriever.partition_router
        ):
            stream_slicer_model = model.retriever.partition_router

            if isinstance(stream_slicer_model, list):
                stream_slicer = CartesianProductStreamSlicer(
                    [
                        self._create_component_from_model(model=slicer, config=config)
                        for slicer in stream_slicer_model
                    ],
                    parameters={},
                )
            else:
                stream_slicer = self._create_component_from_model(
                    model=stream_slicer_model, config=config
                )

        if model.incremental_sync and stream_slicer:
            incremental_sync_model = model.incremental_sync
            if (
                hasattr(incremental_sync_model, "global_substream_cursor")
                and incremental_sync_model.global_substream_cursor
            ):
                cursor_component = self._create_component_from_model(
                    model=incremental_sync_model, config=config
                )
                return GlobalSubstreamCursor(
                    stream_cursor=cursor_component, partition_router=stream_slicer
                )
            else:
                cursor_component = self._create_component_from_model(
                    model=incremental_sync_model, config=config
                )
                return PerPartitionWithGlobalCursor(
                    cursor_factory=CursorFactory(
                        lambda: self._create_component_from_model(
                            model=incremental_sync_model, config=config
                        ),
                    ),
                    partition_router=stream_slicer,
                    stream_cursor=cursor_component,
                )
        elif model.incremental_sync:
            return (
                self._create_component_from_model(model=model.incremental_sync, config=config)
                if model.incremental_sync
                else None
            )
        elif stream_slicer:
            # For the Full-Refresh sub-streams, we use the nested `ChildPartitionResumableFullRefreshCursor`
            return PerPartitionCursor(
                cursor_factory=CursorFactory(
                    create_function=partial(ChildPartitionResumableFullRefreshCursor, {})
                ),
                partition_router=stream_slicer,
            )
        elif (
            hasattr(model.retriever, "paginator")
            and model.retriever.paginator
            and not stream_slicer
        ):
            # For the regular Full-Refresh streams, we use the high level `ResumableFullRefreshCursor`
            return ResumableFullRefreshCursor(parameters={})
        else:
            return None

    def create_default_error_handler(
        self, model: DefaultErrorHandlerModel, config: Config, **kwargs: Any
    ) -> DefaultErrorHandler:
        backoff_strategies = []
        if model.backoff_strategies:
            for backoff_strategy_model in model.backoff_strategies:
                backoff_strategies.append(
                    self._create_component_from_model(model=backoff_strategy_model, config=config)
                )

        response_filters = []
        if model.response_filters:
            for response_filter_model in model.response_filters:
                response_filters.append(
                    self._create_component_from_model(model=response_filter_model, config=config)
                )
        response_filters.append(
            HttpResponseFilter(config=config, parameters=model.parameters or {})
        )

        return DefaultErrorHandler(
            backoff_strategies=backoff_strategies,
            max_retries=model.max_retries,
            response_filters=response_filters,
            config=config,
            parameters=model.parameters or {},
        )

    def create_default_paginator(
        self,
        model: DefaultPaginatorModel,
        config: Config,
        *,
        url_base: str,
        decoder: Optional[Decoder] = None,
        cursor_used_for_stop_condition: Optional[DeclarativeCursor] = None,
    ) -> Union[DefaultPaginator, PaginatorTestReadDecorator]:
        if decoder:
            if not isinstance(decoder, (JsonDecoder, XmlDecoder)):
                raise ValueError(
                    f"Provided decoder of {type(decoder)=} is not supported. Please set JsonDecoder or XmlDecoder instead."
                )
            decoder_to_use = PaginationDecoderDecorator(decoder=decoder)
        else:
            decoder_to_use = PaginationDecoderDecorator(decoder=JsonDecoder(parameters={}))
        page_size_option = (
            self._create_component_from_model(model=model.page_size_option, config=config)
            if model.page_size_option
            else None
        )
        page_token_option = (
            self._create_component_from_model(model=model.page_token_option, config=config)
            if model.page_token_option
            else None
        )
        pagination_strategy = self._create_component_from_model(
            model=model.pagination_strategy, config=config, decoder=decoder_to_use
        )
        if cursor_used_for_stop_condition:
            pagination_strategy = StopConditionPaginationStrategyDecorator(
                pagination_strategy, CursorStopCondition(cursor_used_for_stop_condition)
            )
        paginator = DefaultPaginator(
            decoder=decoder_to_use,
            page_size_option=page_size_option,
            page_token_option=page_token_option,
            pagination_strategy=pagination_strategy,
            url_base=url_base,
            config=config,
            parameters=model.parameters or {},
        )
        if self._limit_pages_fetched_per_slice:
            return PaginatorTestReadDecorator(paginator, self._limit_pages_fetched_per_slice)
        return paginator

    def create_dpath_extractor(
        self,
        model: DpathExtractorModel,
        config: Config,
        decoder: Optional[Decoder] = None,
        **kwargs: Any,
    ) -> DpathExtractor:
        if decoder:
            decoder_to_use = decoder
        else:
            decoder_to_use = JsonDecoder(parameters={})
        model_field_path: List[Union[InterpolatedString, str]] = [x for x in model.field_path]
        return DpathExtractor(
            decoder=decoder_to_use,
            field_path=model_field_path,
            config=config,
            parameters=model.parameters or {},
        )

    def create_response_to_file_extractor(
        self,
        model: ResponseToFileExtractorModel,
        **kwargs: Any,
    ) -> ResponseToFileExtractor:
        return ResponseToFileExtractor(parameters=model.parameters or {})

    @staticmethod
    def create_exponential_backoff_strategy(
        model: ExponentialBackoffStrategyModel, config: Config
    ) -> ExponentialBackoffStrategy:
        return ExponentialBackoffStrategy(
            factor=model.factor or 5, parameters=model.parameters or {}, config=config
        )

    def create_http_requester(
        self, model: HttpRequesterModel, decoder: Decoder, config: Config, *, name: str
    ) -> HttpRequester:
        authenticator = (
            self._create_component_from_model(
                model=model.authenticator,
                config=config,
                url_base=model.url_base,
                name=name,
                decoder=decoder,
            )
            if model.authenticator
            else None
        )
        error_handler = (
            self._create_component_from_model(model=model.error_handler, config=config)
            if model.error_handler
            else DefaultErrorHandler(
                backoff_strategies=[],
                response_filters=[],
                config=config,
                parameters=model.parameters or {},
            )
        )

        request_options_provider = InterpolatedRequestOptionsProvider(
            request_body_data=model.request_body_data,
            request_body_json=model.request_body_json,
            request_headers=model.request_headers,
            request_parameters=model.request_parameters,
            config=config,
            parameters=model.parameters or {},
        )

        assert model.use_cache is not None  # for mypy
        assert model.http_method is not None  # for mypy

        use_cache = model.use_cache and not self._disable_cache

        return HttpRequester(
            name=name,
            url_base=model.url_base,
            path=model.path,
            authenticator=authenticator,
            error_handler=error_handler,
            http_method=HttpMethod[model.http_method.value],
            request_options_provider=request_options_provider,
            config=config,
            disable_retries=self._disable_retries,
            parameters=model.parameters or {},
            message_repository=self._message_repository,
            use_cache=use_cache,
            decoder=decoder,
            stream_response=decoder.is_stream_response() if decoder else False,
        )

    @staticmethod
    def create_http_response_filter(
        model: HttpResponseFilterModel, config: Config, **kwargs: Any
    ) -> HttpResponseFilter:
        if model.action:
            action = ResponseAction(model.action.value)
        else:
            action = None

        failure_type = FailureType(model.failure_type.value) if model.failure_type else None

        http_codes = (
            set(model.http_codes) if model.http_codes else set()
        )  # JSON schema notation has no set data type. The schema enforces an array of unique elements

        return HttpResponseFilter(
            action=action,
            failure_type=failure_type,
            error_message=model.error_message or "",
            error_message_contains=model.error_message_contains or "",
            http_codes=http_codes,
            predicate=model.predicate or "",
            config=config,
            parameters=model.parameters or {},
        )

    @staticmethod
    def create_inline_schema_loader(
        model: InlineSchemaLoaderModel, config: Config, **kwargs: Any
    ) -> InlineSchemaLoader:
        return InlineSchemaLoader(schema=model.schema_ or {}, parameters={})

    @staticmethod
    def create_json_decoder(model: JsonDecoderModel, config: Config, **kwargs: Any) -> JsonDecoder:
        return JsonDecoder(parameters={})

    @staticmethod
    def create_jsonl_decoder(
        model: JsonlDecoderModel, config: Config, **kwargs: Any
    ) -> JsonlDecoder:
        return JsonlDecoder(parameters={})

    @staticmethod
    def create_iterable_decoder(
        model: IterableDecoderModel, config: Config, **kwargs: Any
    ) -> IterableDecoder:
        return IterableDecoder(parameters={})

    @staticmethod
    def create_xml_decoder(model: XmlDecoderModel, config: Config, **kwargs: Any) -> XmlDecoder:
        return XmlDecoder(parameters={})

    @staticmethod
    def create_gzipjson_decoder(
        model: GzipJsonDecoderModel, config: Config, **kwargs: Any
    ) -> GzipJsonDecoder:
        return GzipJsonDecoder(parameters={}, encoding=model.encoding)

    @staticmethod
    def create_json_file_schema_loader(
        model: JsonFileSchemaLoaderModel, config: Config, **kwargs: Any
    ) -> JsonFileSchemaLoader:
        return JsonFileSchemaLoader(
            file_path=model.file_path or "", config=config, parameters=model.parameters or {}
        )

    @staticmethod
    def create_jwt_authenticator(
        model: JwtAuthenticatorModel, config: Config, **kwargs: Any
    ) -> JwtAuthenticator:
        jwt_headers = model.jwt_headers or JwtHeadersModel(kid=None, typ="JWT", cty=None)
        jwt_payload = model.jwt_payload or JwtPayloadModel(iss=None, sub=None, aud=None)
        return JwtAuthenticator(
            config=config,
            parameters=model.parameters or {},
            algorithm=JwtAlgorithm(model.algorithm.value),
            secret_key=model.secret_key,
            base64_encode_secret_key=model.base64_encode_secret_key,
            token_duration=model.token_duration,
            header_prefix=model.header_prefix,
            kid=jwt_headers.kid,
            typ=jwt_headers.typ,
            cty=jwt_headers.cty,
            iss=jwt_payload.iss,
            sub=jwt_payload.sub,
            aud=jwt_payload.aud,
            additional_jwt_headers=model.additional_jwt_headers,
            additional_jwt_payload=model.additional_jwt_payload,
        )

    @staticmethod
    def create_list_partition_router(
        model: ListPartitionRouterModel, config: Config, **kwargs: Any
    ) -> ListPartitionRouter:
        request_option = (
            RequestOption(
                inject_into=RequestOptionType(model.request_option.inject_into.value),
                field_name=model.request_option.field_name,
                parameters=model.parameters or {},
            )
            if model.request_option
            else None
        )
        return ListPartitionRouter(
            cursor_field=model.cursor_field,
            request_option=request_option,
            values=model.values,
            config=config,
            parameters=model.parameters or {},
        )

    @staticmethod
    def create_min_max_datetime(
        model: MinMaxDatetimeModel, config: Config, **kwargs: Any
    ) -> MinMaxDatetime:
        return MinMaxDatetime(
            datetime=model.datetime,
            datetime_format=model.datetime_format or "",
            max_datetime=model.max_datetime or "",
            min_datetime=model.min_datetime or "",
            parameters=model.parameters or {},
        )

    @staticmethod
    def create_no_auth(model: NoAuthModel, config: Config, **kwargs: Any) -> NoAuth:
        return NoAuth(parameters=model.parameters or {})

    @staticmethod
    def create_no_pagination(
        model: NoPaginationModel, config: Config, **kwargs: Any
    ) -> NoPagination:
        return NoPagination(parameters={})

    def create_oauth_authenticator(
        self, model: OAuthAuthenticatorModel, config: Config, **kwargs: Any
    ) -> DeclarativeOauth2Authenticator:
        if model.refresh_token_updater:
            # ignore type error because fixing it would have a lot of dependencies, revisit later
            return DeclarativeSingleUseRefreshTokenOauth2Authenticator(  # type: ignore
                config,
                InterpolatedString.create(
                    model.token_refresh_endpoint, parameters=model.parameters or {}
                ).eval(config),
                access_token_name=InterpolatedString.create(
                    model.access_token_name or "access_token", parameters=model.parameters or {}
                ).eval(config),
                refresh_token_name=model.refresh_token_updater.refresh_token_name,
                expires_in_name=InterpolatedString.create(
                    model.expires_in_name or "expires_in", parameters=model.parameters or {}
                ).eval(config),
                client_id=InterpolatedString.create(
                    model.client_id, parameters=model.parameters or {}
                ).eval(config),
                client_secret=InterpolatedString.create(
                    model.client_secret, parameters=model.parameters or {}
                ).eval(config),
                access_token_config_path=model.refresh_token_updater.access_token_config_path,
                refresh_token_config_path=model.refresh_token_updater.refresh_token_config_path,
                token_expiry_date_config_path=model.refresh_token_updater.token_expiry_date_config_path,
                grant_type=InterpolatedString.create(
                    model.grant_type or "refresh_token", parameters=model.parameters or {}
                ).eval(config),
                refresh_request_body=InterpolatedMapping(
                    model.refresh_request_body or {}, parameters=model.parameters or {}
                ).eval(config),
                scopes=model.scopes,
                token_expiry_date_format=model.token_expiry_date_format,
                message_repository=self._message_repository,
                refresh_token_error_status_codes=model.refresh_token_updater.refresh_token_error_status_codes,
                refresh_token_error_key=model.refresh_token_updater.refresh_token_error_key,
                refresh_token_error_values=model.refresh_token_updater.refresh_token_error_values,
            )
        # ignore type error because fixing it would have a lot of dependencies, revisit later
        return DeclarativeOauth2Authenticator(  # type: ignore
            access_token_name=model.access_token_name or "access_token",
            client_id=model.client_id,
            client_secret=model.client_secret,
            expires_in_name=model.expires_in_name or "expires_in",
            grant_type=model.grant_type or "refresh_token",
            refresh_request_body=model.refresh_request_body,
            refresh_token=model.refresh_token,
            scopes=model.scopes,
            token_expiry_date=model.token_expiry_date,
            token_expiry_date_format=model.token_expiry_date_format,  # type: ignore
            token_expiry_is_time_of_expiration=bool(model.token_expiry_date_format),
            token_refresh_endpoint=model.token_refresh_endpoint,
            config=config,
            parameters=model.parameters or {},
            message_repository=self._message_repository,
        )

    @staticmethod
    def create_offset_increment(
        model: OffsetIncrementModel, config: Config, decoder: Decoder, **kwargs: Any
    ) -> OffsetIncrement:
        if isinstance(decoder, PaginationDecoderDecorator):
            if not isinstance(decoder.decoder, (JsonDecoder, XmlDecoder)):
                raise ValueError(
                    f"Provided decoder of {type(decoder.decoder)=} is not supported. Please set JsonDecoder or XmlDecoder instead."
                )
            decoder_to_use = decoder
        else:
            if not isinstance(decoder, (JsonDecoder, XmlDecoder)):
                raise ValueError(
                    f"Provided decoder of {type(decoder)=} is not supported. Please set JsonDecoder or XmlDecoder instead."
                )
            decoder_to_use = PaginationDecoderDecorator(decoder=decoder)
        return OffsetIncrement(
            page_size=model.page_size,
            config=config,
            decoder=decoder_to_use,
            inject_on_first_request=model.inject_on_first_request or False,
            parameters=model.parameters or {},
        )

    @staticmethod
    def create_page_increment(
        model: PageIncrementModel, config: Config, **kwargs: Any
    ) -> PageIncrement:
        return PageIncrement(
            page_size=model.page_size,
            config=config,
            start_from_page=model.start_from_page or 0,
            inject_on_first_request=model.inject_on_first_request or False,
            parameters=model.parameters or {},
        )

    def create_parent_stream_config(
        self, model: ParentStreamConfigModel, config: Config, **kwargs: Any
    ) -> ParentStreamConfig:
        declarative_stream = self._create_component_from_model(model.stream, config=config)
        request_option = (
            self._create_component_from_model(model.request_option, config=config)
            if model.request_option
            else None
        )
        return ParentStreamConfig(
            parent_key=model.parent_key,
            request_option=request_option,
            stream=declarative_stream,
            partition_field=model.partition_field,
            config=config,
            incremental_dependency=model.incremental_dependency or False,
            parameters=model.parameters or {},
            extra_fields=model.extra_fields,
        )

    @staticmethod
    def create_record_filter(
        model: RecordFilterModel, config: Config, **kwargs: Any
    ) -> RecordFilter:
        return RecordFilter(
            condition=model.condition or "", config=config, parameters=model.parameters or {}
        )

    @staticmethod
    def create_request_path(model: RequestPathModel, config: Config, **kwargs: Any) -> RequestPath:
        return RequestPath(parameters={})

    @staticmethod
    def create_request_option(
        model: RequestOptionModel, config: Config, **kwargs: Any
    ) -> RequestOption:
        inject_into = RequestOptionType(model.inject_into.value)
        return RequestOption(field_name=model.field_name, inject_into=inject_into, parameters={})

    def create_record_selector(
        self,
        model: RecordSelectorModel,
        config: Config,
        name: str,
        *,
        transformations: List[RecordTransformation],
        decoder: Optional[Decoder] = None,
        client_side_incremental_sync: Optional[Dict[str, Any]] = None,
        **kwargs: Any,
    ) -> RecordSelector:
        assert model.schema_normalization is not None  # for mypy
        extractor = self._create_component_from_model(
            model=model.extractor, decoder=decoder, config=config
        )
        record_filter = (
            self._create_component_from_model(model.record_filter, config=config)
            if model.record_filter
            else None
        )
        if client_side_incremental_sync:
            record_filter = ClientSideIncrementalRecordFilterDecorator(
                config=config,
                parameters=model.parameters,
                condition=model.record_filter.condition
                if (model.record_filter and hasattr(model.record_filter, "condition"))
                else None,
                **client_side_incremental_sync,
            )
        schema_normalization = TypeTransformer(
            SCHEMA_TRANSFORMER_TYPE_MAPPING[model.schema_normalization]
        )

        return RecordSelector(
            extractor=extractor,
            name=name,
            config=config,
            record_filter=record_filter,
            transformations=transformations,
            schema_normalization=schema_normalization,
            parameters=model.parameters or {},
        )

    @staticmethod
    def create_remove_fields(
        model: RemoveFieldsModel, config: Config, **kwargs: Any
    ) -> RemoveFields:
        return RemoveFields(
            field_pointers=model.field_pointers, condition=model.condition or "", parameters={}
        )

    def create_selective_authenticator(
        self, model: SelectiveAuthenticatorModel, config: Config, **kwargs: Any
    ) -> DeclarativeAuthenticator:
        authenticators = {
            name: self._create_component_from_model(model=auth, config=config)
            for name, auth in model.authenticators.items()
        }
        # SelectiveAuthenticator will return instance of DeclarativeAuthenticator or raise ValueError error
        return SelectiveAuthenticator(  # type: ignore[abstract]
            config=config,
            authenticators=authenticators,
            authenticator_selection_path=model.authenticator_selection_path,
            **kwargs,
        )

    @staticmethod
    def create_legacy_session_token_authenticator(
        model: LegacySessionTokenAuthenticatorModel, config: Config, *, url_base: str, **kwargs: Any
    ) -> LegacySessionTokenAuthenticator:
        return LegacySessionTokenAuthenticator(
            api_url=url_base,
            header=model.header,
            login_url=model.login_url,
            password=model.password or "",
            session_token=model.session_token or "",
            session_token_response_key=model.session_token_response_key or "",
            username=model.username or "",
            validate_session_url=model.validate_session_url,
            config=config,
            parameters=model.parameters or {},
        )

    def create_simple_retriever(
        self,
        model: SimpleRetrieverModel,
        config: Config,
        *,
        name: str,
        primary_key: Optional[Union[str, List[str], List[List[str]]]],
        stream_slicer: Optional[StreamSlicer],
        request_options_provider: Optional[RequestOptionsProvider] = None,
        stop_condition_on_cursor: bool = False,
        client_side_incremental_sync: Optional[Dict[str, Any]] = None,
        transformations: List[RecordTransformation],
    ) -> SimpleRetriever:
        decoder = (
            self._create_component_from_model(model=model.decoder, config=config)
            if model.decoder
            else JsonDecoder(parameters={})
        )
        requester = self._create_component_from_model(
            model=model.requester, decoder=decoder, config=config, name=name
        )
        record_selector = self._create_component_from_model(
            model=model.record_selector,
            name=name,
            config=config,
            decoder=decoder,
            transformations=transformations,
            client_side_incremental_sync=client_side_incremental_sync,
        )
        url_base = (
            model.requester.url_base
            if hasattr(model.requester, "url_base")
            else requester.get_url_base()
        )

        # Define cursor only if per partition or common incremental support is needed
        cursor = stream_slicer if isinstance(stream_slicer, DeclarativeCursor) else None

        if (
            not isinstance(stream_slicer, DatetimeBasedCursor)
            or type(stream_slicer) is not DatetimeBasedCursor
        ):
            # Many of the custom component implementations of DatetimeBasedCursor override get_request_params() (or other methods).
            # Because we're decoupling RequestOptionsProvider from the Cursor, custom components will eventually need to reimplement
            # their own RequestOptionsProvider. However, right now the existing StreamSlicer/Cursor still can act as the SimpleRetriever's
            # request_options_provider
            request_options_provider = stream_slicer or DefaultRequestOptionsProvider(parameters={})
        elif not request_options_provider:
            request_options_provider = DefaultRequestOptionsProvider(parameters={})

        stream_slicer = stream_slicer or SinglePartitionRouter(parameters={})

        cursor_used_for_stop_condition = cursor if stop_condition_on_cursor else None
        paginator = (
            self._create_component_from_model(
                model=model.paginator,
                config=config,
                url_base=url_base,
                decoder=decoder,
                cursor_used_for_stop_condition=cursor_used_for_stop_condition,
            )
            if model.paginator
            else NoPagination(parameters={})
        )

        ignore_stream_slicer_parameters_on_paginated_requests = (
            model.ignore_stream_slicer_parameters_on_paginated_requests or False
        )

        if self._limit_slices_fetched or self._emit_connector_builder_messages:
            return SimpleRetrieverTestReadDecorator(
                name=name,
                paginator=paginator,
                primary_key=primary_key,
                requester=requester,
                record_selector=record_selector,
                stream_slicer=stream_slicer,
                request_option_provider=request_options_provider,
                cursor=cursor,
                config=config,
                maximum_number_of_slices=self._limit_slices_fetched or 5,
                ignore_stream_slicer_parameters_on_paginated_requests=ignore_stream_slicer_parameters_on_paginated_requests,
                parameters=model.parameters or {},
            )
        return SimpleRetriever(
            name=name,
            paginator=paginator,
            primary_key=primary_key,
            requester=requester,
            record_selector=record_selector,
            stream_slicer=stream_slicer,
            request_option_provider=request_options_provider,
            cursor=cursor,
            config=config,
            ignore_stream_slicer_parameters_on_paginated_requests=ignore_stream_slicer_parameters_on_paginated_requests,
            parameters=model.parameters or {},
        )

    def _create_async_job_status_mapping(
        self, model: AsyncJobStatusMapModel, config: Config, **kwargs: Any
    ) -> Mapping[str, AsyncJobStatus]:
        api_status_to_cdk_status = {}
        for cdk_status, api_statuses in model.dict().items():
            if cdk_status == "type":
                # This is an element of the dict because of the typing of the CDK but it is not a CDK status
                continue

            for status in api_statuses:
                if status in api_status_to_cdk_status:
                    raise ValueError(
                        f"API status {status} is already set for CDK status {cdk_status}. Please ensure API statuses are only provided once"
                    )
                api_status_to_cdk_status[status] = self._get_async_job_status(cdk_status)
        return api_status_to_cdk_status

    def _get_async_job_status(self, status: str) -> AsyncJobStatus:
        match status:
            case "running":
                return AsyncJobStatus.RUNNING
            case "completed":
                return AsyncJobStatus.COMPLETED
            case "failed":
                return AsyncJobStatus.FAILED
            case "timeout":
                return AsyncJobStatus.TIMED_OUT
            case _:
                raise ValueError(f"Unsupported CDK status {status}")

    def create_async_retriever(
        self,
        model: AsyncRetrieverModel,
        config: Config,
        *,
        name: str,
        primary_key: Optional[
            Union[str, List[str], List[List[str]]]
        ],  # this seems to be needed to match create_simple_retriever
        stream_slicer: Optional[StreamSlicer],
        client_side_incremental_sync: Optional[Dict[str, Any]] = None,
        transformations: List[RecordTransformation],
        **kwargs: Any,
    ) -> AsyncRetriever:
        decoder = (
            self._create_component_from_model(model=model.decoder, config=config)
            if model.decoder
            else JsonDecoder(parameters={})
        )
        record_selector = self._create_component_from_model(
            model=model.record_selector,
            config=config,
            decoder=decoder,
            transformations=transformations,
            client_side_incremental_sync=client_side_incremental_sync,
        )
        stream_slicer = stream_slicer or SinglePartitionRouter(parameters={})
        creation_requester = self._create_component_from_model(
            model=model.creation_requester,
            decoder=decoder,
            config=config,
            name=f"job creation - {name}",
        )
        polling_requester = self._create_component_from_model(
            model=model.polling_requester,
            decoder=decoder,
            config=config,
            name=f"job polling - {name}",
        )
        job_download_components_name = f"job download - {name}"
        download_decoder = (
            self._create_component_from_model(model=model.download_decoder, config=config)
            if model.download_decoder
            else JsonDecoder(parameters={})
        )
        download_extractor = (
            self._create_component_from_model(
                model=model.download_extractor,
                config=config,
                decoder=download_decoder,
                parameters=model.parameters,
            )
            if model.download_extractor
            else DpathExtractor(
                [], config=config, decoder=download_decoder, parameters=model.parameters
            )
        )
        download_requester = self._create_component_from_model(
            model=model.download_requester,
            decoder=download_decoder,
            config=config,
            name=job_download_components_name,
        )
        download_retriever = SimpleRetriever(
            requester=download_requester,
            record_selector=RecordSelector(
<<<<<<< HEAD
                extractor=download_extractor,
=======
                extractor=ResponseToFileExtractor(),
                name=name,
>>>>>>> d242f799
                record_filter=None,
                transformations=[],
                schema_normalization=TypeTransformer(TransformConfig.NoTransform),
                config=config,
                parameters={},
            ),
            primary_key=None,
            name=job_download_components_name,
            paginator=(
                self._create_component_from_model(
                    model=model.download_paginator, decoder=decoder, config=config, url_base=""
                )
                if model.download_paginator
                else NoPagination(parameters={})
            ),
            config=config,
            parameters={},
        )
        abort_requester = (
            self._create_component_from_model(
                model=model.abort_requester,
                decoder=decoder,
                config=config,
                name=f"job abort - {name}",
            )
            if model.abort_requester
            else None
        )
        delete_requester = (
            self._create_component_from_model(
                model=model.delete_requester,
                decoder=decoder,
                config=config,
                name=f"job delete - {name}",
            )
            if model.delete_requester
            else None
        )
        status_extractor = self._create_component_from_model(
            model=model.status_extractor, decoder=decoder, config=config, name=name
        )
        urls_extractor = self._create_component_from_model(
            model=model.urls_extractor, decoder=decoder, config=config, name=name
        )
        job_repository: AsyncJobRepository = AsyncHttpJobRepository(
            creation_requester=creation_requester,
            polling_requester=polling_requester,
            download_retriever=download_retriever,
            abort_requester=abort_requester,
            delete_requester=delete_requester,
            status_extractor=status_extractor,
            status_mapping=self._create_async_job_status_mapping(model.status_mapping, config),
            urls_extractor=urls_extractor,
        )

        return AsyncRetriever(
            job_orchestrator_factory=lambda stream_slices: AsyncJobOrchestrator(
                job_repository,
                stream_slices,
                JobTracker(
                    1
                ),  # FIXME eventually make the number of concurrent jobs in the API configurable. Until then, we limit to 1
                self._message_repository,
                has_bulk_parent=False,  # FIXME work would need to be done here in order to detect if a stream as a parent stream that is bulk
            ),
            record_selector=record_selector,
            stream_slicer=stream_slicer,
            config=config,
            parameters=model.parameters or {},
        )

    @staticmethod
    def create_spec(model: SpecModel, config: Config, **kwargs: Any) -> Spec:
        return Spec(
            connection_specification=model.connection_specification,
            documentation_url=model.documentation_url,
            advanced_auth=model.advanced_auth,
            parameters={},
        )

    def create_substream_partition_router(
        self, model: SubstreamPartitionRouterModel, config: Config, **kwargs: Any
    ) -> SubstreamPartitionRouter:
        parent_stream_configs = []
        if model.parent_stream_configs:
            parent_stream_configs.extend(
                [
                    self._create_message_repository_substream_wrapper(
                        model=parent_stream_config, config=config
                    )
                    for parent_stream_config in model.parent_stream_configs
                ]
            )

        return SubstreamPartitionRouter(
            parent_stream_configs=parent_stream_configs,
            parameters=model.parameters or {},
            config=config,
        )

    def _create_message_repository_substream_wrapper(
        self, model: ParentStreamConfigModel, config: Config
    ) -> Any:
        substream_factory = ModelToComponentFactory(
            limit_pages_fetched_per_slice=self._limit_pages_fetched_per_slice,
            limit_slices_fetched=self._limit_slices_fetched,
            emit_connector_builder_messages=self._emit_connector_builder_messages,
            disable_retries=self._disable_retries,
            disable_cache=self._disable_cache,
            message_repository=LogAppenderMessageRepositoryDecorator(
                {"airbyte_cdk": {"stream": {"is_substream": True}}, "http": {"is_auxiliary": True}},
                self._message_repository,
                self._evaluate_log_level(self._emit_connector_builder_messages),
            ),
        )
        return substream_factory._create_component_from_model(model=model, config=config)

    @staticmethod
    def create_wait_time_from_header(
        model: WaitTimeFromHeaderModel, config: Config, **kwargs: Any
    ) -> WaitTimeFromHeaderBackoffStrategy:
        return WaitTimeFromHeaderBackoffStrategy(
            header=model.header,
            parameters=model.parameters or {},
            config=config,
            regex=model.regex,
            max_waiting_time_in_seconds=model.max_waiting_time_in_seconds
            if model.max_waiting_time_in_seconds is not None
            else None,
        )

    @staticmethod
    def create_wait_until_time_from_header(
        model: WaitUntilTimeFromHeaderModel, config: Config, **kwargs: Any
    ) -> WaitUntilTimeFromHeaderBackoffStrategy:
        return WaitUntilTimeFromHeaderBackoffStrategy(
            header=model.header,
            parameters=model.parameters or {},
            config=config,
            min_wait=model.min_wait,
            regex=model.regex,
        )

    def get_message_repository(self) -> MessageRepository:
        return self._message_repository

    def _evaluate_log_level(self, emit_connector_builder_messages: bool) -> Level:
        return Level.DEBUG if emit_connector_builder_messages else Level.INFO<|MERGE_RESOLUTION|>--- conflicted
+++ resolved
@@ -2065,12 +2065,8 @@
         download_retriever = SimpleRetriever(
             requester=download_requester,
             record_selector=RecordSelector(
-<<<<<<< HEAD
                 extractor=download_extractor,
-=======
-                extractor=ResponseToFileExtractor(),
                 name=name,
->>>>>>> d242f799
                 record_filter=None,
                 transformations=[],
                 schema_normalization=TypeTransformer(TransformConfig.NoTransform),
