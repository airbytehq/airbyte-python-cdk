--- conflicted
+++ resolved
@@ -610,12 +610,9 @@
 )
 from airbyte_cdk.sources.streams.concurrent.default_stream import DefaultStream
 from airbyte_cdk.sources.streams.concurrent.helpers import get_primary_key_from_stream
-<<<<<<< HEAD
 from airbyte_cdk.sources.streams.concurrent.partitions.stream_slicer import (
     StreamSlicer as ConcurrentStreamSlicer,
 )
-=======
->>>>>>> 02246dc5
 from airbyte_cdk.sources.streams.concurrent.state_converters.datetime_stream_state_converter import (
     CustomFormatConcurrentStreamStateConverter,
     DateTimeStreamStateConverter,
@@ -1932,15 +1929,6 @@
     def create_declarative_stream(
         self, model: DeclarativeStreamModel, config: Config, is_parent: bool = False, **kwargs: Any
     ) -> Union[DeclarativeStream, AbstractStream]:
-<<<<<<< HEAD
-=======
-        # When constructing a declarative stream, we assemble the incremental_sync component and retriever's partition_router field
-        # components if they exist into a single CartesianProductStreamSlicer. This is then passed back as an argument when constructing the
-        # Retriever. This is done in the declarative stream not the retriever to support custom retrievers. The custom create methods in
-        # the factory only support passing arguments to the component constructors, whereas this performs a merge of all slicers into one.
-        combined_slicers = self._merge_stream_slicers(model=model, config=config)
-
->>>>>>> 02246dc5
         primary_key = model.primary_key.__root__ if model.primary_key else None
 
         if model.incremental_sync and isinstance(model.incremental_sync, DatetimeBasedCursorModel):
@@ -2064,9 +2052,8 @@
 
         if (
             isinstance(combined_slicers, PartitionRouter)
-<<<<<<< HEAD
             or isinstance(concurrent_cursor, ConcurrentCursor)
-        ) and not is_parent:
+        ) and not self._emit_connector_builder_messages and not is_parent:
             # We are starting to migrate streams to instantiate directly the DefaultStream instead of instantiating the
             # DeclarativeStream and assembling the DefaultStream from that. The plan is the following:
             # * Streams without partition router nor cursors and streams with only partition router. This is the `isinstance(combined_slicers, PartitionRouter)` condition as the first kind with have a SinglePartitionRouter
@@ -2095,19 +2082,6 @@
             elif concurrent_cursor:
                 cursor = concurrent_cursor
 
-=======
-            and not self._emit_connector_builder_messages
-            and not is_parent
-        ):
-            # We are starting to migrate streams to instantiate directly the DefaultStream instead of instantiating the
-            # DeclarativeStream and assembling the DefaultStream from that. The plan is the following:
-            # * Streams without partition router nor cursors and streams with only partition router. This is the `isinstance(combined_slicers, PartitionRouter)` condition as the first kind with have a SinglePartitionRouter
-            # * Streams without partition router but with cursor
-            # * Streams with both partition router and cursor
-            # We specifically exclude parent streams here because SubstreamPartitionRouter has not been updated yet
-            # We specifically exclude Connector Builder stuff for now as Brian is working on this anyway
-            stream_name = model.name or ""
->>>>>>> 02246dc5
             partition_generator = StreamSlicerPartitionGenerator(
                 DeclarativePartitionFactory(
                     stream_name,
@@ -2118,38 +2092,22 @@
                 stream_slicer=cast(
                     StreamSlicer,
                     StreamSlicerTestReadDecorator(
-<<<<<<< HEAD
                         wrapped_slicer=stream_slicer,
-=======
-                        wrapped_slicer=combined_slicers,
->>>>>>> 02246dc5
                         maximum_number_of_slices=self._limit_slices_fetched or 5,
                     ),
                 ),
             )
-<<<<<<< HEAD
-
-=======
->>>>>>> 02246dc5
             return DefaultStream(
                 partition_generator=partition_generator,
                 name=stream_name,
                 json_schema=schema_loader.get_json_schema,
                 primary_key=get_primary_key_from_stream(primary_key),
-<<<<<<< HEAD
                 cursor_field=cursor.cursor_field.cursor_field_key
                 if hasattr(cursor, "cursor_field")
                 else "",  # FIXME we should have the cursor field has part of the interface of cursor,
                 logger=logging.getLogger(f"airbyte.{stream_name}"),
                 # FIXME this is a breaking change compared to the old implementation which used the source name instead
                 cursor=cursor,
-=======
-                cursor_field=None,
-                # FIXME we should have the cursor field has part of the interface of cursor
-                logger=logging.getLogger(f"airbyte.{stream_name}"),
-                # FIXME this is a breaking change compared to the old implementation,
-                cursor=FinalStateCursor(stream_name, None, self._message_repository),
->>>>>>> 02246dc5
                 supports_file_transfer=hasattr(model, "file_uploader")
                 and bool(model.file_uploader),
             )
