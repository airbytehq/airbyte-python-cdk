--- conflicted
+++ resolved
@@ -3171,25 +3171,12 @@
                 config=config,
                 maximum_number_of_slices=self._limit_slices_fetched or 5,
                 ignore_stream_slicer_parameters_on_paginated_requests=ignore_stream_slicer_parameters_on_paginated_requests,
-<<<<<<< HEAD
                 log_formatter=(lambda response: format_http_message(
                     response,
                     f"Stream '{name}' request",
                     f"Request performed in order to extract records for stream '{name}'",
                     name,
                 )) if not log_formatter else log_formatter,
-=======
-                log_formatter=(
-                    lambda response: format_http_message(
-                        response,
-                        f"Stream '{name}' request",
-                        f"Request performed in order to extract records for stream '{name}'",
-                        name,
-                    )
-                )
-                if enable_logs
-                else None,
->>>>>>> 4b9edd29
                 parameters=model.parameters or {},
             )
         return SimpleRetriever(
