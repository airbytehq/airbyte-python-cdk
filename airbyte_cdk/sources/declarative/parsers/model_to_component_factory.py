#
# Copyright (c) 2025 Airbyte, Inc., all rights reserved.
#

from __future__ import annotations

import datetime
import importlib
import inspect
import logging
import re
from functools import partial
from typing import (
    Any,
    Callable,
    Dict,
    List,
    Mapping,
    MutableMapping,
    Optional,
    Type,
    Union,
    cast,
    get_args,
    get_origin,
    get_type_hints,
)

from isodate import parse_duration
from pydantic.v1 import BaseModel
from requests import Response

from airbyte_cdk.connector_builder.models import (
    LogMessage as ConnectorBuilderLogMessage,
)
from airbyte_cdk.models import (
    FailureType,
    Level,
    AirbyteStateMessage,
    AirbyteStreamState,
    AirbyteStateBlob,
    AirbyteStateType,
    StreamDescriptor,
)
from airbyte_cdk.sources.connector_state_manager import ConnectorStateManager
from airbyte_cdk.sources.declarative.async_job.job_orchestrator import AsyncJobOrchestrator
from airbyte_cdk.sources.declarative.async_job.job_tracker import JobTracker
from airbyte_cdk.sources.declarative.async_job.repository import AsyncJobRepository
from airbyte_cdk.sources.declarative.async_job.status import AsyncJobStatus
from airbyte_cdk.sources.declarative.auth import DeclarativeOauth2Authenticator, JwtAuthenticator
from airbyte_cdk.sources.declarative.auth.declarative_authenticator import (
    DeclarativeAuthenticator,
    NoAuth,
)
from airbyte_cdk.sources.declarative.auth.jwt import JwtAlgorithm
from airbyte_cdk.sources.declarative.auth.oauth import (
    DeclarativeSingleUseRefreshTokenOauth2Authenticator,
)
from airbyte_cdk.sources.declarative.auth.selective_authenticator import SelectiveAuthenticator
from airbyte_cdk.sources.declarative.auth.token import (
    ApiKeyAuthenticator,
    BasicHttpAuthenticator,
    BearerAuthenticator,
    LegacySessionTokenAuthenticator,
)
from airbyte_cdk.sources.declarative.auth.token_provider import (
    InterpolatedStringTokenProvider,
    SessionTokenProvider,
    TokenProvider,
)
from airbyte_cdk.sources.declarative.checks import (
    CheckDynamicStream,
    CheckStream,
    DynamicStreamCheckConfig,
)
from airbyte_cdk.sources.declarative.concurrency_level import ConcurrencyLevel
from airbyte_cdk.sources.declarative.datetime.min_max_datetime import MinMaxDatetime
from airbyte_cdk.sources.declarative.declarative_stream import DeclarativeStream
from airbyte_cdk.sources.declarative.decoders import (
    Decoder,
    IterableDecoder,
    JsonDecoder,
    PaginationDecoderDecorator,
    XmlDecoder,
    ZipfileDecoder,
)
from airbyte_cdk.sources.declarative.decoders.composite_raw_decoder import (
    CompositeRawDecoder,
    CsvParser,
    GzipParser,
    JsonLineParser,
    JsonParser,
    Parser,
)
from airbyte_cdk.sources.declarative.extractors import (
    DpathExtractor,
    RecordFilter,
    RecordSelector,
    ResponseToFileExtractor,
)
from airbyte_cdk.sources.declarative.extractors.record_filter import (
    ClientSideIncrementalRecordFilterDecorator,
)
from airbyte_cdk.sources.declarative.incremental import (
    ConcurrentCursorFactory,
    ConcurrentPerPartitionCursor,
    CursorFactory,
    DatetimeBasedCursor,
    DeclarativeCursor,
    GlobalSubstreamCursor,
    PerPartitionWithGlobalCursor,
)
from airbyte_cdk.sources.declarative.interpolation import InterpolatedString
from airbyte_cdk.sources.declarative.interpolation.interpolated_mapping import InterpolatedMapping
from airbyte_cdk.sources.declarative.migrations.legacy_to_per_partition_state_migration import (
    LegacyToPerPartitionStateMigration,
)
from airbyte_cdk.sources.declarative.models import (
    CustomStateMigration,
)
from airbyte_cdk.sources.declarative.models.base_model_with_deprecations import (
    DEPRECATION_LOGS_TAG,
    BaseModelWithDeprecations,
)
from airbyte_cdk.sources.declarative.models.declarative_component_schema import (
    AddedFieldDefinition as AddedFieldDefinitionModel,
)
from airbyte_cdk.sources.declarative.models.declarative_component_schema import (
    AddFields as AddFieldsModel,
)
from airbyte_cdk.sources.declarative.models.declarative_component_schema import (
    ApiKeyAuthenticator as ApiKeyAuthenticatorModel,
)
from airbyte_cdk.sources.declarative.models.declarative_component_schema import (
    AsyncJobStatusMap as AsyncJobStatusMapModel,
)
from airbyte_cdk.sources.declarative.models.declarative_component_schema import (
    AsyncRetriever as AsyncRetrieverModel,
)
from airbyte_cdk.sources.declarative.models.declarative_component_schema import (
    BasicHttpAuthenticator as BasicHttpAuthenticatorModel,
)
from airbyte_cdk.sources.declarative.models.declarative_component_schema import (
    BearerAuthenticator as BearerAuthenticatorModel,
)
from airbyte_cdk.sources.declarative.models.declarative_component_schema import (
    CheckDynamicStream as CheckDynamicStreamModel,
)
from airbyte_cdk.sources.declarative.models.declarative_component_schema import (
    CheckStream as CheckStreamModel,
)
from airbyte_cdk.sources.declarative.models.declarative_component_schema import (
    ComplexFieldType as ComplexFieldTypeModel,
)
from airbyte_cdk.sources.declarative.models.declarative_component_schema import (
    ComponentMappingDefinition as ComponentMappingDefinitionModel,
)
from airbyte_cdk.sources.declarative.models.declarative_component_schema import (
    CompositeErrorHandler as CompositeErrorHandlerModel,
)
from airbyte_cdk.sources.declarative.models.declarative_component_schema import (
    ConcurrencyLevel as ConcurrencyLevelModel,
)
from airbyte_cdk.sources.declarative.models.declarative_component_schema import (
    ConfigAddFields as ConfigAddFieldsModel,
)
from airbyte_cdk.sources.declarative.models.declarative_component_schema import (
    ConfigComponentsResolver as ConfigComponentsResolverModel,
)
from airbyte_cdk.sources.declarative.models.declarative_component_schema import (
    ConfigMigration as ConfigMigrationModel,
)
from airbyte_cdk.sources.declarative.models.declarative_component_schema import (
    ConfigRemapField as ConfigRemapFieldModel,
)
from airbyte_cdk.sources.declarative.models.declarative_component_schema import (
    ConfigRemoveFields as ConfigRemoveFieldsModel,
)
from airbyte_cdk.sources.declarative.models.declarative_component_schema import (
    ConstantBackoffStrategy as ConstantBackoffStrategyModel,
)
from airbyte_cdk.sources.declarative.models.declarative_component_schema import (
    CsvDecoder as CsvDecoderModel,
)
from airbyte_cdk.sources.declarative.models.declarative_component_schema import (
    CursorPagination as CursorPaginationModel,
)
from airbyte_cdk.sources.declarative.models.declarative_component_schema import (
    CustomAuthenticator as CustomAuthenticatorModel,
)
from airbyte_cdk.sources.declarative.models.declarative_component_schema import (
    CustomBackoffStrategy as CustomBackoffStrategyModel,
)
from airbyte_cdk.sources.declarative.models.declarative_component_schema import (
    CustomConfigTransformation as CustomConfigTransformationModel,
)
from airbyte_cdk.sources.declarative.models.declarative_component_schema import (
    CustomDecoder as CustomDecoderModel,
)
from airbyte_cdk.sources.declarative.models.declarative_component_schema import (
    CustomErrorHandler as CustomErrorHandlerModel,
)
from airbyte_cdk.sources.declarative.models.declarative_component_schema import (
    CustomIncrementalSync as CustomIncrementalSyncModel,
)
from airbyte_cdk.sources.declarative.models.declarative_component_schema import (
    CustomPaginationStrategy as CustomPaginationStrategyModel,
)
from airbyte_cdk.sources.declarative.models.declarative_component_schema import (
    CustomPartitionRouter as CustomPartitionRouterModel,
)
from airbyte_cdk.sources.declarative.models.declarative_component_schema import (
    CustomRecordExtractor as CustomRecordExtractorModel,
)
from airbyte_cdk.sources.declarative.models.declarative_component_schema import (
    CustomRecordFilter as CustomRecordFilterModel,
)
from airbyte_cdk.sources.declarative.models.declarative_component_schema import (
    CustomRequester as CustomRequesterModel,
)
from airbyte_cdk.sources.declarative.models.declarative_component_schema import (
    CustomRetriever as CustomRetrieverModel,
)
from airbyte_cdk.sources.declarative.models.declarative_component_schema import (
    CustomSchemaLoader as CustomSchemaLoader,
)
from airbyte_cdk.sources.declarative.models.declarative_component_schema import (
    CustomSchemaNormalization as CustomSchemaNormalizationModel,
)
from airbyte_cdk.sources.declarative.models.declarative_component_schema import (
    CustomTransformation as CustomTransformationModel,
)
from airbyte_cdk.sources.declarative.models.declarative_component_schema import (
    CustomValidationStrategy as CustomValidationStrategyModel,
)
from airbyte_cdk.sources.declarative.models.declarative_component_schema import (
    DatetimeBasedCursor as DatetimeBasedCursorModel,
)
from airbyte_cdk.sources.declarative.models.declarative_component_schema import (
    DeclarativeStream as DeclarativeStreamModel,
)
from airbyte_cdk.sources.declarative.models.declarative_component_schema import (
    DefaultErrorHandler as DefaultErrorHandlerModel,
)
from airbyte_cdk.sources.declarative.models.declarative_component_schema import (
    DefaultPaginator as DefaultPaginatorModel,
)
from airbyte_cdk.sources.declarative.models.declarative_component_schema import (
    DpathExtractor as DpathExtractorModel,
)
from airbyte_cdk.sources.declarative.models.declarative_component_schema import (
    DpathFlattenFields as DpathFlattenFieldsModel,
)
from airbyte_cdk.sources.declarative.models.declarative_component_schema import (
    DpathValidator as DpathValidatorModel,
)
from airbyte_cdk.sources.declarative.models.declarative_component_schema import (
    DynamicSchemaLoader as DynamicSchemaLoaderModel,
)
from airbyte_cdk.sources.declarative.models.declarative_component_schema import (
    DynamicStreamCheckConfig as DynamicStreamCheckConfigModel,
)
from airbyte_cdk.sources.declarative.models.declarative_component_schema import (
    ExponentialBackoffStrategy as ExponentialBackoffStrategyModel,
)
from airbyte_cdk.sources.declarative.models.declarative_component_schema import (
    FileUploader as FileUploaderModel,
)
from airbyte_cdk.sources.declarative.models.declarative_component_schema import (
    FixedWindowCallRatePolicy as FixedWindowCallRatePolicyModel,
)
from airbyte_cdk.sources.declarative.models.declarative_component_schema import (
    FlattenFields as FlattenFieldsModel,
)
from airbyte_cdk.sources.declarative.models.declarative_component_schema import (
    GroupByKeyMergeStrategy as GroupByKeyMergeStrategyModel,
)
from airbyte_cdk.sources.declarative.models.declarative_component_schema import (
    GroupingPartitionRouter as GroupingPartitionRouterModel,
)
from airbyte_cdk.sources.declarative.models.declarative_component_schema import (
    GzipDecoder as GzipDecoderModel,
)
from airbyte_cdk.sources.declarative.models.declarative_component_schema import (
    HTTPAPIBudget as HTTPAPIBudgetModel,
)
from airbyte_cdk.sources.declarative.models.declarative_component_schema import (
    HttpComponentsResolver as HttpComponentsResolverModel,
)
from airbyte_cdk.sources.declarative.models.declarative_component_schema import (
    HttpRequester as HttpRequesterModel,
)
from airbyte_cdk.sources.declarative.models.declarative_component_schema import (
    HttpRequestRegexMatcher as HttpRequestRegexMatcherModel,
)
from airbyte_cdk.sources.declarative.models.declarative_component_schema import (
    HttpResponseFilter as HttpResponseFilterModel,
)
from airbyte_cdk.sources.declarative.models.declarative_component_schema import (
    IncrementingCountCursor as IncrementingCountCursorModel,
)
from airbyte_cdk.sources.declarative.models.declarative_component_schema import (
    InlineSchemaLoader as InlineSchemaLoaderModel,
)
from airbyte_cdk.sources.declarative.models.declarative_component_schema import (
    IterableDecoder as IterableDecoderModel,
)
from airbyte_cdk.sources.declarative.models.declarative_component_schema import (
    JsonDecoder as JsonDecoderModel,
)
from airbyte_cdk.sources.declarative.models.declarative_component_schema import (
    JsonFileSchemaLoader as JsonFileSchemaLoaderModel,
)
from airbyte_cdk.sources.declarative.models.declarative_component_schema import (
    JsonlDecoder as JsonlDecoderModel,
)
from airbyte_cdk.sources.declarative.models.declarative_component_schema import (
    JwtAuthenticator as JwtAuthenticatorModel,
)
from airbyte_cdk.sources.declarative.models.declarative_component_schema import (
    JwtHeaders as JwtHeadersModel,
)
from airbyte_cdk.sources.declarative.models.declarative_component_schema import (
    JwtPayload as JwtPayloadModel,
)
from airbyte_cdk.sources.declarative.models.declarative_component_schema import (
    KeysReplace as KeysReplaceModel,
)
from airbyte_cdk.sources.declarative.models.declarative_component_schema import (
    KeysToLower as KeysToLowerModel,
)
from airbyte_cdk.sources.declarative.models.declarative_component_schema import (
    KeysToSnakeCase as KeysToSnakeCaseModel,
)
from airbyte_cdk.sources.declarative.models.declarative_component_schema import (
    LegacySessionTokenAuthenticator as LegacySessionTokenAuthenticatorModel,
)
from airbyte_cdk.sources.declarative.models.declarative_component_schema import (
    LegacyToPerPartitionStateMigration as LegacyToPerPartitionStateMigrationModel,
)
from airbyte_cdk.sources.declarative.models.declarative_component_schema import (
    ListPartitionRouter as ListPartitionRouterModel,
)
from airbyte_cdk.sources.declarative.models.declarative_component_schema import (
    MinMaxDatetime as MinMaxDatetimeModel,
)
from airbyte_cdk.sources.declarative.models.declarative_component_schema import (
    MovingWindowCallRatePolicy as MovingWindowCallRatePolicyModel,
)
from airbyte_cdk.sources.declarative.models.declarative_component_schema import (
    NoAuth as NoAuthModel,
)
from airbyte_cdk.sources.declarative.models.declarative_component_schema import (
    NoPagination as NoPaginationModel,
)
from airbyte_cdk.sources.declarative.models.declarative_component_schema import (
    OAuthAuthenticator as OAuthAuthenticatorModel,
)
from airbyte_cdk.sources.declarative.models.declarative_component_schema import (
    OffsetIncrement as OffsetIncrementModel,
)
from airbyte_cdk.sources.declarative.models.declarative_component_schema import (
    PageIncrement as PageIncrementModel,
)
from airbyte_cdk.sources.declarative.models.declarative_component_schema import (
    ParametrizedComponentsResolver as ParametrizedComponentsResolverModel,
)
from airbyte_cdk.sources.declarative.models.declarative_component_schema import (
    ParentStreamConfig as ParentStreamConfigModel,
)
from airbyte_cdk.sources.declarative.models.declarative_component_schema import (
    PredicateValidator as PredicateValidatorModel,
)
from airbyte_cdk.sources.declarative.models.declarative_component_schema import (
    PropertiesFromEndpoint as PropertiesFromEndpointModel,
)
from airbyte_cdk.sources.declarative.models.declarative_component_schema import (
    PropertyChunking as PropertyChunkingModel,
)
from airbyte_cdk.sources.declarative.models.declarative_component_schema import (
    PropertyLimitType as PropertyLimitTypeModel,
)
from airbyte_cdk.sources.declarative.models.declarative_component_schema import (
    QueryProperties as QueryPropertiesModel,
)
from airbyte_cdk.sources.declarative.models.declarative_component_schema import (
    Rate as RateModel,
)
from airbyte_cdk.sources.declarative.models.declarative_component_schema import (
    RecordFilter as RecordFilterModel,
)
from airbyte_cdk.sources.declarative.models.declarative_component_schema import (
    RecordSelector as RecordSelectorModel,
)
from airbyte_cdk.sources.declarative.models.declarative_component_schema import (
    RemoveFields as RemoveFieldsModel,
)
from airbyte_cdk.sources.declarative.models.declarative_component_schema import (
    RequestOption as RequestOptionModel,
)
from airbyte_cdk.sources.declarative.models.declarative_component_schema import (
    RequestPath as RequestPathModel,
)
from airbyte_cdk.sources.declarative.models.declarative_component_schema import (
    ResponseToFileExtractor as ResponseToFileExtractorModel,
)
from airbyte_cdk.sources.declarative.models.declarative_component_schema import (
    SchemaNormalization as SchemaNormalizationModel,
)
from airbyte_cdk.sources.declarative.models.declarative_component_schema import (
    SchemaTypeIdentifier as SchemaTypeIdentifierModel,
)
from airbyte_cdk.sources.declarative.models.declarative_component_schema import (
    SelectiveAuthenticator as SelectiveAuthenticatorModel,
)
from airbyte_cdk.sources.declarative.models.declarative_component_schema import (
    SessionTokenAuthenticator as SessionTokenAuthenticatorModel,
)
from airbyte_cdk.sources.declarative.models.declarative_component_schema import (
    SimpleRetriever as SimpleRetrieverModel,
)
from airbyte_cdk.sources.declarative.models.declarative_component_schema import Spec as SpecModel
from airbyte_cdk.sources.declarative.models.declarative_component_schema import (
    StateDelegatingStream as StateDelegatingStreamModel,
)
from airbyte_cdk.sources.declarative.models.declarative_component_schema import (
    StreamConfig as StreamConfigModel,
)
from airbyte_cdk.sources.declarative.models.declarative_component_schema import (
    SubstreamPartitionRouter as SubstreamPartitionRouterModel,
)
from airbyte_cdk.sources.declarative.models.declarative_component_schema import (
    TypesMap as TypesMapModel,
)
from airbyte_cdk.sources.declarative.models.declarative_component_schema import (
    UnlimitedCallRatePolicy as UnlimitedCallRatePolicyModel,
)
from airbyte_cdk.sources.declarative.models.declarative_component_schema import (
    ValidateAdheresToSchema as ValidateAdheresToSchemaModel,
)
from airbyte_cdk.sources.declarative.models.declarative_component_schema import ValueType
from airbyte_cdk.sources.declarative.models.declarative_component_schema import (
    WaitTimeFromHeader as WaitTimeFromHeaderModel,
)
from airbyte_cdk.sources.declarative.models.declarative_component_schema import (
    WaitUntilTimeFromHeader as WaitUntilTimeFromHeaderModel,
)
from airbyte_cdk.sources.declarative.models.declarative_component_schema import (
    XmlDecoder as XmlDecoderModel,
)
from airbyte_cdk.sources.declarative.models.declarative_component_schema import (
    ZipfileDecoder as ZipfileDecoderModel,
)
from airbyte_cdk.sources.declarative.partition_routers import (
    CartesianProductStreamSlicer,
    GroupingPartitionRouter,
    ListPartitionRouter,
    PartitionRouter,
    SinglePartitionRouter,
    SubstreamPartitionRouter,
)
from airbyte_cdk.sources.declarative.partition_routers.async_job_partition_router import (
    AsyncJobPartitionRouter,
)
from airbyte_cdk.sources.declarative.partition_routers.substream_partition_router import (
    ParentStreamConfig,
)
from airbyte_cdk.sources.declarative.requesters import HttpRequester, RequestOption
from airbyte_cdk.sources.declarative.requesters.error_handlers import (
    CompositeErrorHandler,
    DefaultErrorHandler,
    HttpResponseFilter,
)
from airbyte_cdk.sources.declarative.requesters.error_handlers.backoff_strategies import (
    ConstantBackoffStrategy,
    ExponentialBackoffStrategy,
    WaitTimeFromHeaderBackoffStrategy,
    WaitUntilTimeFromHeaderBackoffStrategy,
)
from airbyte_cdk.sources.declarative.requesters.http_job_repository import AsyncHttpJobRepository
from airbyte_cdk.sources.declarative.requesters.paginators import (
    DefaultPaginator,
    NoPagination,
    PaginatorTestReadDecorator,
)
from airbyte_cdk.sources.declarative.requesters.paginators.strategies import (
    CursorPaginationStrategy,
    CursorStopCondition,
    OffsetIncrement,
    PageIncrement,
    StopConditionPaginationStrategyDecorator,
)
from airbyte_cdk.sources.declarative.requesters.query_properties import (
    PropertiesFromEndpoint,
    PropertyChunking,
    QueryProperties,
)
from airbyte_cdk.sources.declarative.requesters.query_properties.property_chunking import (
    PropertyLimitType,
)
from airbyte_cdk.sources.declarative.requesters.query_properties.strategies import (
    GroupByKey,
)
from airbyte_cdk.sources.declarative.requesters.request_option import RequestOptionType
from airbyte_cdk.sources.declarative.requesters.request_options import (
    DatetimeBasedRequestOptionsProvider,
    DefaultRequestOptionsProvider,
    InterpolatedRequestOptionsProvider,
    RequestOptionsProvider,
)
from airbyte_cdk.sources.declarative.requesters.request_options.per_partition_request_option_provider import (
    PerPartitionRequestOptionsProvider,
)
from airbyte_cdk.sources.declarative.requesters.request_path import RequestPath
from airbyte_cdk.sources.declarative.requesters.requester import HttpMethod
from airbyte_cdk.sources.declarative.resolvers import (
    ComponentMappingDefinition,
    ConfigComponentsResolver,
    HttpComponentsResolver,
    ParametrizedComponentsResolver,
    StreamConfig,
    StreamParametersDefinition,
)
from airbyte_cdk.sources.declarative.retrievers import (
    AsyncRetriever,
    LazySimpleRetriever,
    SimpleRetriever,
)
from airbyte_cdk.sources.declarative.retrievers.file_uploader import (
    ConnectorBuilderFileUploader,
    DefaultFileUploader,
    LocalFileSystemFileWriter,
    NoopFileWriter,
)
from airbyte_cdk.sources.declarative.schema import (
    ComplexFieldType,
    DefaultSchemaLoader,
    DynamicSchemaLoader,
    InlineSchemaLoader,
    JsonFileSchemaLoader,
    SchemaTypeIdentifier,
    TypesMap,
)
from airbyte_cdk.sources.declarative.schema.composite_schema_loader import CompositeSchemaLoader
from airbyte_cdk.sources.declarative.spec import ConfigMigration, Spec
from airbyte_cdk.sources.declarative.stream_slicers import (
    StreamSlicer,
    StreamSlicerTestReadDecorator,
)
from airbyte_cdk.sources.declarative.stream_slicers.declarative_partition_generator import (
    DeclarativePartitionFactory,
    StreamSlicerPartitionGenerator,
)
from airbyte_cdk.sources.declarative.transformations import (
    AddFields,
    RemoveFields,
)
from airbyte_cdk.sources.declarative.transformations.add_fields import AddedFieldDefinition
from airbyte_cdk.sources.declarative.transformations.config_transformations import (
    ConfigAddFields,
    ConfigRemapField,
    ConfigRemoveFields,
)
from airbyte_cdk.sources.declarative.transformations.config_transformations.config_transformation import (
    ConfigTransformation,
)
from airbyte_cdk.sources.declarative.transformations.dpath_flatten_fields import (
    DpathFlattenFields,
    KeyTransformation,
)
from airbyte_cdk.sources.declarative.transformations.flatten_fields import (
    FlattenFields,
)
from airbyte_cdk.sources.declarative.transformations.keys_replace_transformation import (
    KeysReplaceTransformation,
)
from airbyte_cdk.sources.declarative.transformations.keys_to_lower_transformation import (
    KeysToLowerTransformation,
)
from airbyte_cdk.sources.declarative.transformations.keys_to_snake_transformation import (
    KeysToSnakeCaseTransformation,
)
from airbyte_cdk.sources.declarative.validators import (
    DpathValidator,
    PredicateValidator,
    ValidateAdheresToSchema,
)
from airbyte_cdk.sources.http_logger import format_http_message
from airbyte_cdk.sources.message import (
    InMemoryMessageRepository,
    LogAppenderMessageRepositoryDecorator,
    MessageRepository,
    NoopMessageRepository,
)
from airbyte_cdk.sources.message.repository import StateFilteringMessageRepository
from airbyte_cdk.sources.streams.call_rate import (
    APIBudget,
    FixedWindowCallRatePolicy,
    HttpAPIBudget,
    HttpRequestRegexMatcher,
    MovingWindowCallRatePolicy,
    Rate,
    UnlimitedCallRatePolicy,
)
from airbyte_cdk.sources.streams.concurrent.abstract_stream import AbstractStream
from airbyte_cdk.sources.streams.concurrent.clamping import (
    ClampingEndProvider,
    ClampingStrategy,
    DayClampingStrategy,
    MonthClampingStrategy,
    NoClamping,
    WeekClampingStrategy,
    Weekday,
)
from airbyte_cdk.sources.streams.concurrent.cursor import (
    ConcurrentCursor,
    Cursor,
    CursorField,
    FinalStateCursor,
)
from airbyte_cdk.sources.streams.concurrent.default_stream import DefaultStream
from airbyte_cdk.sources.streams.concurrent.helpers import get_primary_key_from_stream
from airbyte_cdk.sources.streams.concurrent.partitions.stream_slicer import (
    StreamSlicer as ConcurrentStreamSlicer,
)
from airbyte_cdk.sources.streams.concurrent.state_converters.datetime_stream_state_converter import (
    CustomFormatConcurrentStreamStateConverter,
    DateTimeStreamStateConverter,
)
from airbyte_cdk.sources.streams.concurrent.state_converters.incrementing_count_stream_state_converter import (
    IncrementingCountStreamStateConverter,
)
from airbyte_cdk.sources.streams.http.error_handlers.response_models import ResponseAction
from airbyte_cdk.sources.types import Config
from airbyte_cdk.sources.utils.transform import TransformConfig, TypeTransformer

ComponentDefinition = Mapping[str, Any]

SCHEMA_TRANSFORMER_TYPE_MAPPING = {
    SchemaNormalizationModel.None_: TransformConfig.NoTransform,
    SchemaNormalizationModel.Default: TransformConfig.DefaultSchemaNormalization,
}
_NO_STREAM_SLICING = SinglePartitionRouter(parameters={})

# Ideally this should use the value defined in ConcurrentDeclarativeSource, but
# this would be a circular import
MAX_SLICES = 5


class ModelToComponentFactory:
    EPOCH_DATETIME_FORMAT = "%s"

    def __init__(
        self,
        limit_pages_fetched_per_slice: Optional[int] = None,
        limit_slices_fetched: Optional[int] = None,
        emit_connector_builder_messages: bool = False,
        disable_retries: bool = False,
        disable_cache: bool = False,
        message_repository: Optional[MessageRepository] = None,
        connector_state_manager: Optional[ConnectorStateManager] = None,
        max_concurrent_async_job_count: Optional[int] = None,
    ):
        self._init_mappings()
        self._limit_pages_fetched_per_slice = limit_pages_fetched_per_slice
        self._limit_slices_fetched = limit_slices_fetched
        self._emit_connector_builder_messages = emit_connector_builder_messages
        self._disable_retries = disable_retries
        self._disable_cache = disable_cache
        self._message_repository = message_repository or InMemoryMessageRepository(
            self._evaluate_log_level(emit_connector_builder_messages)
        )
        self._connector_state_manager = connector_state_manager or ConnectorStateManager()
        self._api_budget: Optional[Union[APIBudget, HttpAPIBudget]] = None
        self._job_tracker: JobTracker = JobTracker(max_concurrent_async_job_count or 1)
        # placeholder for deprecation warnings
        self._collected_deprecation_logs: List[ConnectorBuilderLogMessage] = []

    def _init_mappings(self) -> None:
        self.PYDANTIC_MODEL_TO_CONSTRUCTOR: Mapping[Type[BaseModel], Callable[..., Any]] = {
            AddedFieldDefinitionModel: self.create_added_field_definition,
            AddFieldsModel: self.create_add_fields,
            ApiKeyAuthenticatorModel: self.create_api_key_authenticator,
            BasicHttpAuthenticatorModel: self.create_basic_http_authenticator,
            BearerAuthenticatorModel: self.create_bearer_authenticator,
            CheckStreamModel: self.create_check_stream,
            DynamicStreamCheckConfigModel: self.create_dynamic_stream_check_config,
            CheckDynamicStreamModel: self.create_check_dynamic_stream,
            CompositeErrorHandlerModel: self.create_composite_error_handler,
            ConcurrencyLevelModel: self.create_concurrency_level,
            ConfigMigrationModel: self.create_config_migration,
            ConfigAddFieldsModel: self.create_config_add_fields,
            ConfigRemapFieldModel: self.create_config_remap_field,
            ConfigRemoveFieldsModel: self.create_config_remove_fields,
            ConstantBackoffStrategyModel: self.create_constant_backoff_strategy,
            CsvDecoderModel: self.create_csv_decoder,
            CursorPaginationModel: self.create_cursor_pagination,
            CustomAuthenticatorModel: self.create_custom_component,
            CustomBackoffStrategyModel: self.create_custom_component,
            CustomDecoderModel: self.create_custom_component,
            CustomErrorHandlerModel: self.create_custom_component,
            CustomIncrementalSyncModel: self.create_custom_component,
            CustomRecordExtractorModel: self.create_custom_component,
            CustomRecordFilterModel: self.create_custom_component,
            CustomRequesterModel: self.create_custom_component,
            CustomRetrieverModel: self.create_custom_component,
            CustomSchemaLoader: self.create_custom_component,
            CustomSchemaNormalizationModel: self.create_custom_component,
            CustomStateMigration: self.create_custom_component,
            CustomPaginationStrategyModel: self.create_custom_component,
            CustomPartitionRouterModel: self.create_custom_component,
            CustomTransformationModel: self.create_custom_component,
            CustomValidationStrategyModel: self.create_custom_component,
            CustomConfigTransformationModel: self.create_custom_component,
            DatetimeBasedCursorModel: self.create_datetime_based_cursor,
            DeclarativeStreamModel: self.create_declarative_stream,
            DefaultErrorHandlerModel: self.create_default_error_handler,
            DefaultPaginatorModel: self.create_default_paginator,
            DpathExtractorModel: self.create_dpath_extractor,
            DpathValidatorModel: self.create_dpath_validator,
            ResponseToFileExtractorModel: self.create_response_to_file_extractor,
            ExponentialBackoffStrategyModel: self.create_exponential_backoff_strategy,
            SessionTokenAuthenticatorModel: self.create_session_token_authenticator,
            GroupByKeyMergeStrategyModel: self.create_group_by_key,
            HttpRequesterModel: self.create_http_requester,
            HttpResponseFilterModel: self.create_http_response_filter,
            InlineSchemaLoaderModel: self.create_inline_schema_loader,
            JsonDecoderModel: self.create_json_decoder,
            JsonlDecoderModel: self.create_jsonl_decoder,
            GzipDecoderModel: self.create_gzip_decoder,
            KeysToLowerModel: self.create_keys_to_lower_transformation,
            KeysToSnakeCaseModel: self.create_keys_to_snake_transformation,
            KeysReplaceModel: self.create_keys_replace_transformation,
            FlattenFieldsModel: self.create_flatten_fields,
            DpathFlattenFieldsModel: self.create_dpath_flatten_fields,
            IterableDecoderModel: self.create_iterable_decoder,
            IncrementingCountCursorModel: self.create_incrementing_count_cursor,
            XmlDecoderModel: self.create_xml_decoder,
            JsonFileSchemaLoaderModel: self.create_json_file_schema_loader,
            DynamicSchemaLoaderModel: self.create_dynamic_schema_loader,
            SchemaTypeIdentifierModel: self.create_schema_type_identifier,
            TypesMapModel: self.create_types_map,
            ComplexFieldTypeModel: self.create_complex_field_type,
            JwtAuthenticatorModel: self.create_jwt_authenticator,
            LegacyToPerPartitionStateMigrationModel: self.create_legacy_to_per_partition_state_migration,
            ListPartitionRouterModel: self.create_list_partition_router,
            MinMaxDatetimeModel: self.create_min_max_datetime,
            NoAuthModel: self.create_no_auth,
            NoPaginationModel: self.create_no_pagination,
            OAuthAuthenticatorModel: self.create_oauth_authenticator,
            OffsetIncrementModel: self.create_offset_increment,
            PageIncrementModel: self.create_page_increment,
            ParentStreamConfigModel: self.create_parent_stream_config,
            PredicateValidatorModel: self.create_predicate_validator,
            PropertiesFromEndpointModel: self.create_properties_from_endpoint,
            PropertyChunkingModel: self.create_property_chunking,
            QueryPropertiesModel: self.create_query_properties,
            RecordFilterModel: self.create_record_filter,
            RecordSelectorModel: self.create_record_selector,
            RemoveFieldsModel: self.create_remove_fields,
            RequestPathModel: self.create_request_path,
            RequestOptionModel: self.create_request_option,
            LegacySessionTokenAuthenticatorModel: self.create_legacy_session_token_authenticator,
            SelectiveAuthenticatorModel: self.create_selective_authenticator,
            SimpleRetrieverModel: self.create_simple_retriever,
            StateDelegatingStreamModel: self.create_state_delegating_stream,
            SpecModel: self.create_spec,
            SubstreamPartitionRouterModel: self.create_substream_partition_router,
            ValidateAdheresToSchemaModel: self.create_validate_adheres_to_schema,
            WaitTimeFromHeaderModel: self.create_wait_time_from_header,
            WaitUntilTimeFromHeaderModel: self.create_wait_until_time_from_header,
            AsyncRetrieverModel: self.create_async_retriever,
            HttpComponentsResolverModel: self.create_http_components_resolver,
            ConfigComponentsResolverModel: self.create_config_components_resolver,
            ParametrizedComponentsResolverModel: self.create_parametrized_components_resolver,
            StreamConfigModel: self.create_stream_config,
            ComponentMappingDefinitionModel: self.create_components_mapping_definition,
            ZipfileDecoderModel: self.create_zipfile_decoder,
            HTTPAPIBudgetModel: self.create_http_api_budget,
            FileUploaderModel: self.create_file_uploader,
            FixedWindowCallRatePolicyModel: self.create_fixed_window_call_rate_policy,
            MovingWindowCallRatePolicyModel: self.create_moving_window_call_rate_policy,
            UnlimitedCallRatePolicyModel: self.create_unlimited_call_rate_policy,
            RateModel: self.create_rate,
            HttpRequestRegexMatcherModel: self.create_http_request_matcher,
            GroupingPartitionRouterModel: self.create_grouping_partition_router,
        }

        # Needed for the case where we need to perform a second parse on the fields of a custom component
        self.TYPE_NAME_TO_MODEL = {cls.__name__: cls for cls in self.PYDANTIC_MODEL_TO_CONSTRUCTOR}

    def create_component(
        self,
        model_type: Type[BaseModel],
        component_definition: ComponentDefinition,
        config: Config,
        **kwargs: Any,
    ) -> Any:
        """
        Takes a given Pydantic model type and Mapping representing a component definition and creates a declarative component and
        subcomponents which will be used at runtime. This is done by first parsing the mapping into a Pydantic model and then creating
        creating declarative components from that model.

        :param model_type: The type of declarative component that is being initialized
        :param component_definition: The mapping that represents a declarative component
        :param config: The connector config that is provided by the customer
        :return: The declarative component to be used at runtime
        """

        component_type = component_definition.get("type")
        if component_definition.get("type") != model_type.__name__:
            raise ValueError(
                f"Expected manifest component of type {model_type.__name__}, but received {component_type} instead"
            )

        declarative_component_model = model_type.parse_obj(component_definition)

        if not isinstance(declarative_component_model, model_type):
            raise ValueError(
                f"Expected {model_type.__name__} component, but received {declarative_component_model.__class__.__name__}"
            )

        return self._create_component_from_model(
            model=declarative_component_model, config=config, **kwargs
        )

    def _create_component_from_model(self, model: BaseModel, config: Config, **kwargs: Any) -> Any:
        if model.__class__ not in self.PYDANTIC_MODEL_TO_CONSTRUCTOR:
            raise ValueError(
                f"{model.__class__} with attributes {model} is not a valid component type"
            )
        component_constructor = self.PYDANTIC_MODEL_TO_CONSTRUCTOR.get(model.__class__)
        if not component_constructor:
            raise ValueError(f"Could not find constructor for {model.__class__}")

        # collect deprecation warnings for supported models.
        if isinstance(model, BaseModelWithDeprecations):
            self._collect_model_deprecations(model)

        return component_constructor(model=model, config=config, **kwargs)

    def get_model_deprecations(self) -> List[ConnectorBuilderLogMessage]:
        """
        Returns the deprecation warnings that were collected during the creation of components.
        """
        return self._collected_deprecation_logs

    def _collect_model_deprecations(self, model: BaseModelWithDeprecations) -> None:
        """
        Collects deprecation logs from the given model and appends any new logs to the internal collection.

        This method checks if the provided model has deprecation logs (identified by the presence of the DEPRECATION_LOGS_TAG attribute and a non-None `_deprecation_logs` property). It iterates through each deprecation log in the model and appends it to the `_collected_deprecation_logs` list if it has not already been collected, ensuring that duplicate logs are avoided.

        Args:
            model (BaseModelWithDeprecations): The model instance from which to collect deprecation logs.
        """
        if hasattr(model, DEPRECATION_LOGS_TAG) and model._deprecation_logs is not None:
            for log in model._deprecation_logs:
                # avoid duplicates for deprecation logs observed.
                if log not in self._collected_deprecation_logs:
                    self._collected_deprecation_logs.append(log)

    def create_config_migration(
        self, model: ConfigMigrationModel, config: Config
    ) -> ConfigMigration:
        transformations: List[ConfigTransformation] = [
            self._create_component_from_model(transformation, config)
            for transformation in model.transformations
        ]

        return ConfigMigration(
            description=model.description,
            transformations=transformations,
        )

    def create_config_add_fields(
        self, model: ConfigAddFieldsModel, config: Config, **kwargs: Any
    ) -> ConfigAddFields:
        fields = [self._create_component_from_model(field, config) for field in model.fields]
        return ConfigAddFields(
            fields=fields,
            condition=model.condition or "",
        )

    @staticmethod
    def create_config_remove_fields(
        model: ConfigRemoveFieldsModel, config: Config, **kwargs: Any
    ) -> ConfigRemoveFields:
        return ConfigRemoveFields(
            field_pointers=model.field_pointers,
            condition=model.condition or "",
        )

    @staticmethod
    def create_config_remap_field(
        model: ConfigRemapFieldModel, config: Config, **kwargs: Any
    ) -> ConfigRemapField:
        mapping = cast(Mapping[str, Any], model.map)
        return ConfigRemapField(
            map=mapping,
            field_path=model.field_path,
            config=config,
        )

    def create_dpath_validator(self, model: DpathValidatorModel, config: Config) -> DpathValidator:
        strategy = self._create_component_from_model(model.validation_strategy, config)

        return DpathValidator(
            field_path=model.field_path,
            strategy=strategy,
        )

    def create_predicate_validator(
        self, model: PredicateValidatorModel, config: Config
    ) -> PredicateValidator:
        strategy = self._create_component_from_model(model.validation_strategy, config)

        return PredicateValidator(
            value=model.value,
            strategy=strategy,
        )

    @staticmethod
    def create_validate_adheres_to_schema(
        model: ValidateAdheresToSchemaModel, config: Config, **kwargs: Any
    ) -> ValidateAdheresToSchema:
        base_schema = cast(Mapping[str, Any], model.base_schema)
        return ValidateAdheresToSchema(
            schema=base_schema,
        )

    @staticmethod
    def create_added_field_definition(
        model: AddedFieldDefinitionModel, config: Config, **kwargs: Any
    ) -> AddedFieldDefinition:
        interpolated_value = InterpolatedString.create(
            model.value, parameters=model.parameters or {}
        )
        return AddedFieldDefinition(
            path=model.path,
            value=interpolated_value,
            value_type=ModelToComponentFactory._json_schema_type_name_to_type(model.value_type),
            parameters=model.parameters or {},
        )

    def create_add_fields(self, model: AddFieldsModel, config: Config, **kwargs: Any) -> AddFields:
        added_field_definitions = [
            self._create_component_from_model(
                model=added_field_definition_model,
                value_type=ModelToComponentFactory._json_schema_type_name_to_type(
                    added_field_definition_model.value_type
                ),
                config=config,
            )
            for added_field_definition_model in model.fields
        ]
        return AddFields(
            fields=added_field_definitions,
            condition=model.condition or "",
            parameters=model.parameters or {},
        )

    def create_keys_to_lower_transformation(
        self, model: KeysToLowerModel, config: Config, **kwargs: Any
    ) -> KeysToLowerTransformation:
        return KeysToLowerTransformation()

    def create_keys_to_snake_transformation(
        self, model: KeysToSnakeCaseModel, config: Config, **kwargs: Any
    ) -> KeysToSnakeCaseTransformation:
        return KeysToSnakeCaseTransformation()

    def create_keys_replace_transformation(
        self, model: KeysReplaceModel, config: Config, **kwargs: Any
    ) -> KeysReplaceTransformation:
        return KeysReplaceTransformation(
            old=model.old, new=model.new, parameters=model.parameters or {}
        )

    def create_flatten_fields(
        self, model: FlattenFieldsModel, config: Config, **kwargs: Any
    ) -> FlattenFields:
        return FlattenFields(
            flatten_lists=model.flatten_lists if model.flatten_lists is not None else True
        )

    def create_dpath_flatten_fields(
        self, model: DpathFlattenFieldsModel, config: Config, **kwargs: Any
    ) -> DpathFlattenFields:
        model_field_path: List[Union[InterpolatedString, str]] = [x for x in model.field_path]
        key_transformation = (
            KeyTransformation(
                config=config,
                prefix=model.key_transformation.prefix,
                suffix=model.key_transformation.suffix,
                parameters=model.parameters or {},
            )
            if model.key_transformation is not None
            else None
        )
        return DpathFlattenFields(
            config=config,
            field_path=model_field_path,
            delete_origin_value=model.delete_origin_value
            if model.delete_origin_value is not None
            else False,
            replace_record=model.replace_record if model.replace_record is not None else False,
            key_transformation=key_transformation,
            parameters=model.parameters or {},
        )

    @staticmethod
    def _json_schema_type_name_to_type(value_type: Optional[ValueType]) -> Optional[Type[Any]]:
        if not value_type:
            return None
        names_to_types = {
            ValueType.string: str,
            ValueType.number: float,
            ValueType.integer: int,
            ValueType.boolean: bool,
        }
        return names_to_types[value_type]

    def create_api_key_authenticator(
        self,
        model: ApiKeyAuthenticatorModel,
        config: Config,
        token_provider: Optional[TokenProvider] = None,
        **kwargs: Any,
    ) -> ApiKeyAuthenticator:
        if model.inject_into is None and model.header is None:
            raise ValueError(
                "Expected either inject_into or header to be set for ApiKeyAuthenticator"
            )

        if model.inject_into is not None and model.header is not None:
            raise ValueError(
                "inject_into and header cannot be set both for ApiKeyAuthenticator - remove the deprecated header option"
            )

        if token_provider is not None and model.api_token != "":
            raise ValueError(
                "If token_provider is set, api_token is ignored and has to be set to empty string."
            )

        request_option = (
            self._create_component_from_model(
                model.inject_into, config, parameters=model.parameters or {}
            )
            if model.inject_into
            else RequestOption(
                inject_into=RequestOptionType.header,
                field_name=model.header or "",
                parameters=model.parameters or {},
            )
        )

        return ApiKeyAuthenticator(
            token_provider=(
                token_provider
                if token_provider is not None
                else InterpolatedStringTokenProvider(
                    api_token=model.api_token or "",
                    config=config,
                    parameters=model.parameters or {},
                )
            ),
            request_option=request_option,
            config=config,
            parameters=model.parameters or {},
        )

    def create_legacy_to_per_partition_state_migration(
        self,
        model: LegacyToPerPartitionStateMigrationModel,
        config: Mapping[str, Any],
        declarative_stream: DeclarativeStreamModel,
    ) -> LegacyToPerPartitionStateMigration:
        retriever = declarative_stream.retriever
        if not isinstance(retriever, (SimpleRetrieverModel, AsyncRetrieverModel)):
            raise ValueError(
                f"LegacyToPerPartitionStateMigrations can only be applied on a DeclarativeStream with a SimpleRetriever or AsyncRetriever. Got {type(retriever)}"
            )
        partition_router = retriever.partition_router
        if not isinstance(
            partition_router, (SubstreamPartitionRouterModel, CustomPartitionRouterModel)
        ):
            raise ValueError(
                f"LegacyToPerPartitionStateMigrations can only be applied on a SimpleRetriever with a Substream partition router. Got {type(partition_router)}"
            )
        if not hasattr(partition_router, "parent_stream_configs"):
            raise ValueError(
                "LegacyToPerPartitionStateMigrations can only be applied with a parent stream configuration."
            )

        if not hasattr(declarative_stream, "incremental_sync"):
            raise ValueError(
                "LegacyToPerPartitionStateMigrations can only be applied with an incremental_sync configuration."
            )

        return LegacyToPerPartitionStateMigration(
            partition_router,  # type: ignore # was already checked above
            declarative_stream.incremental_sync,  # type: ignore # was already checked. Migration can be applied only to incremental streams.
            config,
            declarative_stream.parameters,  # type: ignore # different type is expected here Mapping[str, Any], got Dict[str, Any]
        )

    def create_session_token_authenticator(
        self, model: SessionTokenAuthenticatorModel, config: Config, name: str, **kwargs: Any
    ) -> Union[ApiKeyAuthenticator, BearerAuthenticator]:
        decoder = (
            self._create_component_from_model(model=model.decoder, config=config)
            if model.decoder
            else JsonDecoder(parameters={})
        )
        login_requester = self._create_component_from_model(
            model=model.login_requester,
            config=config,
            name=f"{name}_login_requester",
            decoder=decoder,
        )
        token_provider = SessionTokenProvider(
            login_requester=login_requester,
            session_token_path=model.session_token_path,
            expiration_duration=parse_duration(model.expiration_duration)
            if model.expiration_duration
            else None,
            parameters=model.parameters or {},
            message_repository=self._message_repository,
            decoder=decoder,
        )
        if model.request_authentication.type == "Bearer":
            return ModelToComponentFactory.create_bearer_authenticator(
                BearerAuthenticatorModel(type="BearerAuthenticator", api_token=""),  # type: ignore # $parameters has a default value
                config,
                token_provider=token_provider,
            )
        else:
            return self.create_api_key_authenticator(
                ApiKeyAuthenticatorModel(
                    type="ApiKeyAuthenticator",
                    api_token="",
                    inject_into=model.request_authentication.inject_into,
                ),  # type: ignore # $parameters and headers default to None
                config=config,
                token_provider=token_provider,
            )

    @staticmethod
    def create_basic_http_authenticator(
        model: BasicHttpAuthenticatorModel, config: Config, **kwargs: Any
    ) -> BasicHttpAuthenticator:
        return BasicHttpAuthenticator(
            password=model.password or "",
            username=model.username,
            config=config,
            parameters=model.parameters or {},
        )

    @staticmethod
    def create_bearer_authenticator(
        model: BearerAuthenticatorModel,
        config: Config,
        token_provider: Optional[TokenProvider] = None,
        **kwargs: Any,
    ) -> BearerAuthenticator:
        if token_provider is not None and model.api_token != "":
            raise ValueError(
                "If token_provider is set, api_token is ignored and has to be set to empty string."
            )
        return BearerAuthenticator(
            token_provider=(
                token_provider
                if token_provider is not None
                else InterpolatedStringTokenProvider(
                    api_token=model.api_token or "",
                    config=config,
                    parameters=model.parameters or {},
                )
            ),
            config=config,
            parameters=model.parameters or {},
        )

    @staticmethod
    def create_dynamic_stream_check_config(
        model: DynamicStreamCheckConfigModel, config: Config, **kwargs: Any
    ) -> DynamicStreamCheckConfig:
        return DynamicStreamCheckConfig(
            dynamic_stream_name=model.dynamic_stream_name,
            stream_count=model.stream_count or 0,
        )

    def create_check_stream(
        self, model: CheckStreamModel, config: Config, **kwargs: Any
    ) -> CheckStream:
        if model.dynamic_streams_check_configs is None and model.stream_names is None:
            raise ValueError(
                "Expected either stream_names or dynamic_streams_check_configs to be set for CheckStream"
            )

        dynamic_streams_check_configs = (
            [
                self._create_component_from_model(model=dynamic_stream_check_config, config=config)
                for dynamic_stream_check_config in model.dynamic_streams_check_configs
            ]
            if model.dynamic_streams_check_configs
            else []
        )

        return CheckStream(
            stream_names=model.stream_names or [],
            dynamic_streams_check_configs=dynamic_streams_check_configs,
            parameters={},
        )

    @staticmethod
    def create_check_dynamic_stream(
        model: CheckDynamicStreamModel, config: Config, **kwargs: Any
    ) -> CheckDynamicStream:
        assert model.use_check_availability is not None  # for mypy

        use_check_availability = model.use_check_availability

        return CheckDynamicStream(
            stream_count=model.stream_count,
            use_check_availability=use_check_availability,
            parameters={},
        )

    def create_composite_error_handler(
        self, model: CompositeErrorHandlerModel, config: Config, **kwargs: Any
    ) -> CompositeErrorHandler:
        error_handlers = [
            self._create_component_from_model(model=error_handler_model, config=config)
            for error_handler_model in model.error_handlers
        ]
        return CompositeErrorHandler(
            error_handlers=error_handlers, parameters=model.parameters or {}
        )

    @staticmethod
    def create_concurrency_level(
        model: ConcurrencyLevelModel, config: Config, **kwargs: Any
    ) -> ConcurrencyLevel:
        return ConcurrencyLevel(
            default_concurrency=model.default_concurrency,
            max_concurrency=model.max_concurrency,
            config=config,
            parameters={},
        )

    @staticmethod
    def apply_stream_state_migrations(
        stream_state_migrations: List[Any] | None, stream_state: MutableMapping[str, Any]
    ) -> MutableMapping[str, Any]:
        if stream_state_migrations:
            for state_migration in stream_state_migrations:
                if state_migration.should_migrate(stream_state):
                    # The state variable is expected to be mutable but the migrate method returns an immutable mapping.
                    stream_state = dict(state_migration.migrate(stream_state))
        return stream_state

    def create_concurrent_cursor_from_datetime_based_cursor(
        self,
        model_type: Type[BaseModel],
        component_definition: ComponentDefinition,
        stream_name: str,
        stream_namespace: Optional[str],
        config: Config,
        message_repository: Optional[MessageRepository] = None,
        runtime_lookback_window: Optional[datetime.timedelta] = None,
        stream_state_migrations: Optional[List[Any]] = None,
        **kwargs: Any,
    ) -> ConcurrentCursor:
        # Per-partition incremental streams can dynamically create child cursors which will pass their current
        # state via the stream_state keyword argument. Incremental syncs without parent streams use the
        # incoming state and connector_state_manager that is initialized when the component factory is created
        stream_state = (
            self._connector_state_manager.get_stream_state(stream_name, stream_namespace)
            if "stream_state" not in kwargs
            else kwargs["stream_state"]
        )
        stream_state = self.apply_stream_state_migrations(stream_state_migrations, stream_state)

        component_type = component_definition.get("type")
        if component_definition.get("type") != model_type.__name__:
            raise ValueError(
                f"Expected manifest component of type {model_type.__name__}, but received {component_type} instead"
            )

        # FIXME the interfaces of the concurrent cursor are kind of annoying as they take a `ComponentDefinition` instead of the actual model. This was done because the ConcurrentDeclarativeSource didn't have access to the models [here for example](https://github.com/airbytehq/airbyte-python-cdk/blob/f525803b3fec9329e4cc8478996a92bf884bfde9/airbyte_cdk/sources/declarative/concurrent_declarative_source.py#L354C54-L354C91). So now we have two cases:
        # * The ComponentDefinition comes from model.__dict__ in which case we have `parameters`
        # * The ComponentDefinition comes from the manifest as a dict in which case we have `$parameters`
        # We should change those interfaces to use the model once we clean up the code in CDS at which point the parameter propagation should happen as part of the ModelToComponentFactory.
        parameters = component_definition.get(
            "parameters", component_definition.get("$parameters", {})
        )
        datetime_based_cursor_model = model_type.parse_obj(component_definition)

        if not isinstance(datetime_based_cursor_model, DatetimeBasedCursorModel):
            raise ValueError(
                f"Expected {model_type.__name__} component, but received {datetime_based_cursor_model.__class__.__name__}"
            )

        interpolated_cursor_field = InterpolatedString.create(
            datetime_based_cursor_model.cursor_field,
            parameters=parameters,
        )
        cursor_field = CursorField(interpolated_cursor_field.eval(config=config))

        interpolated_partition_field_start = InterpolatedString.create(
            datetime_based_cursor_model.partition_field_start or "start_time",
            parameters=parameters,
        )
        interpolated_partition_field_end = InterpolatedString.create(
            datetime_based_cursor_model.partition_field_end or "end_time",
            parameters=parameters,
        )

        slice_boundary_fields = (
            interpolated_partition_field_start.eval(config=config),
            interpolated_partition_field_end.eval(config=config),
        )

        datetime_format = datetime_based_cursor_model.datetime_format

        cursor_granularity = (
            parse_duration(datetime_based_cursor_model.cursor_granularity)
            if datetime_based_cursor_model.cursor_granularity
            else None
        )

        lookback_window = None
        interpolated_lookback_window = (
            InterpolatedString.create(
                datetime_based_cursor_model.lookback_window,
                parameters=parameters,
            )
            if datetime_based_cursor_model.lookback_window
            else None
        )
        if interpolated_lookback_window:
            evaluated_lookback_window = interpolated_lookback_window.eval(config=config)
            if evaluated_lookback_window:
                lookback_window = parse_duration(evaluated_lookback_window)

        connector_state_converter: DateTimeStreamStateConverter
        connector_state_converter = CustomFormatConcurrentStreamStateConverter(
            datetime_format=datetime_format,
            input_datetime_formats=datetime_based_cursor_model.cursor_datetime_formats,
            is_sequential_state=True,  # ConcurrentPerPartitionCursor only works with sequential state
            cursor_granularity=cursor_granularity,
        )

        # Adjusts the stream state by applying the runtime lookback window.
        # This is used to ensure correct state handling in case of failed partitions.
        stream_state_value = stream_state.get(cursor_field.cursor_field_key)
        if runtime_lookback_window and stream_state_value:
            new_stream_state = (
                connector_state_converter.parse_timestamp(stream_state_value)
                - runtime_lookback_window
            )
            stream_state[cursor_field.cursor_field_key] = connector_state_converter.output_format(
                new_stream_state
            )

        start_date_runtime_value: Union[InterpolatedString, str, MinMaxDatetime]
        if isinstance(datetime_based_cursor_model.start_datetime, MinMaxDatetimeModel):
            start_date_runtime_value = self.create_min_max_datetime(
                model=datetime_based_cursor_model.start_datetime, config=config
            )
        else:
            start_date_runtime_value = datetime_based_cursor_model.start_datetime

        end_date_runtime_value: Optional[Union[InterpolatedString, str, MinMaxDatetime]]
        if isinstance(datetime_based_cursor_model.end_datetime, MinMaxDatetimeModel):
            end_date_runtime_value = self.create_min_max_datetime(
                model=datetime_based_cursor_model.end_datetime, config=config
            )
        else:
            end_date_runtime_value = datetime_based_cursor_model.end_datetime

        interpolated_start_date = MinMaxDatetime.create(
            interpolated_string_or_min_max_datetime=start_date_runtime_value,
            parameters=datetime_based_cursor_model.parameters,
        )
        interpolated_end_date = (
            None
            if not end_date_runtime_value
            else MinMaxDatetime.create(
                end_date_runtime_value, datetime_based_cursor_model.parameters
            )
        )

        # If datetime format is not specified then start/end datetime should inherit it from the stream slicer
        if not interpolated_start_date.datetime_format:
            interpolated_start_date.datetime_format = datetime_format
        if interpolated_end_date and not interpolated_end_date.datetime_format:
            interpolated_end_date.datetime_format = datetime_format

        start_date = interpolated_start_date.get_datetime(config=config)
        end_date_provider = (
            partial(interpolated_end_date.get_datetime, config)
            if interpolated_end_date
            else connector_state_converter.get_end_provider()
        )

        if (
            datetime_based_cursor_model.step and not datetime_based_cursor_model.cursor_granularity
        ) or (
            not datetime_based_cursor_model.step and datetime_based_cursor_model.cursor_granularity
        ):
            raise ValueError(
                f"If step is defined, cursor_granularity should be as well and vice-versa. "
                f"Right now, step is `{datetime_based_cursor_model.step}` and cursor_granularity is `{datetime_based_cursor_model.cursor_granularity}`"
            )

        # When step is not defined, default to a step size from the starting date to the present moment
        step_length = datetime.timedelta.max
        interpolated_step = (
            InterpolatedString.create(
                datetime_based_cursor_model.step,
                parameters=parameters,
            )
            if datetime_based_cursor_model.step
            else None
        )
        if interpolated_step:
            evaluated_step = interpolated_step.eval(config)
            if evaluated_step:
                step_length = parse_duration(evaluated_step)

        clamping_strategy: ClampingStrategy = NoClamping()
        if datetime_based_cursor_model.clamping:
            # While it is undesirable to interpolate within the model factory (as opposed to at runtime),
            # it is still better than shifting interpolation low-code concept into the ConcurrentCursor runtime
            # object which we want to keep agnostic of being low-code
            target = InterpolatedString(
                string=datetime_based_cursor_model.clamping.target,
                parameters=parameters,
            )
            evaluated_target = target.eval(config=config)
            match evaluated_target:
                case "DAY":
                    clamping_strategy = DayClampingStrategy()
                    end_date_provider = ClampingEndProvider(
                        DayClampingStrategy(is_ceiling=False),
                        end_date_provider,  # type: ignore  # Having issues w/ inspection for GapType and CursorValueType as shown in existing tests. Confirmed functionality is working in practice
                        granularity=cursor_granularity or datetime.timedelta(seconds=1),
                    )
                case "WEEK":
                    if (
                        not datetime_based_cursor_model.clamping.target_details
                        or "weekday" not in datetime_based_cursor_model.clamping.target_details
                    ):
                        raise ValueError(
                            "Given WEEK clamping, weekday needs to be provided as target_details"
                        )
                    weekday = self._assemble_weekday(
                        datetime_based_cursor_model.clamping.target_details["weekday"]
                    )
                    clamping_strategy = WeekClampingStrategy(weekday)
                    end_date_provider = ClampingEndProvider(
                        WeekClampingStrategy(weekday, is_ceiling=False),
                        end_date_provider,  # type: ignore  # Having issues w/ inspection for GapType and CursorValueType as shown in existing tests. Confirmed functionality is working in practice
                        granularity=cursor_granularity or datetime.timedelta(days=1),
                    )
                case "MONTH":
                    clamping_strategy = MonthClampingStrategy()
                    end_date_provider = ClampingEndProvider(
                        MonthClampingStrategy(is_ceiling=False),
                        end_date_provider,  # type: ignore  # Having issues w/ inspection for GapType and CursorValueType as shown in existing tests. Confirmed functionality is working in practice
                        granularity=cursor_granularity or datetime.timedelta(days=1),
                    )
                case _:
                    raise ValueError(
                        f"Invalid clamping target {evaluated_target}, expected DAY, WEEK, MONTH"
                    )

        return ConcurrentCursor(
            stream_name=stream_name,
            stream_namespace=stream_namespace,
            stream_state=stream_state,
            message_repository=message_repository or self._message_repository,
            connector_state_manager=self._connector_state_manager,
            connector_state_converter=connector_state_converter,
            cursor_field=cursor_field,
            slice_boundary_fields=slice_boundary_fields,
            start=start_date,  # type: ignore  # Having issues w/ inspection for GapType and CursorValueType as shown in existing tests. Confirmed functionality is working in practice
            end_provider=end_date_provider,  # type: ignore  # Having issues w/ inspection for GapType and CursorValueType as shown in existing tests. Confirmed functionality is working in practice
            lookback_window=lookback_window,
            slice_range=step_length,
            cursor_granularity=cursor_granularity,
            clamping_strategy=clamping_strategy,
        )

    def create_concurrent_cursor_from_incrementing_count_cursor(
        self,
        model_type: Type[BaseModel],
        component_definition: ComponentDefinition,
        stream_name: str,
        stream_namespace: Optional[str],
        config: Config,
        message_repository: Optional[MessageRepository] = None,
        stream_state_migrations: Optional[List[Any]] = None,
        **kwargs: Any,
    ) -> ConcurrentCursor:
        # Per-partition incremental streams can dynamically create child cursors which will pass their current
        # state via the stream_state keyword argument. Incremental syncs without parent streams use the
        # incoming state and connector_state_manager that is initialized when the component factory is created
        stream_state = (
            self._connector_state_manager.get_stream_state(stream_name, stream_namespace)
            if "stream_state" not in kwargs
            else kwargs["stream_state"]
        )
        stream_state = self.apply_stream_state_migrations(stream_state_migrations, stream_state)

        component_type = component_definition.get("type")
        if component_definition.get("type") != model_type.__name__:
            raise ValueError(
                f"Expected manifest component of type {model_type.__name__}, but received {component_type} instead"
            )

        incrementing_count_cursor_model = model_type.parse_obj(component_definition)

        if not isinstance(incrementing_count_cursor_model, IncrementingCountCursorModel):
            raise ValueError(
                f"Expected {model_type.__name__} component, but received {incrementing_count_cursor_model.__class__.__name__}"
            )

        interpolated_start_value = (
            InterpolatedString.create(
                incrementing_count_cursor_model.start_value,  # type: ignore
                parameters=incrementing_count_cursor_model.parameters or {},
            )
            if incrementing_count_cursor_model.start_value
            else 0
        )

        interpolated_cursor_field = InterpolatedString.create(
            incrementing_count_cursor_model.cursor_field,
            parameters=incrementing_count_cursor_model.parameters or {},
        )
        cursor_field = CursorField(interpolated_cursor_field.eval(config=config))

        connector_state_converter = IncrementingCountStreamStateConverter(
            is_sequential_state=True,  # ConcurrentPerPartitionCursor only works with sequential state
        )

        return ConcurrentCursor(
            stream_name=stream_name,
            stream_namespace=stream_namespace,
            stream_state=stream_state,
            message_repository=message_repository or self._message_repository,
            connector_state_manager=self._connector_state_manager,
            connector_state_converter=connector_state_converter,
            cursor_field=cursor_field,
            slice_boundary_fields=None,
            start=interpolated_start_value,  # type: ignore  # Having issues w/ inspection for GapType and CursorValueType as shown in existing tests. Confirmed functionality is working in practice
            end_provider=connector_state_converter.get_end_provider(),  # type: ignore  # Having issues w/ inspection for GapType and CursorValueType as shown in existing tests. Confirmed functionality is working in practice
        )

    def _assemble_weekday(self, weekday: str) -> Weekday:
        match weekday:
            case "MONDAY":
                return Weekday.MONDAY
            case "TUESDAY":
                return Weekday.TUESDAY
            case "WEDNESDAY":
                return Weekday.WEDNESDAY
            case "THURSDAY":
                return Weekday.THURSDAY
            case "FRIDAY":
                return Weekday.FRIDAY
            case "SATURDAY":
                return Weekday.SATURDAY
            case "SUNDAY":
                return Weekday.SUNDAY
            case _:
                raise ValueError(f"Unknown weekday {weekday}")

    def create_concurrent_cursor_from_perpartition_cursor(
        self,
        state_manager: ConnectorStateManager,
        model_type: Type[BaseModel],
        component_definition: ComponentDefinition,
        stream_name: str,
        stream_namespace: Optional[str],
        config: Config,
        stream_state: MutableMapping[str, Any],
        partition_router: PartitionRouter,
        stream_state_migrations: Optional[List[Any]] = None,
        attempt_to_create_cursor_if_not_provided: bool = False,
        **kwargs: Any,
    ) -> ConcurrentPerPartitionCursor:
        component_type = component_definition.get("type")
        if component_definition.get("type") != model_type.__name__:
            raise ValueError(
                f"Expected manifest component of type {model_type.__name__}, but received {component_type} instead"
            )

        datetime_based_cursor_model = model_type.parse_obj(component_definition)

        if not isinstance(datetime_based_cursor_model, DatetimeBasedCursorModel):
            raise ValueError(
                f"Expected {model_type.__name__} component, but received {datetime_based_cursor_model.__class__.__name__}"
            )

        interpolated_cursor_field = InterpolatedString.create(
            datetime_based_cursor_model.cursor_field,
            # FIXME the interfaces of the concurrent cursor are kind of annoying as they take a `ComponentDefinition` instead of the actual model. This was done because the ConcurrentDeclarativeSource didn't have access to the models [here for example](https://github.com/airbytehq/airbyte-python-cdk/blob/f525803b3fec9329e4cc8478996a92bf884bfde9/airbyte_cdk/sources/declarative/concurrent_declarative_source.py#L354C54-L354C91). So now we have two cases:
            # * The ComponentDefinition comes from model.__dict__ in which case we have `parameters`
            # * The ComponentDefinition comes from the manifest as a dict in which case we have `$parameters`
            # We should change those interfaces to use the model once we clean up the code in CDS at which point the parameter propagation should happen as part of the ModelToComponentFactory.
            parameters=component_definition.get(
                "parameters", component_definition.get("$parameters", {})
            ),
        )
        cursor_field = CursorField(interpolated_cursor_field.eval(config=config))

        datetime_format = datetime_based_cursor_model.datetime_format

        cursor_granularity = (
            parse_duration(datetime_based_cursor_model.cursor_granularity)
            if datetime_based_cursor_model.cursor_granularity
            else None
        )

        connector_state_converter: DateTimeStreamStateConverter
        connector_state_converter = CustomFormatConcurrentStreamStateConverter(
            datetime_format=datetime_format,
            input_datetime_formats=datetime_based_cursor_model.cursor_datetime_formats,
            is_sequential_state=True,  # ConcurrentPerPartitionCursor only works with sequential state
            cursor_granularity=cursor_granularity,
        )

        # Create the cursor factory
        cursor_factory = ConcurrentCursorFactory(
            partial(
                self.create_concurrent_cursor_from_datetime_based_cursor,
                state_manager=state_manager,
                model_type=model_type,
                component_definition=component_definition,
                stream_name=stream_name,
                stream_namespace=stream_namespace,
                config=config,
                message_repository=NoopMessageRepository(),
                # stream_state_migrations=stream_state_migrations,  # FIXME is it expected to run migration on per partition state too?
            )
        )

        stream_state = self.apply_stream_state_migrations(stream_state_migrations, stream_state)
        # Per-partition state doesn't make sense for GroupingPartitionRouter, so force the global state
        use_global_cursor = isinstance(
            partition_router, GroupingPartitionRouter
        ) or component_definition.get("global_substream_cursor", False)

        # Return the concurrent cursor and state converter
        return ConcurrentPerPartitionCursor(
            cursor_factory=cursor_factory,
            partition_router=partition_router,
            stream_name=stream_name,
            stream_namespace=stream_namespace,
            stream_state=stream_state,
            message_repository=self._message_repository,  # type: ignore
            connector_state_manager=state_manager,
            connector_state_converter=connector_state_converter,
            cursor_field=cursor_field,
            use_global_cursor=use_global_cursor,
            attempt_to_create_cursor_if_not_provided=attempt_to_create_cursor_if_not_provided,
        )

    @staticmethod
    def create_constant_backoff_strategy(
        model: ConstantBackoffStrategyModel, config: Config, **kwargs: Any
    ) -> ConstantBackoffStrategy:
        return ConstantBackoffStrategy(
            backoff_time_in_seconds=model.backoff_time_in_seconds,
            config=config,
            parameters=model.parameters or {},
        )

    def create_cursor_pagination(
        self, model: CursorPaginationModel, config: Config, decoder: Decoder, **kwargs: Any
    ) -> CursorPaginationStrategy:
        if isinstance(decoder, PaginationDecoderDecorator):
            inner_decoder = decoder.decoder
        else:
            inner_decoder = decoder
            decoder = PaginationDecoderDecorator(decoder=decoder)

        if self._is_supported_decoder_for_pagination(inner_decoder):
            decoder_to_use = decoder
        else:
            raise ValueError(
                self._UNSUPPORTED_DECODER_ERROR.format(decoder_type=type(inner_decoder))
            )

        return CursorPaginationStrategy(
            cursor_value=model.cursor_value,
            decoder=decoder_to_use,
            page_size=model.page_size,
            stop_condition=model.stop_condition,
            config=config,
            parameters=model.parameters or {},
        )

    def create_custom_component(self, model: Any, config: Config, **kwargs: Any) -> Any:
        """
        Generically creates a custom component based on the model type and a class_name reference to the custom Python class being
        instantiated. Only the model's additional properties that match the custom class definition are passed to the constructor
        :param model: The Pydantic model of the custom component being created
        :param config: The custom defined connector config
        :return: The declarative component built from the Pydantic model to be used at runtime
        """
        custom_component_class = self._get_class_from_fully_qualified_class_name(model.class_name)
        component_fields = get_type_hints(custom_component_class)
        model_args = model.dict()
        model_args["config"] = config

        # There are cases where a parent component will pass arguments to a child component via kwargs. When there are field collisions
        # we defer to these arguments over the component's definition
        for key, arg in kwargs.items():
            model_args[key] = arg

        # Pydantic is unable to parse a custom component's fields that are subcomponents into models because their fields and types are not
        # defined in the schema. The fields and types are defined within the Python class implementation. Pydantic can only parse down to
        # the custom component and this code performs a second parse to convert the sub-fields first into models, then declarative components
        for model_field, model_value in model_args.items():
            # If a custom component field doesn't have a type set, we try to use the type hints to infer the type
            if (
                isinstance(model_value, dict)
                and "type" not in model_value
                and model_field in component_fields
            ):
                derived_type = self._derive_component_type_from_type_hints(
                    component_fields.get(model_field)
                )
                if derived_type:
                    model_value["type"] = derived_type

            if self._is_component(model_value):
                model_args[model_field] = self._create_nested_component(
                    model, model_field, model_value, config
                )
            elif isinstance(model_value, list):
                vals = []
                for v in model_value:
                    if isinstance(v, dict) and "type" not in v and model_field in component_fields:
                        derived_type = self._derive_component_type_from_type_hints(
                            component_fields.get(model_field)
                        )
                        if derived_type:
                            v["type"] = derived_type
                    if self._is_component(v):
                        vals.append(self._create_nested_component(model, model_field, v, config))
                    else:
                        vals.append(v)
                model_args[model_field] = vals

        kwargs = {
            class_field: model_args[class_field]
            for class_field in component_fields.keys()
            if class_field in model_args
        }
        return custom_component_class(**kwargs)

    @staticmethod
    def _get_class_from_fully_qualified_class_name(
        full_qualified_class_name: str,
    ) -> Any:
        """Get a class from its fully qualified name.

        If a custom components module is needed, we assume it is already registered - probably
        as `source_declarative_manifest.components` or `components`.

        Args:
            full_qualified_class_name (str): The fully qualified name of the class (e.g., "module.ClassName").

        Returns:
            Any: The class object.

        Raises:
            ValueError: If the class cannot be loaded.
        """
        split = full_qualified_class_name.split(".")
        module_name_full = ".".join(split[:-1])
        class_name = split[-1]

        try:
            module_ref = importlib.import_module(module_name_full)
        except ModuleNotFoundError as e:
            if split[0] == "source_declarative_manifest":
                # During testing, the modules containing the custom components are not moved to source_declarative_manifest. In order to run the test, add the source folder to your PYTHONPATH or add it runtime using sys.path.append
                try:
                    import os

                    module_name_with_source_declarative_manifest = ".".join(split[1:-1])
                    module_ref = importlib.import_module(
                        module_name_with_source_declarative_manifest
                    )
                except ModuleNotFoundError:
                    raise ValueError(f"Could not load module `{module_name_full}`.") from e
            else:
                raise ValueError(f"Could not load module `{module_name_full}`.") from e

        try:
            return getattr(module_ref, class_name)
        except AttributeError as e:
            raise ValueError(
                f"Could not load class `{class_name}` from module `{module_name_full}`.",
            ) from e

    @staticmethod
    def _derive_component_type_from_type_hints(field_type: Any) -> Optional[str]:
        interface = field_type
        while True:
            origin = get_origin(interface)
            if origin:
                # Unnest types until we reach the raw type
                # List[T] -> T
                # Optional[List[T]] -> T
                args = get_args(interface)
                interface = args[0]
            else:
                break
        if isinstance(interface, type) and not ModelToComponentFactory.is_builtin_type(interface):
            return interface.__name__
        return None

    @staticmethod
    def is_builtin_type(cls: Optional[Type[Any]]) -> bool:
        if not cls:
            return False
        return cls.__module__ == "builtins"

    @staticmethod
    def _extract_missing_parameters(error: TypeError) -> List[str]:
        parameter_search = re.search(r"keyword-only.*:\s(.*)", str(error))
        if parameter_search:
            return re.findall(r"\'(.+?)\'", parameter_search.group(1))
        else:
            return []

    def _create_nested_component(
        self, model: Any, model_field: str, model_value: Any, config: Config
    ) -> Any:
        type_name = model_value.get("type", None)
        if not type_name:
            # If no type is specified, we can assume this is a dictionary object which can be returned instead of a subcomponent
            return model_value

        model_type = self.TYPE_NAME_TO_MODEL.get(type_name, None)
        if model_type:
            parsed_model = model_type.parse_obj(model_value)
            try:
                # To improve usability of the language, certain fields are shared between components. This can come in the form of
                # a parent component passing some of its fields to a child component or the parent extracting fields from other child
                # components and passing it to others. One example is the DefaultPaginator referencing the HttpRequester url_base
                # while constructing a SimpleRetriever. However, custom components don't support this behavior because they are created
                # generically in create_custom_component(). This block allows developers to specify extra arguments in $parameters that
                # are needed by a component and could not be shared.
                model_constructor = self.PYDANTIC_MODEL_TO_CONSTRUCTOR.get(parsed_model.__class__)
                constructor_kwargs = inspect.getfullargspec(model_constructor).kwonlyargs
                model_parameters = model_value.get("$parameters", {})
                matching_parameters = {
                    kwarg: model_parameters[kwarg]
                    for kwarg in constructor_kwargs
                    if kwarg in model_parameters
                }
                return self._create_component_from_model(
                    model=parsed_model, config=config, **matching_parameters
                )
            except TypeError as error:
                missing_parameters = self._extract_missing_parameters(error)
                if missing_parameters:
                    raise ValueError(
                        f"Error creating component '{type_name}' with parent custom component {model.class_name}: Please provide "
                        + ", ".join(
                            (
                                f"{type_name}.$parameters.{parameter}"
                                for parameter in missing_parameters
                            )
                        )
                    )
                raise TypeError(
                    f"Error creating component '{type_name}' with parent custom component {model.class_name}: {error}"
                )
        else:
            raise ValueError(
                f"Error creating custom component {model.class_name}. Subcomponent creation has not been implemented for '{type_name}'"
            )

    @staticmethod
    def _is_component(model_value: Any) -> bool:
        return isinstance(model_value, dict) and model_value.get("type") is not None

    def create_datetime_based_cursor(
        self, model: DatetimeBasedCursorModel, config: Config, **kwargs: Any
    ) -> DatetimeBasedCursor:
        start_datetime: Union[str, MinMaxDatetime] = (
            model.start_datetime
            if isinstance(model.start_datetime, str)
            else self.create_min_max_datetime(model.start_datetime, config)
        )
        end_datetime: Union[str, MinMaxDatetime, None] = None
        if model.is_data_feed and model.end_datetime:
            raise ValueError("Data feed does not support end_datetime")
        if model.is_data_feed and model.is_client_side_incremental:
            raise ValueError(
                "`Client side incremental` cannot be applied with `data feed`. Choose only 1 from them."
            )
        if model.end_datetime:
            end_datetime = (
                model.end_datetime
                if isinstance(model.end_datetime, str)
                else self.create_min_max_datetime(model.end_datetime, config)
            )

        end_time_option = (
            self._create_component_from_model(
                model.end_time_option, config, parameters=model.parameters or {}
            )
            if model.end_time_option
            else None
        )
        start_time_option = (
            self._create_component_from_model(
                model.start_time_option, config, parameters=model.parameters or {}
            )
            if model.start_time_option
            else None
        )

        return DatetimeBasedCursor(
            cursor_field=model.cursor_field,
            cursor_datetime_formats=model.cursor_datetime_formats
            if model.cursor_datetime_formats
            else [],
            cursor_granularity=model.cursor_granularity,
            datetime_format=model.datetime_format,
            end_datetime=end_datetime,
            start_datetime=start_datetime,
            step=model.step,
            end_time_option=end_time_option,
            lookback_window=model.lookback_window,
            start_time_option=start_time_option,
            partition_field_end=model.partition_field_end,
            partition_field_start=model.partition_field_start,
            message_repository=self._message_repository,
            is_compare_strictly=model.is_compare_strictly,
            config=config,
            parameters=model.parameters or {},
        )

    def create_declarative_stream(
        self, model: DeclarativeStreamModel, config: Config, is_parent: bool = False, **kwargs: Any
    ) -> Union[DeclarativeStream, AbstractStream]:
        primary_key = model.primary_key.__root__ if model.primary_key else None

        partition_router = self._build_stream_slicer_from_partition_router(
            model.retriever, config, stream_name=model.name
        )
        concurrent_cursor = self._build_concurrent_cursor(model, partition_router, config)
        if model.incremental_sync and isinstance(model.incremental_sync, DatetimeBasedCursorModel):
            cursor_model = model.incremental_sync

            end_time_option = (
                self._create_component_from_model(
                    cursor_model.end_time_option, config, parameters=cursor_model.parameters or {}
                )
                if cursor_model.end_time_option
                else None
            )
            start_time_option = (
                self._create_component_from_model(
                    cursor_model.start_time_option, config, parameters=cursor_model.parameters or {}
                )
                if cursor_model.start_time_option
                else None
            )

            datetime_request_options_provider = DatetimeBasedRequestOptionsProvider(
                start_time_option=start_time_option,
                end_time_option=end_time_option,
                partition_field_start=cursor_model.partition_field_end,
                partition_field_end=cursor_model.partition_field_end,
                config=config,
                parameters=model.parameters or {},
            )
            request_options_provider = (
                datetime_request_options_provider
                if not isinstance(concurrent_cursor, ConcurrentPerPartitionCursor)
                else PerPartitionRequestOptionsProvider(
                    partition_router, datetime_request_options_provider
                )
            )
        elif model.incremental_sync and isinstance(
            model.incremental_sync, IncrementingCountCursorModel
        ):
            if isinstance(concurrent_cursor, ConcurrentPerPartitionCursor):
                raise ValueError(
                    "PerPartition does not support per partition states because switching to global state is time based"
                )

            cursor_model: IncrementingCountCursorModel = model.incremental_sync  # type: ignore

            start_time_option = (
                self._create_component_from_model(
                    cursor_model.start_value_option,  # type: ignore # mypy still thinks cursor_model of type DatetimeBasedCursor
                    config,
                    parameters=cursor_model.parameters or {},
                )
                if cursor_model.start_value_option  # type: ignore # mypy still thinks cursor_model of type DatetimeBasedCursor
                else None
            )

            # The concurrent engine defaults the start/end fields on the slice to "start" and "end", but
            # the default DatetimeBasedRequestOptionsProvider() sets them to start_time/end_time
            partition_field_start = "start"

            request_options_provider = DatetimeBasedRequestOptionsProvider(
                start_time_option=start_time_option,
                partition_field_start=partition_field_start,
                config=config,
                parameters=model.parameters or {},
            )
        else:
            request_options_provider = None

        transformations = []
        if model.transformations:
            for transformation_model in model.transformations:
                transformations.append(
                    self._create_component_from_model(model=transformation_model, config=config)
                )
        file_uploader = None
        if model.file_uploader:
            file_uploader = self._create_component_from_model(
                model=model.file_uploader, config=config
            )

        stream_slicer: ConcurrentStreamSlicer = (
            partition_router
            if isinstance(concurrent_cursor, FinalStateCursor)
            else concurrent_cursor
        )
        retriever = self._create_component_from_model(
            model=model.retriever,
            config=config,
            name=model.name,
            primary_key=primary_key,
            request_options_provider=request_options_provider,
            stream_slicer=stream_slicer,
            stop_condition_cursor=concurrent_cursor
            if self._is_stop_condition_on_cursor(model)
            else None,
            client_side_incremental_sync={"cursor": concurrent_cursor}
            if self._is_client_side_filtering_enabled(model)
            else None,
            transformations=transformations,
            file_uploader=file_uploader,
            incremental_sync=model.incremental_sync,
        )
        if isinstance(retriever, AsyncRetriever):
            stream_slicer = retriever.stream_slicer

        schema_loader: Union[
            CompositeSchemaLoader,
            DefaultSchemaLoader,
            DynamicSchemaLoader,
            InlineSchemaLoader,
            JsonFileSchemaLoader,
        ]
        if model.schema_loader and isinstance(model.schema_loader, list):
            nested_schema_loaders = [
                self._create_component_from_model(model=nested_schema_loader, config=config)
                for nested_schema_loader in model.schema_loader
            ]
            schema_loader = CompositeSchemaLoader(
                schema_loaders=nested_schema_loaders, parameters={}
            )
        elif model.schema_loader:
            schema_loader = self._create_component_from_model(
                model=model.schema_loader,  # type: ignore # If defined, schema_loader is guaranteed not to be a list and will be one of the existing base models
                config=config,
            )
        else:
            options = model.parameters or {}
            if "name" not in options:
                options["name"] = model.name
            schema_loader = DefaultSchemaLoader(config=config, parameters=options)

<<<<<<< HEAD
        stream_name = model.name or ""
        return DefaultStream(
            partition_generator=StreamSlicerPartitionGenerator(
=======
        if (
            (
                isinstance(combined_slicers, PartitionRouter)
                or isinstance(concurrent_cursor, ConcurrentCursor)
            )
            and not self._emit_connector_builder_messages
            and not is_parent
        ):
            # We are starting to migrate streams to instantiate directly the DefaultStream instead of instantiating the
            # DeclarativeStream and assembling the DefaultStream from that. The plan is the following:
            # * Streams without partition router nor cursors and streams with only partition router. This is the `isinstance(combined_slicers, PartitionRouter)` condition as the first kind with have a SinglePartitionRouter
            # * Streams without partition router but with cursor. This is the `isinstance(concurrent_cursor, ConcurrentCursor)` condition
            # * Streams with both partition router and cursor
            # We specifically exclude parent streams here because SubstreamPartitionRouter has not been updated yet
            # We specifically exclude Connector Builder stuff for now as Brian is working on this anyway

            stream_name = model.name or ""
            stream_slicer: ConcurrentStreamSlicer = (
                concurrent_cursor if concurrent_cursor else SinglePartitionRouter(parameters={})
            )
            cursor: Cursor = FinalStateCursor(stream_name, None, self._message_repository)
            if isinstance(retriever, AsyncRetriever):
                # The AsyncRetriever only ever worked with a cursor from the concurrent package. Hence, the method
                # `_build_incremental_cursor` which we would usually think would return only declarative stuff has a
                # special clause and return a concurrent cursor. This stream slicer is passed to AsyncRetriever when
                # built because the async retriever has a specific partition router which relies on this stream slicer.
                # We can't re-use `concurrent_cursor` because it is a different instance than the one passed in
                # AsyncJobPartitionRouter.
                stream_slicer = retriever.stream_slicer
                if isinstance(combined_slicers, Cursor):
                    cursor = combined_slicers
            elif isinstance(combined_slicers, PartitionRouter):
                stream_slicer = combined_slicers
            elif concurrent_cursor:
                cursor = concurrent_cursor

            # FIXME to be removed once we migrate everything to DefaultStream
            if isinstance(retriever, SimpleRetriever):
                # We zero it out here, but since this is a cursor reference, the state is still properly
                # instantiated for the other components that reference it
                retriever.cursor = None

            partition_generator = StreamSlicerPartitionGenerator(
>>>>>>> 4475c573
                DeclarativePartitionFactory(
                    stream_name,
                    schema_loader,
                    retriever,
                    self._message_repository,
                ),
                stream_slicer,
            ),
            name=stream_name,
            json_schema=schema_loader.get_json_schema,
            primary_key=get_primary_key_from_stream(primary_key),
            cursor_field=concurrent_cursor.cursor_field.cursor_field_key
            if hasattr(concurrent_cursor, "cursor_field")
            else "",  # FIXME we should have the cursor field has part of the interface of cursor,
            logger=logging.getLogger(f"airbyte.{stream_name}"),
            # FIXME this is a breaking change compared to the old implementation which used the source name instead
            cursor=concurrent_cursor,
            supports_file_transfer=hasattr(model, "file_uploader") and bool(model.file_uploader),
        )

    def _is_stop_condition_on_cursor(self, model: DeclarativeStreamModel) -> bool:
        return bool(
            model.incremental_sync
            and hasattr(model.incremental_sync, "is_data_feed")
            and model.incremental_sync.is_data_feed
        )

    def _is_client_side_filtering_enabled(self, model: DeclarativeStreamModel) -> bool:
        return bool(
            model.incremental_sync
            and hasattr(model.incremental_sync, "is_client_side_incremental")
            and model.incremental_sync.is_client_side_incremental
        )

    def _build_stream_slicer_from_partition_router(
        self,
        model: Union[
            AsyncRetrieverModel,
            CustomRetrieverModel,
            SimpleRetrieverModel,
        ],
        config: Config,
        stream_name: Optional[str] = None,
    ) -> PartitionRouter:
        if (
            hasattr(model, "partition_router")
            and isinstance(model, SimpleRetrieverModel | AsyncRetrieverModel)
            and model.partition_router
        ):
            stream_slicer_model = model.partition_router
            if isinstance(stream_slicer_model, list):
                return CartesianProductStreamSlicer(
                    [
                        self._create_component_from_model(
                            model=slicer, config=config, stream_name=stream_name or ""
                        )
                        for slicer in stream_slicer_model
                    ],
                    parameters={},
                )
            else:
                return self._create_component_from_model(  # type: ignore[no-any-return] # Will be created PartitionRouter as stream_slicer_model is model.partition_router
                    model=stream_slicer_model, config=config, stream_name=stream_name or ""
                )
        return SinglePartitionRouter(parameters={})

    def _build_incremental_cursor(
        self,
        model: DeclarativeStreamModel,
        stream_slicer: Optional[PartitionRouter],
        config: Config,
    ) -> Optional[StreamSlicer]:
        state_transformations = (
            [
                self._create_component_from_model(state_migration, config, declarative_stream=model)
                for state_migration in model.state_migrations
            ]
            if model.state_migrations
            else []
        )

        if model.incremental_sync and (
            stream_slicer and not isinstance(stream_slicer, SinglePartitionRouter)
        ):
            if model.retriever.type == "AsyncRetriever":
                stream_name = model.name or ""
                stream_namespace = None
                stream_state = self._connector_state_manager.get_stream_state(
                    stream_name, stream_namespace
                )

                return self.create_concurrent_cursor_from_perpartition_cursor(  # type: ignore # This is a known issue that we are creating and returning a ConcurrentCursor which does not technically implement the (low-code) StreamSlicer. However, (low-code) StreamSlicer and ConcurrentCursor both implement StreamSlicer.stream_slices() which is the primary method needed for checkpointing
                    state_manager=self._connector_state_manager,
                    model_type=DatetimeBasedCursorModel,
                    component_definition=model.incremental_sync.__dict__,
                    stream_name=stream_name,
                    stream_namespace=stream_namespace,
                    config=config or {},
                    stream_state=stream_state,
                    stream_state_migrations=state_transformations,
                    partition_router=stream_slicer,
                )

            incremental_sync_model = model.incremental_sync
            cursor_component = self._create_component_from_model(
                model=incremental_sync_model, config=config
            )
            is_global_cursor = (
                hasattr(incremental_sync_model, "global_substream_cursor")
                and incremental_sync_model.global_substream_cursor
            )

            if is_global_cursor:
                return GlobalSubstreamCursor(
                    stream_cursor=cursor_component, partition_router=stream_slicer
                )
            return PerPartitionWithGlobalCursor(
                cursor_factory=CursorFactory(
                    lambda: self._create_component_from_model(
                        model=incremental_sync_model, config=config
                    ),
                ),
                partition_router=stream_slicer,
                stream_cursor=cursor_component,
            )
        elif model.incremental_sync:
            if model.retriever.type == "AsyncRetriever":
                return self.create_concurrent_cursor_from_datetime_based_cursor(  # type: ignore # This is a known issue that we are creating and returning a ConcurrentCursor which does not technically implement the (low-code) StreamSlicer. However, (low-code) StreamSlicer and ConcurrentCursor both implement StreamSlicer.stream_slices() which is the primary method needed for checkpointing
                    model_type=DatetimeBasedCursorModel,
                    component_definition=model.incremental_sync.__dict__,
                    stream_name=model.name or "",
                    stream_namespace=None,
                    config=config or {},
                    stream_state_migrations=state_transformations,
                )
            return self._create_component_from_model(model=model.incremental_sync, config=config)  # type: ignore[no-any-return]  # Will be created Cursor as stream_slicer_model is model.incremental_sync
        return None

    def _build_concurrent_cursor(
        self,
        model: DeclarativeStreamModel,
        stream_slicer: Optional[PartitionRouter],
        config: Config,
    ) -> Cursor:
        stream_name = model.name or ""
        stream_state = self._connector_state_manager.get_stream_state(
            stream_name=stream_name, namespace=None
        )

        if model.state_migrations:
            state_transformations = [
                self._create_component_from_model(state_migration, config, declarative_stream=model)
                for state_migration in model.state_migrations
            ]
        else:
            state_transformations = []

        if (
            model.incremental_sync
            and stream_slicer
            and not isinstance(stream_slicer, SinglePartitionRouter)
        ):
            return self.create_concurrent_cursor_from_perpartition_cursor(  # type: ignore # This is a known issue that we are creating and returning a ConcurrentCursor which does not technically implement the (low-code) StreamSlicer. However, (low-code) StreamSlicer and ConcurrentCursor both implement StreamSlicer.stream_slices() which is the primary method needed for checkpointing
                state_manager=self._connector_state_manager,
                model_type=DatetimeBasedCursorModel,
                component_definition=model.incremental_sync.__dict__,
                stream_name=stream_name,
                stream_namespace=None,
                config=config or {},
                stream_state=stream_state,
                stream_state_migrations=state_transformations,
                partition_router=stream_slicer,
                attempt_to_create_cursor_if_not_provided=True,  # FIXME can we remove that now?
            )
        elif model.incremental_sync:
            if type(model.incremental_sync) == IncrementingCountCursorModel:
                return self.create_concurrent_cursor_from_incrementing_count_cursor(  # type: ignore # This is a known issue that we are creating and returning a ConcurrentCursor which does not technically implement the (low-code) StreamSlicer. However, (low-code) StreamSlicer and ConcurrentCursor both implement StreamSlicer.stream_slices() which is the primary method needed for checkpointing
                    model_type=IncrementingCountCursorModel,
                    component_definition=model.incremental_sync.__dict__,
                    stream_name=stream_name,
                    stream_namespace=None,
                    config=config or {},
                    stream_state_migrations=state_transformations,
                )
            elif type(model.incremental_sync) == DatetimeBasedCursorModel:
                return self.create_concurrent_cursor_from_datetime_based_cursor(  # type: ignore # This is a known issue that we are creating and returning a ConcurrentCursor which does not technically implement the (low-code) StreamSlicer. However, (low-code) StreamSlicer and ConcurrentCursor both implement StreamSlicer.stream_slices() which is the primary method needed for checkpointing
                    model_type=type(model.incremental_sync),
                    component_definition=model.incremental_sync.__dict__,
                    stream_name=stream_name,
                    stream_namespace=None,
                    config=config or {},
                    stream_state_migrations=state_transformations,
                    attempt_to_create_cursor_if_not_provided=True,
                )
            else:
                raise ValueError(
                    f"Incremental sync of type {type(model.incremental_sync)} is not supported"
                )
        return FinalStateCursor(stream_name, None, self._message_repository)

    def _merge_stream_slicers(
        self, model: DeclarativeStreamModel, config: Config
    ) -> Optional[StreamSlicer]:
        retriever_model = model.retriever

        stream_slicer = self._build_stream_slicer_from_partition_router(
            retriever_model, config, stream_name=model.name
        )

        if retriever_model.type == "AsyncRetriever":
            is_not_datetime_cursor = (
                model.incremental_sync.type != "DatetimeBasedCursor"
                if model.incremental_sync
                else None
            )
            is_partition_router = (
                bool(retriever_model.partition_router) if model.incremental_sync else None
            )

            if is_not_datetime_cursor:
                # We are currently in a transition to the Concurrent CDK and AsyncRetriever can only work with the
                # support or unordered slices (for example, when we trigger reports for January and February, the report
                # in February can be completed first). Once we have support for custom concurrent cursor or have a new
                # implementation available in the CDK, we can enable more cursors here.
                raise ValueError(
                    "AsyncRetriever with cursor other than DatetimeBasedCursor is not supported yet."
                )

            if is_partition_router and not stream_slicer:
                # Note that this development is also done in parallel to the per partition development which once merged
                # we could support here by calling create_concurrent_cursor_from_perpartition_cursor
                raise ValueError("Per partition state is not supported yet for AsyncRetriever.")

        if model.incremental_sync:
            return self._build_incremental_cursor(model, stream_slicer, config)

        return stream_slicer

    def create_default_error_handler(
        self, model: DefaultErrorHandlerModel, config: Config, **kwargs: Any
    ) -> DefaultErrorHandler:
        backoff_strategies = []
        if model.backoff_strategies:
            for backoff_strategy_model in model.backoff_strategies:
                backoff_strategies.append(
                    self._create_component_from_model(model=backoff_strategy_model, config=config)
                )

        response_filters = []
        if model.response_filters:
            for response_filter_model in model.response_filters:
                response_filters.append(
                    self._create_component_from_model(model=response_filter_model, config=config)
                )
        response_filters.append(
            HttpResponseFilter(config=config, parameters=model.parameters or {})
        )

        return DefaultErrorHandler(
            backoff_strategies=backoff_strategies,
            max_retries=model.max_retries,
            response_filters=response_filters,
            config=config,
            parameters=model.parameters or {},
        )

    def create_default_paginator(
        self,
        model: DefaultPaginatorModel,
        config: Config,
        *,
        url_base: str,
        extractor_model: Optional[Union[CustomRecordExtractorModel, DpathExtractorModel]] = None,
        decoder: Optional[Decoder] = None,
        cursor_used_for_stop_condition: Optional[Cursor] = None,
    ) -> Union[DefaultPaginator, PaginatorTestReadDecorator]:
        if decoder:
            if self._is_supported_decoder_for_pagination(decoder):
                decoder_to_use = PaginationDecoderDecorator(decoder=decoder)
            else:
                raise ValueError(self._UNSUPPORTED_DECODER_ERROR.format(decoder_type=type(decoder)))
        else:
            decoder_to_use = PaginationDecoderDecorator(decoder=JsonDecoder(parameters={}))
        page_size_option = (
            self._create_component_from_model(model=model.page_size_option, config=config)
            if model.page_size_option
            else None
        )
        page_token_option = (
            self._create_component_from_model(model=model.page_token_option, config=config)
            if model.page_token_option
            else None
        )
        pagination_strategy = self._create_component_from_model(
            model=model.pagination_strategy,
            config=config,
            decoder=decoder_to_use,
            extractor_model=extractor_model,
        )
        if cursor_used_for_stop_condition:
            pagination_strategy = StopConditionPaginationStrategyDecorator(
                pagination_strategy, CursorStopCondition(cursor_used_for_stop_condition)
            )
        paginator = DefaultPaginator(
            decoder=decoder_to_use,
            page_size_option=page_size_option,
            page_token_option=page_token_option,
            pagination_strategy=pagination_strategy,
            url_base=url_base,
            config=config,
            parameters=model.parameters or {},
        )
        if self._limit_pages_fetched_per_slice:
            return PaginatorTestReadDecorator(paginator, self._limit_pages_fetched_per_slice)
        return paginator

    def create_dpath_extractor(
        self,
        model: DpathExtractorModel,
        config: Config,
        decoder: Optional[Decoder] = None,
        **kwargs: Any,
    ) -> DpathExtractor:
        if decoder:
            decoder_to_use = decoder
        else:
            decoder_to_use = JsonDecoder(parameters={})
        model_field_path: List[Union[InterpolatedString, str]] = [x for x in model.field_path]
        return DpathExtractor(
            decoder=decoder_to_use,
            field_path=model_field_path,
            config=config,
            parameters=model.parameters or {},
        )

    @staticmethod
    def create_response_to_file_extractor(
        model: ResponseToFileExtractorModel,
        **kwargs: Any,
    ) -> ResponseToFileExtractor:
        return ResponseToFileExtractor(parameters=model.parameters or {})

    @staticmethod
    def create_exponential_backoff_strategy(
        model: ExponentialBackoffStrategyModel, config: Config
    ) -> ExponentialBackoffStrategy:
        return ExponentialBackoffStrategy(
            factor=model.factor or 5, parameters=model.parameters or {}, config=config
        )

    @staticmethod
    def create_group_by_key(model: GroupByKeyMergeStrategyModel, config: Config) -> GroupByKey:
        return GroupByKey(model.key, config=config, parameters=model.parameters or {})

    def create_http_requester(
        self,
        model: HttpRequesterModel,
        config: Config,
        decoder: Decoder = JsonDecoder(parameters={}),
        query_properties_key: Optional[str] = None,
        use_cache: Optional[bool] = None,
        *,
        name: str,
    ) -> HttpRequester:
        authenticator = (
            self._create_component_from_model(
                model=model.authenticator,
                config=config,
                url_base=model.url or model.url_base,
                name=name,
                decoder=decoder,
            )
            if model.authenticator
            else None
        )
        error_handler = (
            self._create_component_from_model(model=model.error_handler, config=config)
            if model.error_handler
            else DefaultErrorHandler(
                backoff_strategies=[],
                response_filters=[],
                config=config,
                parameters=model.parameters or {},
            )
        )

        api_budget = self._api_budget

        # Removes QueryProperties components from the interpolated mappings because it has been designed
        # to be used by the SimpleRetriever and will be resolved from the provider from the slice directly
        # instead of through jinja interpolation
        request_parameters: Optional[Union[str, Mapping[str, str]]]
        if isinstance(model.request_parameters, Mapping):
            request_parameters = self._remove_query_properties(model.request_parameters)
        else:
            request_parameters = model.request_parameters

        request_options_provider = InterpolatedRequestOptionsProvider(
            request_body=model.request_body,
            request_body_data=model.request_body_data,
            request_body_json=model.request_body_json,
            request_headers=model.request_headers,
            request_parameters=request_parameters,
            query_properties_key=query_properties_key,
            config=config,
            parameters=model.parameters or {},
        )

        assert model.use_cache is not None  # for mypy
        assert model.http_method is not None  # for mypy

        should_use_cache = (model.use_cache or bool(use_cache)) and not self._disable_cache

        return HttpRequester(
            name=name,
            url=model.url,
            url_base=model.url_base,
            path=model.path,
            authenticator=authenticator,
            error_handler=error_handler,
            api_budget=api_budget,
            http_method=HttpMethod[model.http_method.value],
            request_options_provider=request_options_provider,
            config=config,
            disable_retries=self._disable_retries,
            parameters=model.parameters or {},
            message_repository=self._message_repository,
            use_cache=should_use_cache,
            decoder=decoder,
            stream_response=decoder.is_stream_response() if decoder else False,
        )

    @staticmethod
    def create_http_response_filter(
        model: HttpResponseFilterModel, config: Config, **kwargs: Any
    ) -> HttpResponseFilter:
        if model.action:
            action = ResponseAction(model.action.value)
        else:
            action = None

        failure_type = FailureType(model.failure_type.value) if model.failure_type else None

        http_codes = (
            set(model.http_codes) if model.http_codes else set()
        )  # JSON schema notation has no set data type. The schema enforces an array of unique elements

        return HttpResponseFilter(
            action=action,
            failure_type=failure_type,
            error_message=model.error_message or "",
            error_message_contains=model.error_message_contains or "",
            http_codes=http_codes,
            predicate=model.predicate or "",
            config=config,
            parameters=model.parameters or {},
        )

    @staticmethod
    def create_inline_schema_loader(
        model: InlineSchemaLoaderModel, config: Config, **kwargs: Any
    ) -> InlineSchemaLoader:
        return InlineSchemaLoader(schema=model.schema_ or {}, parameters={})

    def create_complex_field_type(
        self, model: ComplexFieldTypeModel, config: Config, **kwargs: Any
    ) -> ComplexFieldType:
        items = (
            self._create_component_from_model(model=model.items, config=config)
            if isinstance(model.items, ComplexFieldTypeModel)
            else model.items
        )

        return ComplexFieldType(field_type=model.field_type, items=items)

    def create_types_map(self, model: TypesMapModel, config: Config, **kwargs: Any) -> TypesMap:
        target_type = (
            self._create_component_from_model(model=model.target_type, config=config)
            if isinstance(model.target_type, ComplexFieldTypeModel)
            else model.target_type
        )

        return TypesMap(
            target_type=target_type,
            current_type=model.current_type,
            condition=model.condition if model.condition is not None else "True",
        )

    def create_schema_type_identifier(
        self, model: SchemaTypeIdentifierModel, config: Config, **kwargs: Any
    ) -> SchemaTypeIdentifier:
        types_mapping = []
        if model.types_mapping:
            types_mapping.extend(
                [
                    self._create_component_from_model(types_map, config=config)
                    for types_map in model.types_mapping
                ]
            )
        model_schema_pointer: List[Union[InterpolatedString, str]] = (
            [x for x in model.schema_pointer] if model.schema_pointer else []
        )
        model_key_pointer: List[Union[InterpolatedString, str]] = [x for x in model.key_pointer]
        model_type_pointer: Optional[List[Union[InterpolatedString, str]]] = (
            [x for x in model.type_pointer] if model.type_pointer else None
        )

        return SchemaTypeIdentifier(
            schema_pointer=model_schema_pointer,
            key_pointer=model_key_pointer,
            type_pointer=model_type_pointer,
            types_mapping=types_mapping,
            parameters=model.parameters or {},
        )

    def create_dynamic_schema_loader(
        self, model: DynamicSchemaLoaderModel, config: Config, **kwargs: Any
    ) -> DynamicSchemaLoader:
        schema_transformations = []
        if model.schema_transformations:
            for transformation_model in model.schema_transformations:
                schema_transformations.append(
                    self._create_component_from_model(model=transformation_model, config=config)
                )
        name = "dynamic_properties"
        retriever = self._create_component_from_model(
            model=model.retriever,
            config=config,
            name=name,
            primary_key=None,
            stream_slicer=self._build_stream_slicer_from_partition_router(model.retriever, config),
            transformations=[],
            use_cache=True,
            log_formatter=(
                lambda response: format_http_message(
                    response,
                    f"Schema loader '{name}' request",
                    f"Request performed in order to extract schema.",
                    name,
                    is_auxiliary=True,
                )
            ),
        )
        schema_type_identifier = self._create_component_from_model(
            model.schema_type_identifier, config=config, parameters=model.parameters or {}
        )
        schema_filter = (
            self._create_component_from_model(
                model.schema_filter, config=config, parameters=model.parameters or {}
            )
            if model.schema_filter is not None
            else None
        )

        return DynamicSchemaLoader(
            retriever=retriever,
            config=config,
            schema_transformations=schema_transformations,
            schema_filter=schema_filter,
            schema_type_identifier=schema_type_identifier,
            parameters=model.parameters or {},
        )

    @staticmethod
    def create_json_decoder(model: JsonDecoderModel, config: Config, **kwargs: Any) -> Decoder:
        return JsonDecoder(parameters={})

    def create_csv_decoder(self, model: CsvDecoderModel, config: Config, **kwargs: Any) -> Decoder:
        return CompositeRawDecoder(
            parser=ModelToComponentFactory._get_parser(model, config),
            stream_response=False if self._emit_connector_builder_messages else True,
        )

    def create_jsonl_decoder(
        self, model: JsonlDecoderModel, config: Config, **kwargs: Any
    ) -> Decoder:
        return CompositeRawDecoder(
            parser=ModelToComponentFactory._get_parser(model, config),
            stream_response=False if self._emit_connector_builder_messages else True,
        )

    def create_gzip_decoder(
        self, model: GzipDecoderModel, config: Config, **kwargs: Any
    ) -> Decoder:
        _compressed_response_types = {
            "gzip",
            "x-gzip",
            "gzip, deflate",
            "x-gzip, deflate",
            "application/zip",
            "application/gzip",
            "application/x-gzip",
            "application/x-zip-compressed",
        }

        gzip_parser: GzipParser = ModelToComponentFactory._get_parser(model, config)  # type: ignore  # based on the model, we know this will be a GzipParser

        if self._emit_connector_builder_messages:
            # This is very surprising but if the response is not streamed,
            # CompositeRawDecoder calls response.content and the requests library actually uncompress the data as opposed to response.raw,
            # which uses urllib3 directly and does not uncompress the data.
            return CompositeRawDecoder(gzip_parser.inner_parser, False)

        return CompositeRawDecoder.by_headers(
            [({"Content-Encoding", "Content-Type"}, _compressed_response_types, gzip_parser)],
            stream_response=True,
            fallback_parser=gzip_parser.inner_parser,
        )

    @staticmethod
    def create_incrementing_count_cursor(
        model: IncrementingCountCursorModel, config: Config, **kwargs: Any
    ) -> DatetimeBasedCursor:
        # This should not actually get used anywhere at runtime, but needed to add this to pass checks since
        # we still parse models into components. The issue is that there's no runtime implementation of a
        # IncrementingCountCursor.
        # A known and expected issue with this stub is running a check with the declared IncrementingCountCursor because it is run without ConcurrentCursor.
        return DatetimeBasedCursor(
            cursor_field=model.cursor_field,
            datetime_format="%Y-%m-%d",
            start_datetime="2024-12-12",
            config=config,
            parameters={},
        )

    @staticmethod
    def create_iterable_decoder(
        model: IterableDecoderModel, config: Config, **kwargs: Any
    ) -> IterableDecoder:
        return IterableDecoder(parameters={})

    @staticmethod
    def create_xml_decoder(model: XmlDecoderModel, config: Config, **kwargs: Any) -> XmlDecoder:
        return XmlDecoder(parameters={})

    def create_zipfile_decoder(
        self, model: ZipfileDecoderModel, config: Config, **kwargs: Any
    ) -> ZipfileDecoder:
        return ZipfileDecoder(parser=ModelToComponentFactory._get_parser(model.decoder, config))

    @staticmethod
    def _get_parser(model: BaseModel, config: Config) -> Parser:
        if isinstance(model, JsonDecoderModel):
            # Note that the logic is a bit different from the JsonDecoder as there is some legacy that is maintained to return {} on error cases
            return JsonParser()
        elif isinstance(model, JsonlDecoderModel):
            return JsonLineParser()
        elif isinstance(model, CsvDecoderModel):
            return CsvParser(
                encoding=model.encoding,
                delimiter=model.delimiter,
                set_values_to_none=model.set_values_to_none,
            )
        elif isinstance(model, GzipDecoderModel):
            return GzipParser(
                inner_parser=ModelToComponentFactory._get_parser(model.decoder, config)
            )
        elif isinstance(
            model, (CustomDecoderModel, IterableDecoderModel, XmlDecoderModel, ZipfileDecoderModel)
        ):
            raise ValueError(f"Decoder type {model} does not have parser associated to it")

        raise ValueError(f"Unknown decoder type {model}")

    @staticmethod
    def create_json_file_schema_loader(
        model: JsonFileSchemaLoaderModel, config: Config, **kwargs: Any
    ) -> JsonFileSchemaLoader:
        return JsonFileSchemaLoader(
            file_path=model.file_path or "", config=config, parameters=model.parameters or {}
        )

    @staticmethod
    def create_jwt_authenticator(
        model: JwtAuthenticatorModel, config: Config, **kwargs: Any
    ) -> JwtAuthenticator:
        jwt_headers = model.jwt_headers or JwtHeadersModel(kid=None, typ="JWT", cty=None)
        jwt_payload = model.jwt_payload or JwtPayloadModel(iss=None, sub=None, aud=None)
        return JwtAuthenticator(
            config=config,
            parameters=model.parameters or {},
            algorithm=JwtAlgorithm(model.algorithm.value),
            secret_key=model.secret_key,
            base64_encode_secret_key=model.base64_encode_secret_key,
            token_duration=model.token_duration,
            header_prefix=model.header_prefix,
            kid=jwt_headers.kid,
            typ=jwt_headers.typ,
            cty=jwt_headers.cty,
            iss=jwt_payload.iss,
            sub=jwt_payload.sub,
            aud=jwt_payload.aud,
            additional_jwt_headers=model.additional_jwt_headers,
            additional_jwt_payload=model.additional_jwt_payload,
        )

    def create_list_partition_router(
        self, model: ListPartitionRouterModel, config: Config, **kwargs: Any
    ) -> ListPartitionRouter:
        request_option = (
            self._create_component_from_model(model.request_option, config)
            if model.request_option
            else None
        )
        return ListPartitionRouter(
            cursor_field=model.cursor_field,
            request_option=request_option,
            values=model.values,
            config=config,
            parameters=model.parameters or {},
        )

    @staticmethod
    def create_min_max_datetime(
        model: MinMaxDatetimeModel, config: Config, **kwargs: Any
    ) -> MinMaxDatetime:
        return MinMaxDatetime(
            datetime=model.datetime,
            datetime_format=model.datetime_format or "",
            max_datetime=model.max_datetime or "",
            min_datetime=model.min_datetime or "",
            parameters=model.parameters or {},
        )

    @staticmethod
    def create_no_auth(model: NoAuthModel, config: Config, **kwargs: Any) -> NoAuth:
        return NoAuth(parameters=model.parameters or {})

    @staticmethod
    def create_no_pagination(
        model: NoPaginationModel, config: Config, **kwargs: Any
    ) -> NoPagination:
        return NoPagination(parameters={})

    def create_oauth_authenticator(
        self, model: OAuthAuthenticatorModel, config: Config, **kwargs: Any
    ) -> DeclarativeOauth2Authenticator:
        profile_assertion = (
            self._create_component_from_model(model.profile_assertion, config=config)
            if model.profile_assertion
            else None
        )

        if model.refresh_token_updater:
            # ignore type error because fixing it would have a lot of dependencies, revisit later
            return DeclarativeSingleUseRefreshTokenOauth2Authenticator(  # type: ignore
                config,
                InterpolatedString.create(
                    model.token_refresh_endpoint,  # type: ignore
                    parameters=model.parameters or {},
                ).eval(config),
                access_token_name=InterpolatedString.create(
                    model.access_token_name or "access_token", parameters=model.parameters or {}
                ).eval(config),
                refresh_token_name=model.refresh_token_updater.refresh_token_name,
                expires_in_name=InterpolatedString.create(
                    model.expires_in_name or "expires_in", parameters=model.parameters or {}
                ).eval(config),
                client_id_name=InterpolatedString.create(
                    model.client_id_name or "client_id", parameters=model.parameters or {}
                ).eval(config),
                client_id=InterpolatedString.create(
                    model.client_id, parameters=model.parameters or {}
                ).eval(config)
                if model.client_id
                else model.client_id,
                client_secret_name=InterpolatedString.create(
                    model.client_secret_name or "client_secret", parameters=model.parameters or {}
                ).eval(config),
                client_secret=InterpolatedString.create(
                    model.client_secret, parameters=model.parameters or {}
                ).eval(config)
                if model.client_secret
                else model.client_secret,
                access_token_config_path=model.refresh_token_updater.access_token_config_path,
                refresh_token_config_path=model.refresh_token_updater.refresh_token_config_path,
                token_expiry_date_config_path=model.refresh_token_updater.token_expiry_date_config_path,
                grant_type_name=InterpolatedString.create(
                    model.grant_type_name or "grant_type", parameters=model.parameters or {}
                ).eval(config),
                grant_type=InterpolatedString.create(
                    model.grant_type or "refresh_token", parameters=model.parameters or {}
                ).eval(config),
                refresh_request_body=InterpolatedMapping(
                    model.refresh_request_body or {}, parameters=model.parameters or {}
                ).eval(config),
                refresh_request_headers=InterpolatedMapping(
                    model.refresh_request_headers or {}, parameters=model.parameters or {}
                ).eval(config),
                scopes=model.scopes,
                token_expiry_date_format=model.token_expiry_date_format,
                token_expiry_is_time_of_expiration=bool(model.token_expiry_date_format),
                message_repository=self._message_repository,
                refresh_token_error_status_codes=model.refresh_token_updater.refresh_token_error_status_codes,
                refresh_token_error_key=model.refresh_token_updater.refresh_token_error_key,
                refresh_token_error_values=model.refresh_token_updater.refresh_token_error_values,
            )
        # ignore type error because fixing it would have a lot of dependencies, revisit later
        return DeclarativeOauth2Authenticator(  # type: ignore
            access_token_name=model.access_token_name or "access_token",
            access_token_value=model.access_token_value,
            client_id_name=model.client_id_name or "client_id",
            client_id=model.client_id,
            client_secret_name=model.client_secret_name or "client_secret",
            client_secret=model.client_secret,
            expires_in_name=model.expires_in_name or "expires_in",
            grant_type_name=model.grant_type_name or "grant_type",
            grant_type=model.grant_type or "refresh_token",
            refresh_request_body=model.refresh_request_body,
            refresh_request_headers=model.refresh_request_headers,
            refresh_token_name=model.refresh_token_name or "refresh_token",
            refresh_token=model.refresh_token,
            scopes=model.scopes,
            token_expiry_date=model.token_expiry_date,
            token_expiry_date_format=model.token_expiry_date_format,
            token_expiry_is_time_of_expiration=bool(model.token_expiry_date_format),
            token_refresh_endpoint=model.token_refresh_endpoint,
            config=config,
            parameters=model.parameters or {},
            message_repository=self._message_repository,
            profile_assertion=profile_assertion,
            use_profile_assertion=model.use_profile_assertion,
        )

    def create_offset_increment(
        self,
        model: OffsetIncrementModel,
        config: Config,
        decoder: Decoder,
        extractor_model: Optional[Union[CustomRecordExtractorModel, DpathExtractorModel]] = None,
        **kwargs: Any,
    ) -> OffsetIncrement:
        if isinstance(decoder, PaginationDecoderDecorator):
            inner_decoder = decoder.decoder
        else:
            inner_decoder = decoder
            decoder = PaginationDecoderDecorator(decoder=decoder)

        if self._is_supported_decoder_for_pagination(inner_decoder):
            decoder_to_use = decoder
        else:
            raise ValueError(
                self._UNSUPPORTED_DECODER_ERROR.format(decoder_type=type(inner_decoder))
            )

        # Ideally we would instantiate the runtime extractor from highest most level (in this case the SimpleRetriever)
        # so that it can be shared by OffSetIncrement and RecordSelector. However, due to how we instantiate the
        # decoder with various decorators here, but not in create_record_selector, it is simpler to retain existing
        # behavior by having two separate extractors with identical behavior since they use the same extractor model.
        # When we have more time to investigate we can look into reusing the same component.
        extractor = (
            self._create_component_from_model(
                model=extractor_model, config=config, decoder=decoder_to_use
            )
            if extractor_model
            else None
        )

        return OffsetIncrement(
            page_size=model.page_size,
            config=config,
            decoder=decoder_to_use,
            extractor=extractor,
            inject_on_first_request=model.inject_on_first_request or False,
            parameters=model.parameters or {},
        )

    @staticmethod
    def create_page_increment(
        model: PageIncrementModel, config: Config, **kwargs: Any
    ) -> PageIncrement:
        return PageIncrement(
            page_size=model.page_size,
            config=config,
            start_from_page=model.start_from_page or 0,
            inject_on_first_request=model.inject_on_first_request or False,
            parameters=model.parameters or {},
        )

    def create_parent_stream_config(
        self, model: ParentStreamConfigModel, config: Config, **kwargs: Any
    ) -> ParentStreamConfig:
        declarative_stream = self._create_component_from_model(
            model.stream,
            config=config,
            is_parent=True,
            **kwargs,
        )
        request_option = (
            self._create_component_from_model(model.request_option, config=config)
            if model.request_option
            else None
        )

        if model.lazy_read_pointer and any("*" in pointer for pointer in model.lazy_read_pointer):
            raise ValueError(
                "The '*' wildcard in 'lazy_read_pointer' is not supported — only direct paths are allowed."
            )

        model_lazy_read_pointer: List[Union[InterpolatedString, str]] = (
            [x for x in model.lazy_read_pointer] if model.lazy_read_pointer else []
        )

        return ParentStreamConfig(
            parent_key=model.parent_key,
            request_option=request_option,
            stream=declarative_stream,
            partition_field=model.partition_field,
            config=config,
            incremental_dependency=model.incremental_dependency or False,
            parameters=model.parameters or {},
            extra_fields=model.extra_fields,
            lazy_read_pointer=model_lazy_read_pointer,
        )

    def create_properties_from_endpoint(
        self, model: PropertiesFromEndpointModel, config: Config, **kwargs: Any
    ) -> PropertiesFromEndpoint:
        retriever = self._create_component_from_model(
            model=model.retriever,
            config=config,
            name="dynamic_properties",
            primary_key=None,
            stream_slicer=None,
            transformations=[],
            use_cache=True,  # Enable caching on the HttpRequester/HttpClient because the properties endpoint will be called for every slice being processed, and it is highly unlikely for the response to different
        )
        return PropertiesFromEndpoint(
            property_field_path=model.property_field_path,
            retriever=retriever,
            config=config,
            parameters=model.parameters or {},
        )

    def create_property_chunking(
        self, model: PropertyChunkingModel, config: Config, **kwargs: Any
    ) -> PropertyChunking:
        record_merge_strategy = (
            self._create_component_from_model(
                model=model.record_merge_strategy, config=config, **kwargs
            )
            if model.record_merge_strategy
            else None
        )

        property_limit_type: PropertyLimitType
        match model.property_limit_type:
            case PropertyLimitTypeModel.property_count:
                property_limit_type = PropertyLimitType.property_count
            case PropertyLimitTypeModel.characters:
                property_limit_type = PropertyLimitType.characters
            case _:
                raise ValueError(f"Invalid PropertyLimitType {property_limit_type}")

        return PropertyChunking(
            property_limit_type=property_limit_type,
            property_limit=model.property_limit,
            record_merge_strategy=record_merge_strategy,
            config=config,
            parameters=model.parameters or {},
        )

    def create_query_properties(
        self, model: QueryPropertiesModel, config: Config, **kwargs: Any
    ) -> QueryProperties:
        if isinstance(model.property_list, list):
            property_list = model.property_list
        else:
            property_list = self._create_component_from_model(
                model=model.property_list, config=config, **kwargs
            )

        property_chunking = (
            self._create_component_from_model(
                model=model.property_chunking, config=config, **kwargs
            )
            if model.property_chunking
            else None
        )

        return QueryProperties(
            property_list=property_list,
            always_include_properties=model.always_include_properties,
            property_chunking=property_chunking,
            config=config,
            parameters=model.parameters or {},
        )

    @staticmethod
    def create_record_filter(
        model: RecordFilterModel, config: Config, **kwargs: Any
    ) -> RecordFilter:
        return RecordFilter(
            condition=model.condition or "", config=config, parameters=model.parameters or {}
        )

    @staticmethod
    def create_request_path(model: RequestPathModel, config: Config, **kwargs: Any) -> RequestPath:
        return RequestPath(parameters={})

    @staticmethod
    def create_request_option(
        model: RequestOptionModel, config: Config, **kwargs: Any
    ) -> RequestOption:
        inject_into = RequestOptionType(model.inject_into.value)
        field_path: Optional[List[Union[InterpolatedString, str]]] = (
            [
                InterpolatedString.create(segment, parameters=kwargs.get("parameters", {}))
                for segment in model.field_path
            ]
            if model.field_path
            else None
        )
        field_name = (
            InterpolatedString.create(model.field_name, parameters=kwargs.get("parameters", {}))
            if model.field_name
            else None
        )
        return RequestOption(
            field_name=field_name,
            field_path=field_path,
            inject_into=inject_into,
            parameters=kwargs.get("parameters", {}),
        )

    def create_record_selector(
        self,
        model: RecordSelectorModel,
        config: Config,
        *,
        name: str,
        transformations: List[RecordTransformation] | None = None,
        decoder: Decoder | None = None,
        client_side_incremental_sync: Dict[str, Any] | None = None,
        file_uploader: Optional[DefaultFileUploader] = None,
        **kwargs: Any,
    ) -> RecordSelector:
        extractor = self._create_component_from_model(
            model=model.extractor, decoder=decoder, config=config
        )
        record_filter = (
            self._create_component_from_model(model.record_filter, config=config)
            if model.record_filter
            else None
        )

        transform_before_filtering = (
            False if model.transform_before_filtering is None else model.transform_before_filtering
        )
        if client_side_incremental_sync:
            record_filter = ClientSideIncrementalRecordFilterDecorator(
                config=config,
                parameters=model.parameters,
                condition=model.record_filter.condition
                if (model.record_filter and hasattr(model.record_filter, "condition"))
                else None,
                **client_side_incremental_sync,
            )
            transform_before_filtering = (
                True
                if model.transform_before_filtering is None
                else model.transform_before_filtering
            )

        if model.schema_normalization is None:
            # default to no schema normalization if not set
            model.schema_normalization = SchemaNormalizationModel.None_

        schema_normalization = (
            TypeTransformer(SCHEMA_TRANSFORMER_TYPE_MAPPING[model.schema_normalization])
            if isinstance(model.schema_normalization, SchemaNormalizationModel)
            else self._create_component_from_model(model.schema_normalization, config=config)  # type: ignore[arg-type] # custom normalization model expected here
        )

        return RecordSelector(
            extractor=extractor,
            name=name,
            config=config,
            record_filter=record_filter,
            transformations=transformations or [],
            file_uploader=file_uploader,
            schema_normalization=schema_normalization,
            parameters=model.parameters or {},
            transform_before_filtering=transform_before_filtering,
        )

    @staticmethod
    def create_remove_fields(
        model: RemoveFieldsModel, config: Config, **kwargs: Any
    ) -> RemoveFields:
        return RemoveFields(
            field_pointers=model.field_pointers, condition=model.condition or "", parameters={}
        )

    def create_selective_authenticator(
        self, model: SelectiveAuthenticatorModel, config: Config, **kwargs: Any
    ) -> DeclarativeAuthenticator:
        authenticators = {
            name: self._create_component_from_model(model=auth, config=config)
            for name, auth in model.authenticators.items()
        }
        # SelectiveAuthenticator will return instance of DeclarativeAuthenticator or raise ValueError error
        return SelectiveAuthenticator(  # type: ignore[abstract]
            config=config,
            authenticators=authenticators,
            authenticator_selection_path=model.authenticator_selection_path,
            **kwargs,
        )

    @staticmethod
    def create_legacy_session_token_authenticator(
        model: LegacySessionTokenAuthenticatorModel, config: Config, *, url_base: str, **kwargs: Any
    ) -> LegacySessionTokenAuthenticator:
        return LegacySessionTokenAuthenticator(
            api_url=url_base,
            header=model.header,
            login_url=model.login_url,
            password=model.password or "",
            session_token=model.session_token or "",
            session_token_response_key=model.session_token_response_key or "",
            username=model.username or "",
            validate_session_url=model.validate_session_url,
            config=config,
            parameters=model.parameters or {},
        )

    def create_simple_retriever(
        self,
        model: SimpleRetrieverModel,
        config: Config,
        *,
        name: str,
        primary_key: Optional[Union[str, List[str], List[List[str]]]],
        request_options_provider: Optional[RequestOptionsProvider] = None,
        stop_condition_cursor: Optional[Cursor] = None,
        client_side_incremental_sync: Optional[Dict[str, Any]] = None,
        transformations: List[RecordTransformation],
        file_uploader: Optional[DefaultFileUploader] = None,
        incremental_sync: Optional[
            Union[
                IncrementingCountCursorModel, DatetimeBasedCursorModel, CustomIncrementalSyncModel
            ]
        ] = None,
        use_cache: Optional[bool] = None,
        log_formatter: Optional[Callable[[Response], Any]] = None,
        **kwargs: Any,
    ) -> SimpleRetriever:
        def _get_url() -> str:
            """
            Closure to get the URL from the requester. This is used to get the URL in the case of a lazy retriever.
            This is needed because the URL is not set until the requester is created.
            """

            _url: str = (
                model.requester.url
                if hasattr(model.requester, "url") and model.requester.url is not None
                else requester.get_url()
            )
            _url_base: str = (
                model.requester.url_base
                if hasattr(model.requester, "url_base") and model.requester.url_base is not None
                else requester.get_url_base()
            )

            return _url or _url_base

        decoder = (
            self._create_component_from_model(model=model.decoder, config=config)
            if model.decoder
            else JsonDecoder(parameters={})
        )
        record_selector = self._create_component_from_model(
            model=model.record_selector,
            name=name,
            config=config,
            decoder=decoder,
            transformations=transformations,
            client_side_incremental_sync=client_side_incremental_sync,
            file_uploader=file_uploader,
        )

        query_properties: Optional[QueryProperties] = None
        query_properties_key: Optional[str] = None
        if self._query_properties_in_request_parameters(model.requester):
            # It is better to be explicit about an error if PropertiesFromEndpoint is defined in multiple
            # places instead of default to request_parameters which isn't clearly documented
            if (
                hasattr(model.requester, "fetch_properties_from_endpoint")
                and model.requester.fetch_properties_from_endpoint
            ):
                raise ValueError(
                    f"PropertiesFromEndpoint should only be specified once per stream, but found in {model.requester.type}.fetch_properties_from_endpoint and {model.requester.type}.request_parameters"
                )

            query_properties_definitions = []
            for key, request_parameter in model.requester.request_parameters.items():  # type: ignore # request_parameters is already validated to be a Mapping using _query_properties_in_request_parameters()
                if isinstance(request_parameter, QueryPropertiesModel):
                    query_properties_key = key
                    query_properties_definitions.append(request_parameter)

            if len(query_properties_definitions) > 1:
                raise ValueError(
                    f"request_parameters only supports defining one QueryProperties field, but found {len(query_properties_definitions)} usages"
                )

            if len(query_properties_definitions) == 1:
                query_properties = self._create_component_from_model(
                    model=query_properties_definitions[0], config=config
                )
        elif (
            hasattr(model.requester, "fetch_properties_from_endpoint")
            and model.requester.fetch_properties_from_endpoint
        ):
            # todo: Deprecate this condition once dependent connectors migrate to query_properties
            query_properties_definition = QueryPropertiesModel(
                type="QueryProperties",
                property_list=model.requester.fetch_properties_from_endpoint,
                always_include_properties=None,
                property_chunking=None,
            )  # type: ignore # $parameters has a default value

            query_properties = self.create_query_properties(
                model=query_properties_definition,
                config=config,
            )
        elif hasattr(model.requester, "query_properties") and model.requester.query_properties:
            query_properties = self.create_query_properties(
                model=model.requester.query_properties,
                config=config,
            )

        requester = self._create_component_from_model(
            model=model.requester,
            decoder=decoder,
            name=name,
            query_properties_key=query_properties_key,
            use_cache=use_cache,
            config=config,
        )

        if not request_options_provider:
            request_options_provider = DefaultRequestOptionsProvider(parameters={})

        paginator = (
            self._create_component_from_model(
                model=model.paginator,
                config=config,
                url_base=_get_url(),
                extractor_model=model.record_selector.extractor,
                decoder=decoder,
                cursor_used_for_stop_condition=stop_condition_cursor or None,
            )
            if model.paginator
            else NoPagination(parameters={})
        )

        ignore_stream_slicer_parameters_on_paginated_requests = (
            model.ignore_stream_slicer_parameters_on_paginated_requests or False
        )

        if (
            model.partition_router
            and isinstance(model.partition_router, SubstreamPartitionRouterModel)
            and not bool(self._connector_state_manager.get_stream_state(name, None))
            and any(
                parent_stream_config.lazy_read_pointer
                for parent_stream_config in model.partition_router.parent_stream_configs
            )
        ):
            if incremental_sync:
                if incremental_sync.type != "DatetimeBasedCursor":
                    raise ValueError(
                        f"LazySimpleRetriever only supports DatetimeBasedCursor. Found: {incremental_sync.type}."
                    )

                elif incremental_sync.step or incremental_sync.cursor_granularity:
                    raise ValueError(
                        f"Found more that one slice per parent. LazySimpleRetriever only supports single slice read for stream - {name}."
                    )

            if model.decoder and model.decoder.type != "JsonDecoder":
                raise ValueError(
                    f"LazySimpleRetriever only supports JsonDecoder. Found: {model.decoder.type}."
                )

            return LazySimpleRetriever(
                name=name,
                paginator=paginator,
                primary_key=primary_key,
                requester=requester,
                record_selector=record_selector,
                stream_slicer=_NO_STREAM_SLICING,
                request_option_provider=request_options_provider,
                cursor=None,
                config=config,
                ignore_stream_slicer_parameters_on_paginated_requests=ignore_stream_slicer_parameters_on_paginated_requests,
                parameters=model.parameters or {},
            )

        return SimpleRetriever(
            name=name,
            paginator=paginator,
            primary_key=primary_key,
            requester=requester,
            record_selector=record_selector,
            stream_slicer=_NO_STREAM_SLICING,
            request_option_provider=request_options_provider,
            cursor=None,
            config=config,
            ignore_stream_slicer_parameters_on_paginated_requests=ignore_stream_slicer_parameters_on_paginated_requests,
            additional_query_properties=query_properties,
            log_formatter=self._get_log_formatter(log_formatter, name),
            parameters=model.parameters or {},
        )

    def _get_log_formatter(
        self, log_formatter: Callable[[Response], Any] | None, name: str
    ) -> Callable[[Response], Any] | None:
        if self._should_limit_slices_fetched():
            return (
                (
                    lambda response: format_http_message(
                        response,
                        f"Stream '{name}' request",
                        f"Request performed in order to extract records for stream '{name}'",
                        name,
                    )
                )
                if not log_formatter
                else log_formatter
            )
        return None

    def _should_limit_slices_fetched(self) -> bool:
        """
        Returns True if the number of slices fetched should be limited, False otherwise.
        This is used to limit the number of slices fetched during tests.
        """
        return bool(self._limit_slices_fetched or self._emit_connector_builder_messages)

    @staticmethod
    def _query_properties_in_request_parameters(
        requester: Union[HttpRequesterModel, CustomRequesterModel],
    ) -> bool:
        if not hasattr(requester, "request_parameters"):
            return False
        request_parameters = requester.request_parameters
        if request_parameters and isinstance(request_parameters, Mapping):
            for request_parameter in request_parameters.values():
                if isinstance(request_parameter, QueryPropertiesModel):
                    return True
        return False

    @staticmethod
    def _remove_query_properties(
        request_parameters: Mapping[str, Union[str, QueryPropertiesModel]],
    ) -> Mapping[str, str]:
        return {
            parameter_field: request_parameter
            for parameter_field, request_parameter in request_parameters.items()
            if not isinstance(request_parameter, QueryPropertiesModel)
        }

    def create_state_delegating_stream(
        self,
        model: StateDelegatingStreamModel,
        config: Config,
        has_parent_state: Optional[bool] = None,
        **kwargs: Any,
    ) -> DeclarativeStream:
        if (
            model.full_refresh_stream.name != model.name
            or model.name != model.incremental_stream.name
        ):
            raise ValueError(
                f"state_delegating_stream, full_refresh_stream name and incremental_stream must have equal names. Instead has {model.name}, {model.full_refresh_stream.name} and {model.incremental_stream.name}."
            )

        stream_model = (
            model.incremental_stream
            if self._connector_state_manager.get_stream_state(model.name, None) or has_parent_state
            else model.full_refresh_stream
        )

        return self._create_component_from_model(stream_model, config=config, **kwargs)  # type: ignore[no-any-return]  # Will be created DeclarativeStream as stream_model is stream description

    def _create_async_job_status_mapping(
        self, model: AsyncJobStatusMapModel, config: Config, **kwargs: Any
    ) -> Mapping[str, AsyncJobStatus]:
        api_status_to_cdk_status = {}
        for cdk_status, api_statuses in model.dict().items():
            if cdk_status == "type":
                # This is an element of the dict because of the typing of the CDK but it is not a CDK status
                continue

            for status in api_statuses:
                if status in api_status_to_cdk_status:
                    raise ValueError(
                        f"API status {status} is already set for CDK status {cdk_status}. Please ensure API statuses are only provided once"
                    )
                api_status_to_cdk_status[status] = self._get_async_job_status(cdk_status)
        return api_status_to_cdk_status

    def _get_async_job_status(self, status: str) -> AsyncJobStatus:
        match status:
            case "running":
                return AsyncJobStatus.RUNNING
            case "completed":
                return AsyncJobStatus.COMPLETED
            case "failed":
                return AsyncJobStatus.FAILED
            case "timeout":
                return AsyncJobStatus.TIMED_OUT
            case _:
                raise ValueError(f"Unsupported CDK status {status}")

    def create_async_retriever(
        self,
        model: AsyncRetrieverModel,
        config: Config,
        *,
        name: str,
        primary_key: Optional[
            Union[str, List[str], List[List[str]]]
        ],  # this seems to be needed to match create_simple_retriever
        stream_slicer: Optional[StreamSlicer],
        client_side_incremental_sync: Optional[Dict[str, Any]] = None,
        transformations: List[RecordTransformation],
        **kwargs: Any,
    ) -> AsyncRetriever:
        def _get_download_retriever() -> SimpleRetriever:
            # We create a record selector for the download retriever
            # with no schema normalization and no transformations, neither record filter
            # as all this occurs in the record_selector of the AsyncRetriever
            record_selector = RecordSelector(
                extractor=download_extractor,
                name=name,
                record_filter=None,
                transformations=[],
                schema_normalization=TypeTransformer(TransformConfig.NoTransform),
                config=config,
                parameters={},
            )
            paginator = (
                self._create_component_from_model(
                    model=model.download_paginator,
                    decoder=decoder,
                    config=config,
                    url_base="",
                )
                if model.download_paginator
                else NoPagination(parameters={})
            )

            return SimpleRetriever(
                requester=download_requester,
                record_selector=record_selector,
                primary_key=None,
                name=name,
                paginator=paginator,
                config=config,
                parameters={},
                log_formatter=self._get_log_formatter(None, name),
            )

        def _get_job_timeout() -> datetime.timedelta:
            user_defined_timeout: Optional[int] = (
                int(
                    InterpolatedString.create(
                        str(model.polling_job_timeout),
                        parameters={},
                    ).eval(config)
                )
                if model.polling_job_timeout
                else None
            )

            # check for user defined timeout during the test read or 15 minutes
            test_read_timeout = datetime.timedelta(minutes=user_defined_timeout or 15)
            # default value for non-connector builder is 60 minutes.
            default_sync_timeout = datetime.timedelta(minutes=user_defined_timeout or 60)

            return (
                test_read_timeout if self._emit_connector_builder_messages else default_sync_timeout
            )

        decoder = (
            self._create_component_from_model(model=model.decoder, config=config)
            if model.decoder
            else JsonDecoder(parameters={})
        )
        record_selector = self._create_component_from_model(
            model=model.record_selector,
            config=config,
            decoder=decoder,
            name=name,
            transformations=transformations,
            client_side_incremental_sync=client_side_incremental_sync,
        )

        stream_slicer = stream_slicer or SinglePartitionRouter(parameters={})
        if self._should_limit_slices_fetched():
            stream_slicer = cast(
                StreamSlicer,
                StreamSlicerTestReadDecorator(
                    wrapped_slicer=stream_slicer,
                    maximum_number_of_slices=self._limit_slices_fetched or 5,
                ),
            )

        creation_requester = self._create_component_from_model(
            model=model.creation_requester,
            decoder=decoder,
            config=config,
            name=f"job creation - {name}",
        )
        polling_requester = self._create_component_from_model(
            model=model.polling_requester,
            decoder=decoder,
            config=config,
            name=f"job polling - {name}",
        )
        job_download_components_name = f"job download - {name}"
        download_decoder = (
            self._create_component_from_model(model=model.download_decoder, config=config)
            if model.download_decoder
            else JsonDecoder(parameters={})
        )
        download_extractor = (
            self._create_component_from_model(
                model=model.download_extractor,
                config=config,
                decoder=download_decoder,
                parameters=model.parameters,
            )
            if model.download_extractor
            else DpathExtractor(
                [],
                config=config,
                decoder=download_decoder,
                parameters=model.parameters or {},
            )
        )
        download_requester = self._create_component_from_model(
            model=model.download_requester,
            decoder=download_decoder,
            config=config,
            name=job_download_components_name,
        )
        download_retriever = _get_download_retriever()
        abort_requester = (
            self._create_component_from_model(
                model=model.abort_requester,
                decoder=decoder,
                config=config,
                name=f"job abort - {name}",
            )
            if model.abort_requester
            else None
        )
        delete_requester = (
            self._create_component_from_model(
                model=model.delete_requester,
                decoder=decoder,
                config=config,
                name=f"job delete - {name}",
            )
            if model.delete_requester
            else None
        )
        download_target_requester = (
            self._create_component_from_model(
                model=model.download_target_requester,
                decoder=decoder,
                config=config,
                name=f"job extract_url - {name}",
            )
            if model.download_target_requester
            else None
        )
        status_extractor = self._create_component_from_model(
            model=model.status_extractor, decoder=decoder, config=config, name=name
        )
        download_target_extractor = self._create_component_from_model(
            model=model.download_target_extractor,
            decoder=decoder,
            config=config,
            name=name,
        )

        job_repository: AsyncJobRepository = AsyncHttpJobRepository(
            creation_requester=creation_requester,
            polling_requester=polling_requester,
            download_retriever=download_retriever,
            download_target_requester=download_target_requester,
            abort_requester=abort_requester,
            delete_requester=delete_requester,
            status_extractor=status_extractor,
            status_mapping=self._create_async_job_status_mapping(model.status_mapping, config),
            download_target_extractor=download_target_extractor,
            job_timeout=_get_job_timeout(),
        )

        async_job_partition_router = AsyncJobPartitionRouter(
            job_orchestrator_factory=lambda stream_slices: AsyncJobOrchestrator(
                job_repository,
                stream_slices,
                self._job_tracker,
                self._message_repository,
                # FIXME work would need to be done here in order to detect if a stream as a parent stream that is bulk
                has_bulk_parent=False,
                # set the `job_max_retry` to 1 for the `Connector Builder`` use-case.
                # `None` == default retry is set to 3 attempts, under the hood.
                job_max_retry=1 if self._emit_connector_builder_messages else None,
            ),
            stream_slicer=stream_slicer,
            config=config,
            parameters=model.parameters or {},
        )

        return AsyncRetriever(
            record_selector=record_selector,
            stream_slicer=async_job_partition_router,
            config=config,
            parameters=model.parameters or {},
        )

    def create_spec(self, model: SpecModel, config: Config, **kwargs: Any) -> Spec:
        config_migrations = [
            self._create_component_from_model(migration, config)
            for migration in (
                model.config_normalization_rules.config_migrations
                if (
                    model.config_normalization_rules
                    and model.config_normalization_rules.config_migrations
                )
                else []
            )
        ]
        config_transformations = [
            self._create_component_from_model(transformation, config)
            for transformation in (
                model.config_normalization_rules.transformations
                if (
                    model.config_normalization_rules
                    and model.config_normalization_rules.transformations
                )
                else []
            )
        ]
        config_validations = [
            self._create_component_from_model(validation, config)
            for validation in (
                model.config_normalization_rules.validations
                if (
                    model.config_normalization_rules
                    and model.config_normalization_rules.validations
                )
                else []
            )
        ]

        return Spec(
            connection_specification=model.connection_specification,
            documentation_url=model.documentation_url,
            advanced_auth=model.advanced_auth,
            parameters={},
            config_migrations=config_migrations,
            config_transformations=config_transformations,
            config_validations=config_validations,
        )

    def create_substream_partition_router(
        self, model: SubstreamPartitionRouterModel, config: Config, **kwargs: Any
    ) -> SubstreamPartitionRouter:
        parent_stream_configs = []
        if model.parent_stream_configs:
            parent_stream_configs.extend(
                [
                    self._create_message_repository_substream_wrapper(
                        model=parent_stream_config, config=config, **kwargs
                    )
                    for parent_stream_config in model.parent_stream_configs
                ]
            )

        return SubstreamPartitionRouter(
            parent_stream_configs=parent_stream_configs,
            parameters=model.parameters or {},
            config=config,
        )

    def _create_message_repository_substream_wrapper(
        self, model: ParentStreamConfigModel, config: Config, **kwargs: Any
    ) -> Any:
        # getting the parent state
        child_state = self._connector_state_manager.get_stream_state(
            kwargs["stream_name"], None
        )  # FIXME adding `stream_name` as a parameter means it will be a breaking change. I assume this is mostly called internally so I don't think we need to bother that much about this but still raising the flag
        connector_state_manager = self._instantiate_parent_stream_state_manager(
            child_state, config, model
        )

        substream_factory = ModelToComponentFactory(
            connector_state_manager=connector_state_manager,
            limit_pages_fetched_per_slice=self._limit_pages_fetched_per_slice,
            limit_slices_fetched=self._limit_slices_fetched,
            emit_connector_builder_messages=self._emit_connector_builder_messages,
            disable_retries=self._disable_retries,
            disable_cache=self._disable_cache,
            message_repository=StateFilteringMessageRepository(
                LogAppenderMessageRepositoryDecorator(
                    {
                        "airbyte_cdk": {"stream": {"is_substream": True}},
                        "http": {"is_auxiliary": True},
                    },
                    self._message_repository,
                    self._evaluate_log_level(self._emit_connector_builder_messages),
                ),
            ),
        )

        # This flag will be used exclusively for StateDelegatingStream when a parent stream is created
        has_parent_state = bool(
            self._connector_state_manager.get_stream_state(kwargs.get("stream_name", ""), None)
            if model.incremental_dependency
            else False
        )
        return substream_factory._create_component_from_model(
            model=model, config=config, has_parent_state=has_parent_state, **kwargs
        )

    def _instantiate_parent_stream_state_manager(self, child_state, config, model):
        """
        With DefaultStream, the state needs to be provided during __init__ of the cursor as opposed to the
        `set_initial_state` flow that existed for the declarative cursors. This state is taken from
        self._connector_state_manager.get_stream_state (`self` being a newly created ModelToComponentFactory to account
        for the MessageRepository being different). So we need to pass a ConnectorStateManager to the
        ModelToComponentFactory that has the parent states. This method populates this if there is a child state and if
        incremental_dependency is set.
        """
        if model.incremental_dependency and child_state:
            parent_stream_name = model.stream.name or ""
            parent_state = ConcurrentPerPartitionCursor.get_parent_state(
                child_state, parent_stream_name
            )

            if not parent_state:
                # there are two migration cases: state value from child stream or from global state
                parent_state = ConcurrentPerPartitionCursor.get_global_state(
                    child_state, parent_stream_name
                )

                if not parent_state and not isinstance(parent_state, dict):
                    cursor_field = InterpolatedString.create(
                        model.stream.incremental_sync.cursor_field,
                        parameters=model.stream.incremental_sync.parameters or {},
                    ).eval(config)
                    cursor_values = child_state.values()
                    if cursor_values:
                        parent_state = AirbyteStateMessage(
                            type=AirbyteStateType.STREAM,
                            stream=AirbyteStreamState(
                                stream_descriptor=StreamDescriptor(
                                    name=parent_stream_name, namespace=None
                                ),
                                stream_state=AirbyteStateBlob(
                                    {cursor_field: list(cursor_values)[0]}
                                ),
                            ),
                        )
            return ConnectorStateManager([parent_state] if parent_state else [])

        return ConnectorStateManager([])

    @staticmethod
    def create_wait_time_from_header(
        model: WaitTimeFromHeaderModel, config: Config, **kwargs: Any
    ) -> WaitTimeFromHeaderBackoffStrategy:
        return WaitTimeFromHeaderBackoffStrategy(
            header=model.header,
            parameters=model.parameters or {},
            config=config,
            regex=model.regex,
            max_waiting_time_in_seconds=model.max_waiting_time_in_seconds
            if model.max_waiting_time_in_seconds is not None
            else None,
        )

    @staticmethod
    def create_wait_until_time_from_header(
        model: WaitUntilTimeFromHeaderModel, config: Config, **kwargs: Any
    ) -> WaitUntilTimeFromHeaderBackoffStrategy:
        return WaitUntilTimeFromHeaderBackoffStrategy(
            header=model.header,
            parameters=model.parameters or {},
            config=config,
            min_wait=model.min_wait,
            regex=model.regex,
        )

    def get_message_repository(self) -> MessageRepository:
        return self._message_repository

    def _evaluate_log_level(self, emit_connector_builder_messages: bool) -> Level:
        return Level.DEBUG if emit_connector_builder_messages else Level.INFO

    @staticmethod
    def create_components_mapping_definition(
        model: ComponentMappingDefinitionModel, config: Config, **kwargs: Any
    ) -> ComponentMappingDefinition:
        interpolated_value = InterpolatedString.create(
            model.value, parameters=model.parameters or {}
        )
        field_path = [
            InterpolatedString.create(path, parameters=model.parameters or {})
            for path in model.field_path
        ]
        return ComponentMappingDefinition(
            field_path=field_path,  # type: ignore[arg-type] # field_path can be str and InterpolatedString
            value=interpolated_value,
            value_type=ModelToComponentFactory._json_schema_type_name_to_type(model.value_type),
            create_or_update=model.create_or_update,
            condition=model.condition,
            parameters=model.parameters or {},
        )

    def create_http_components_resolver(
        self, model: HttpComponentsResolverModel, config: Config, stream_name: Optional[str] = None
    ) -> Any:
        retriever = self._create_component_from_model(
            model=model.retriever,
            config=config,
            name=f"{stream_name if stream_name else '__http_components_resolver'}",
            primary_key=None,
            stream_slicer=self._build_stream_slicer_from_partition_router(model.retriever, config),
            transformations=[],
        )

        components_mapping = []
        for component_mapping_definition_model in model.components_mapping:
            if component_mapping_definition_model.condition:
                raise ValueError("`condition` is only supported for     `ConfigComponentsResolver`")
            components_mapping.append(
                self._create_component_from_model(
                    model=component_mapping_definition_model,
                    value_type=ModelToComponentFactory._json_schema_type_name_to_type(
                        component_mapping_definition_model.value_type
                    ),
                    config=config,
                )
            )

        return HttpComponentsResolver(
            retriever=retriever,
            stream_slicer=self._build_stream_slicer_from_partition_router(model.retriever, config),
            config=config,
            components_mapping=components_mapping,
            parameters=model.parameters or {},
        )

    @staticmethod
    def create_stream_config(
        model: StreamConfigModel, config: Config, **kwargs: Any
    ) -> StreamConfig:
        model_configs_pointer: List[Union[InterpolatedString, str]] = (
            [x for x in model.configs_pointer] if model.configs_pointer else []
        )

        return StreamConfig(
            configs_pointer=model_configs_pointer,
            default_values=model.default_values,
            parameters=model.parameters or {},
        )

    def create_config_components_resolver(
        self,
        model: ConfigComponentsResolverModel,
        config: Config,
    ) -> Any:
        model_stream_configs = (
            model.stream_config if isinstance(model.stream_config, list) else [model.stream_config]
        )

        stream_configs = [
            self._create_component_from_model(
                stream_config, config=config, parameters=model.parameters or {}
            )
            for stream_config in model_stream_configs
        ]

        components_mapping = [
            self._create_component_from_model(
                model=components_mapping_definition_model,
                value_type=ModelToComponentFactory._json_schema_type_name_to_type(
                    components_mapping_definition_model.value_type
                ),
                config=config,
                parameters=model.parameters,
            )
            for components_mapping_definition_model in model.components_mapping
        ]

        return ConfigComponentsResolver(
            stream_configs=stream_configs,
            config=config,
            components_mapping=components_mapping,
            parameters=model.parameters or {},
        )

    def create_parametrized_components_resolver(
        self,
        model: ParametrizedComponentsResolverModel,
        config: Config,
    ) -> ParametrizedComponentsResolver:
        stream_parameters = StreamParametersDefinition(
            list_of_parameters_for_stream=model.stream_parameters.list_of_parameters_for_stream
        )

        components_mapping = []
        for components_mapping_definition_model in model.components_mapping:
            if components_mapping_definition_model.condition:
                raise ValueError("`condition` is only supported for `ConfigComponentsResolver`")
            components_mapping.append(
                self._create_component_from_model(
                    model=components_mapping_definition_model,
                    value_type=ModelToComponentFactory._json_schema_type_name_to_type(
                        components_mapping_definition_model.value_type
                    ),
                    config=config,
                )
            )
        return ParametrizedComponentsResolver(
            stream_parameters=stream_parameters,
            config=config,
            components_mapping=components_mapping,
            parameters=model.parameters or {},
        )

    _UNSUPPORTED_DECODER_ERROR = (
        "Specified decoder of {decoder_type} is not supported for pagination."
        "Please set as `JsonDecoder`, `XmlDecoder`, or a `CompositeRawDecoder` with an inner_parser of `JsonParser` or `GzipParser` instead."
        "If using `GzipParser`, please ensure that the lowest level inner_parser is a `JsonParser`."
    )

    def _is_supported_decoder_for_pagination(self, decoder: Decoder) -> bool:
        if isinstance(decoder, (JsonDecoder, XmlDecoder)):
            return True
        elif isinstance(decoder, CompositeRawDecoder):
            return self._is_supported_parser_for_pagination(decoder.parser)
        else:
            return False

    def _is_supported_parser_for_pagination(self, parser: Parser) -> bool:
        if isinstance(parser, JsonParser):
            return True
        elif isinstance(parser, GzipParser):
            return isinstance(parser.inner_parser, JsonParser)
        else:
            return False

    def create_http_api_budget(
        self, model: HTTPAPIBudgetModel, config: Config, **kwargs: Any
    ) -> HttpAPIBudget:
        policies = [
            self._create_component_from_model(model=policy, config=config)
            for policy in model.policies
        ]

        return HttpAPIBudget(
            policies=policies,
            ratelimit_reset_header=model.ratelimit_reset_header or "ratelimit-reset",
            ratelimit_remaining_header=model.ratelimit_remaining_header or "ratelimit-remaining",
            status_codes_for_ratelimit_hit=model.status_codes_for_ratelimit_hit or [429],
        )

    def create_fixed_window_call_rate_policy(
        self, model: FixedWindowCallRatePolicyModel, config: Config, **kwargs: Any
    ) -> FixedWindowCallRatePolicy:
        matchers = [
            self._create_component_from_model(model=matcher, config=config)
            for matcher in model.matchers
        ]

        # Set the initial reset timestamp to 10 days from now.
        # This value will be updated by the first request.
        return FixedWindowCallRatePolicy(
            next_reset_ts=datetime.datetime.now() + datetime.timedelta(days=10),
            period=parse_duration(model.period),
            call_limit=model.call_limit,
            matchers=matchers,
        )

    def create_file_uploader(
        self, model: FileUploaderModel, config: Config, **kwargs: Any
    ) -> FileUploader:
        name = "File Uploader"
        requester = self._create_component_from_model(
            model=model.requester,
            config=config,
            name=name,
            **kwargs,
        )
        download_target_extractor = self._create_component_from_model(
            model=model.download_target_extractor,
            config=config,
            name=name,
            **kwargs,
        )
        emit_connector_builder_messages = self._emit_connector_builder_messages
        file_uploader = DefaultFileUploader(
            requester=requester,
            download_target_extractor=download_target_extractor,
            config=config,
            file_writer=NoopFileWriter()
            if emit_connector_builder_messages
            else LocalFileSystemFileWriter(),
            parameters=model.parameters or {},
            filename_extractor=model.filename_extractor if model.filename_extractor else None,
        )

        return (
            ConnectorBuilderFileUploader(file_uploader)
            if emit_connector_builder_messages
            else file_uploader
        )

    def create_moving_window_call_rate_policy(
        self, model: MovingWindowCallRatePolicyModel, config: Config, **kwargs: Any
    ) -> MovingWindowCallRatePolicy:
        rates = [
            self._create_component_from_model(model=rate, config=config) for rate in model.rates
        ]
        matchers = [
            self._create_component_from_model(model=matcher, config=config)
            for matcher in model.matchers
        ]
        return MovingWindowCallRatePolicy(
            rates=rates,
            matchers=matchers,
        )

    def create_unlimited_call_rate_policy(
        self, model: UnlimitedCallRatePolicyModel, config: Config, **kwargs: Any
    ) -> UnlimitedCallRatePolicy:
        matchers = [
            self._create_component_from_model(model=matcher, config=config)
            for matcher in model.matchers
        ]

        return UnlimitedCallRatePolicy(
            matchers=matchers,
        )

    def create_rate(self, model: RateModel, config: Config, **kwargs: Any) -> Rate:
        interpolated_limit = InterpolatedString.create(str(model.limit), parameters={})
        return Rate(
            limit=int(interpolated_limit.eval(config=config)),
            interval=parse_duration(model.interval),
        )

    def create_http_request_matcher(
        self, model: HttpRequestRegexMatcherModel, config: Config, **kwargs: Any
    ) -> HttpRequestRegexMatcher:
        return HttpRequestRegexMatcher(
            method=model.method,
            url_base=model.url_base,
            url_path_pattern=model.url_path_pattern,
            params=model.params,
            headers=model.headers,
        )

    def set_api_budget(self, component_definition: ComponentDefinition, config: Config) -> None:
        self._api_budget = self.create_component(
            model_type=HTTPAPIBudgetModel, component_definition=component_definition, config=config
        )

    def create_grouping_partition_router(
        self, model: GroupingPartitionRouterModel, config: Config, **kwargs: Any
    ) -> GroupingPartitionRouter:
        underlying_router = self._create_component_from_model(
            model=model.underlying_partition_router,
            config=config,
            **kwargs,
        )
        if model.group_size < 1:
            raise ValueError(f"Group size must be greater than 0, got {model.group_size}")

        # Request options in underlying partition routers are not supported for GroupingPartitionRouter
        # because they are specific to individual partitions and cannot be aggregated or handled
        # when grouping, potentially leading to incorrect API calls. Any request customization
        # should be managed at the stream level through the requester's configuration.
        if isinstance(underlying_router, SubstreamPartitionRouter):
            if any(
                parent_config.request_option
                for parent_config in underlying_router.parent_stream_configs
            ):
                raise ValueError("Request options are not supported for GroupingPartitionRouter.")

        if isinstance(underlying_router, ListPartitionRouter):
            if underlying_router.request_option:
                raise ValueError("Request options are not supported for GroupingPartitionRouter.")

        return GroupingPartitionRouter(
            group_size=model.group_size,
            underlying_partition_router=underlying_router,
            deduplicate=model.deduplicate if model.deduplicate is not None else True,
            config=config,
        )<|MERGE_RESOLUTION|>--- conflicted
+++ resolved
@@ -34,12 +34,12 @@
     LogMessage as ConnectorBuilderLogMessage,
 )
 from airbyte_cdk.models import (
+    AirbyteStateBlob,
+    AirbyteStateMessage,
+    AirbyteStateType,
+    AirbyteStreamState,
     FailureType,
     Level,
-    AirbyteStateMessage,
-    AirbyteStreamState,
-    AirbyteStateBlob,
-    AirbyteStateType,
     StreamDescriptor,
 )
 from airbyte_cdk.sources.connector_state_manager import ConnectorStateManager
@@ -2092,55 +2092,17 @@
                 options["name"] = model.name
             schema_loader = DefaultSchemaLoader(config=config, parameters=options)
 
-<<<<<<< HEAD
+        # FIXME to be removed once we migrate everything to DefaultStream
+        # todo: blai This was originally added back in https://github.com/airbytehq/airbyte-python-cdk/pull/723.
+        #  It does seem like this could be removed now that we only manage DefaultStream but noting to confirm in the PR
+        if isinstance(retriever, SimpleRetriever):
+            # We zero it out here, but since this is a cursor reference, the state is still properly
+            # instantiated for the other components that reference it
+            retriever.cursor = None
+
         stream_name = model.name or ""
         return DefaultStream(
             partition_generator=StreamSlicerPartitionGenerator(
-=======
-        if (
-            (
-                isinstance(combined_slicers, PartitionRouter)
-                or isinstance(concurrent_cursor, ConcurrentCursor)
-            )
-            and not self._emit_connector_builder_messages
-            and not is_parent
-        ):
-            # We are starting to migrate streams to instantiate directly the DefaultStream instead of instantiating the
-            # DeclarativeStream and assembling the DefaultStream from that. The plan is the following:
-            # * Streams without partition router nor cursors and streams with only partition router. This is the `isinstance(combined_slicers, PartitionRouter)` condition as the first kind with have a SinglePartitionRouter
-            # * Streams without partition router but with cursor. This is the `isinstance(concurrent_cursor, ConcurrentCursor)` condition
-            # * Streams with both partition router and cursor
-            # We specifically exclude parent streams here because SubstreamPartitionRouter has not been updated yet
-            # We specifically exclude Connector Builder stuff for now as Brian is working on this anyway
-
-            stream_name = model.name or ""
-            stream_slicer: ConcurrentStreamSlicer = (
-                concurrent_cursor if concurrent_cursor else SinglePartitionRouter(parameters={})
-            )
-            cursor: Cursor = FinalStateCursor(stream_name, None, self._message_repository)
-            if isinstance(retriever, AsyncRetriever):
-                # The AsyncRetriever only ever worked with a cursor from the concurrent package. Hence, the method
-                # `_build_incremental_cursor` which we would usually think would return only declarative stuff has a
-                # special clause and return a concurrent cursor. This stream slicer is passed to AsyncRetriever when
-                # built because the async retriever has a specific partition router which relies on this stream slicer.
-                # We can't re-use `concurrent_cursor` because it is a different instance than the one passed in
-                # AsyncJobPartitionRouter.
-                stream_slicer = retriever.stream_slicer
-                if isinstance(combined_slicers, Cursor):
-                    cursor = combined_slicers
-            elif isinstance(combined_slicers, PartitionRouter):
-                stream_slicer = combined_slicers
-            elif concurrent_cursor:
-                cursor = concurrent_cursor
-
-            # FIXME to be removed once we migrate everything to DefaultStream
-            if isinstance(retriever, SimpleRetriever):
-                # We zero it out here, but since this is a cursor reference, the state is still properly
-                # instantiated for the other components that reference it
-                retriever.cursor = None
-
-            partition_generator = StreamSlicerPartitionGenerator(
->>>>>>> 4475c573
                 DeclarativePartitionFactory(
                     stream_name,
                     schema_loader,
