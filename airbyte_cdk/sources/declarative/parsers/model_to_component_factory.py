#
# Copyright (c) 2023 Airbyte, Inc., all rights reserved.
#

from __future__ import annotations

import datetime
import importlib
import inspect
import re
from functools import partial
from typing import (
    Any,
    Callable,
    Dict,
    List,
    Mapping,
    MutableMapping,
    Optional,
    Type,
    Union,
    get_args,
    get_origin,
    get_type_hints,
)

from isodate import parse_duration
from pydantic.v1 import BaseModel

from airbyte_cdk.models import FailureType, Level
from airbyte_cdk.sources.connector_state_manager import ConnectorStateManager
from airbyte_cdk.sources.declarative.async_job.job_orchestrator import AsyncJobOrchestrator
from airbyte_cdk.sources.declarative.async_job.job_tracker import JobTracker
from airbyte_cdk.sources.declarative.async_job.repository import AsyncJobRepository
from airbyte_cdk.sources.declarative.async_job.status import AsyncJobStatus
from airbyte_cdk.sources.declarative.auth import DeclarativeOauth2Authenticator, JwtAuthenticator
from airbyte_cdk.sources.declarative.auth.declarative_authenticator import (
    DeclarativeAuthenticator,
    NoAuth,
)
from airbyte_cdk.sources.declarative.auth.jwt import JwtAlgorithm
from airbyte_cdk.sources.declarative.auth.oauth import (
    DeclarativeSingleUseRefreshTokenOauth2Authenticator,
)
from airbyte_cdk.sources.declarative.auth.selective_authenticator import SelectiveAuthenticator
from airbyte_cdk.sources.declarative.auth.token import (
    ApiKeyAuthenticator,
    BasicHttpAuthenticator,
    BearerAuthenticator,
    LegacySessionTokenAuthenticator,
)
from airbyte_cdk.sources.declarative.auth.token_provider import (
    InterpolatedStringTokenProvider,
    SessionTokenProvider,
    TokenProvider,
)
from airbyte_cdk.sources.declarative.checks import CheckDynamicStream, CheckStream
from airbyte_cdk.sources.declarative.concurrency_level import ConcurrencyLevel
from airbyte_cdk.sources.declarative.datetime.min_max_datetime import MinMaxDatetime
from airbyte_cdk.sources.declarative.declarative_stream import DeclarativeStream
from airbyte_cdk.sources.declarative.decoders import (
    Decoder,
    IterableDecoder,
    JsonDecoder,
    PaginationDecoderDecorator,
    XmlDecoder,
    ZipfileDecoder,
)
from airbyte_cdk.sources.declarative.decoders.composite_raw_decoder import (
    CompositeRawDecoder,
    CsvParser,
    GzipParser,
    JsonLineParser,
    JsonParser,
    Parser,
)
from airbyte_cdk.sources.declarative.extractors import (
    DpathExtractor,
    RecordFilter,
    RecordSelector,
    ResponseToFileExtractor,
)
from airbyte_cdk.sources.declarative.extractors.record_filter import (
    ClientSideIncrementalRecordFilterDecorator,
)
from airbyte_cdk.sources.declarative.incremental import (
    ChildPartitionResumableFullRefreshCursor,
    ConcurrentCursorFactory,
    ConcurrentPerPartitionCursor,
    CursorFactory,
    DatetimeBasedCursor,
    DeclarativeCursor,
    GlobalSubstreamCursor,
    PerPartitionCursor,
    PerPartitionWithGlobalCursor,
    ResumableFullRefreshCursor,
)
from airbyte_cdk.sources.declarative.interpolation import InterpolatedString
from airbyte_cdk.sources.declarative.interpolation.interpolated_mapping import InterpolatedMapping
from airbyte_cdk.sources.declarative.migrations.legacy_to_per_partition_state_migration import (
    LegacyToPerPartitionStateMigration,
)
from airbyte_cdk.sources.declarative.models import (
    CustomStateMigration,
    GzipDecoder,
)
from airbyte_cdk.sources.declarative.models.declarative_component_schema import (
    AddedFieldDefinition as AddedFieldDefinitionModel,
)
from airbyte_cdk.sources.declarative.models.declarative_component_schema import (
    AddFields as AddFieldsModel,
)
from airbyte_cdk.sources.declarative.models.declarative_component_schema import (
    ApiKeyAuthenticator as ApiKeyAuthenticatorModel,
)
from airbyte_cdk.sources.declarative.models.declarative_component_schema import (
    AsyncJobStatusMap as AsyncJobStatusMapModel,
)
from airbyte_cdk.sources.declarative.models.declarative_component_schema import (
    AsyncRetriever as AsyncRetrieverModel,
)
from airbyte_cdk.sources.declarative.models.declarative_component_schema import (
    BasicHttpAuthenticator as BasicHttpAuthenticatorModel,
)
from airbyte_cdk.sources.declarative.models.declarative_component_schema import (
    BearerAuthenticator as BearerAuthenticatorModel,
)
from airbyte_cdk.sources.declarative.models.declarative_component_schema import (
    CheckDynamicStream as CheckDynamicStreamModel,
)
from airbyte_cdk.sources.declarative.models.declarative_component_schema import (
    CheckStream as CheckStreamModel,
)
from airbyte_cdk.sources.declarative.models.declarative_component_schema import (
    ComplexFieldType as ComplexFieldTypeModel,
)
from airbyte_cdk.sources.declarative.models.declarative_component_schema import (
    ComponentMappingDefinition as ComponentMappingDefinitionModel,
)
from airbyte_cdk.sources.declarative.models.declarative_component_schema import (
    CompositeErrorHandler as CompositeErrorHandlerModel,
)
from airbyte_cdk.sources.declarative.models.declarative_component_schema import (
    ConcurrencyLevel as ConcurrencyLevelModel,
)
from airbyte_cdk.sources.declarative.models.declarative_component_schema import (
    ConfigComponentsResolver as ConfigComponentsResolverModel,
)
from airbyte_cdk.sources.declarative.models.declarative_component_schema import (
    ConstantBackoffStrategy as ConstantBackoffStrategyModel,
)
from airbyte_cdk.sources.declarative.models.declarative_component_schema import (
    CsvDecoder as CsvDecoderModel,
)
from airbyte_cdk.sources.declarative.models.declarative_component_schema import (
    CursorPagination as CursorPaginationModel,
)
from airbyte_cdk.sources.declarative.models.declarative_component_schema import (
    CustomAuthenticator as CustomAuthenticatorModel,
)
from airbyte_cdk.sources.declarative.models.declarative_component_schema import (
    CustomBackoffStrategy as CustomBackoffStrategyModel,
)
from airbyte_cdk.sources.declarative.models.declarative_component_schema import (
    CustomDecoder as CustomDecoderModel,
)
from airbyte_cdk.sources.declarative.models.declarative_component_schema import (
    CustomErrorHandler as CustomErrorHandlerModel,
)
from airbyte_cdk.sources.declarative.models.declarative_component_schema import (
    CustomIncrementalSync as CustomIncrementalSyncModel,
)
from airbyte_cdk.sources.declarative.models.declarative_component_schema import (
    CustomPaginationStrategy as CustomPaginationStrategyModel,
)
from airbyte_cdk.sources.declarative.models.declarative_component_schema import (
    CustomPartitionRouter as CustomPartitionRouterModel,
)
from airbyte_cdk.sources.declarative.models.declarative_component_schema import (
    CustomRecordExtractor as CustomRecordExtractorModel,
)
from airbyte_cdk.sources.declarative.models.declarative_component_schema import (
    CustomRecordFilter as CustomRecordFilterModel,
)
from airbyte_cdk.sources.declarative.models.declarative_component_schema import (
    CustomRequester as CustomRequesterModel,
)
from airbyte_cdk.sources.declarative.models.declarative_component_schema import (
    CustomRetriever as CustomRetrieverModel,
)
from airbyte_cdk.sources.declarative.models.declarative_component_schema import (
    CustomSchemaLoader as CustomSchemaLoader,
)
from airbyte_cdk.sources.declarative.models.declarative_component_schema import (
    CustomSchemaNormalization as CustomSchemaNormalizationModel,
)
from airbyte_cdk.sources.declarative.models.declarative_component_schema import (
    CustomTransformation as CustomTransformationModel,
)
from airbyte_cdk.sources.declarative.models.declarative_component_schema import (
    DatetimeBasedCursor as DatetimeBasedCursorModel,
)
from airbyte_cdk.sources.declarative.models.declarative_component_schema import (
    DeclarativeStream as DeclarativeStreamModel,
)
from airbyte_cdk.sources.declarative.models.declarative_component_schema import (
    DefaultErrorHandler as DefaultErrorHandlerModel,
)
from airbyte_cdk.sources.declarative.models.declarative_component_schema import (
    DefaultPaginator as DefaultPaginatorModel,
)
from airbyte_cdk.sources.declarative.models.declarative_component_schema import (
    DpathExtractor as DpathExtractorModel,
)
from airbyte_cdk.sources.declarative.models.declarative_component_schema import (
    DpathFlattenFields as DpathFlattenFieldsModel,
)
from airbyte_cdk.sources.declarative.models.declarative_component_schema import (
    DynamicSchemaLoader as DynamicSchemaLoaderModel,
)
from airbyte_cdk.sources.declarative.models.declarative_component_schema import (
    ExponentialBackoffStrategy as ExponentialBackoffStrategyModel,
)
from airbyte_cdk.sources.declarative.models.declarative_component_schema import (
    FixedWindowCallRatePolicy as FixedWindowCallRatePolicyModel,
)
from airbyte_cdk.sources.declarative.models.declarative_component_schema import (
    FlattenFields as FlattenFieldsModel,
)
from airbyte_cdk.sources.declarative.models.declarative_component_schema import (
    GzipDecoder as GzipDecoderModel,
)
from airbyte_cdk.sources.declarative.models.declarative_component_schema import (
    HTTPAPIBudget as HTTPAPIBudgetModel,
)
from airbyte_cdk.sources.declarative.models.declarative_component_schema import (
    HttpComponentsResolver as HttpComponentsResolverModel,
)
from airbyte_cdk.sources.declarative.models.declarative_component_schema import (
    HttpRequester as HttpRequesterModel,
)
from airbyte_cdk.sources.declarative.models.declarative_component_schema import (
    HttpRequestRegexMatcher as HttpRequestRegexMatcherModel,
)
from airbyte_cdk.sources.declarative.models.declarative_component_schema import (
    HttpResponseFilter as HttpResponseFilterModel,
)
from airbyte_cdk.sources.declarative.models.declarative_component_schema import (
    IncrementingCountCursor as IncrementingCountCursorModel,
)
from airbyte_cdk.sources.declarative.models.declarative_component_schema import (
    InlineSchemaLoader as InlineSchemaLoaderModel,
)
from airbyte_cdk.sources.declarative.models.declarative_component_schema import (
    IterableDecoder as IterableDecoderModel,
)
from airbyte_cdk.sources.declarative.models.declarative_component_schema import (
    JsonDecoder as JsonDecoderModel,
)
from airbyte_cdk.sources.declarative.models.declarative_component_schema import (
    JsonFileSchemaLoader as JsonFileSchemaLoaderModel,
)
from airbyte_cdk.sources.declarative.models.declarative_component_schema import (
    JsonlDecoder as JsonlDecoderModel,
)
from airbyte_cdk.sources.declarative.models.declarative_component_schema import (
    JwtAuthenticator as JwtAuthenticatorModel,
)
from airbyte_cdk.sources.declarative.models.declarative_component_schema import (
    JwtHeaders as JwtHeadersModel,
)
from airbyte_cdk.sources.declarative.models.declarative_component_schema import (
    JwtPayload as JwtPayloadModel,
)
from airbyte_cdk.sources.declarative.models.declarative_component_schema import (
    KeysReplace as KeysReplaceModel,
)
from airbyte_cdk.sources.declarative.models.declarative_component_schema import (
    KeysToLower as KeysToLowerModel,
)
from airbyte_cdk.sources.declarative.models.declarative_component_schema import (
    KeysToSnakeCase as KeysToSnakeCaseModel,
)
from airbyte_cdk.sources.declarative.models.declarative_component_schema import (
    LegacySessionTokenAuthenticator as LegacySessionTokenAuthenticatorModel,
)
from airbyte_cdk.sources.declarative.models.declarative_component_schema import (
    LegacyToPerPartitionStateMigration as LegacyToPerPartitionStateMigrationModel,
)
from airbyte_cdk.sources.declarative.models.declarative_component_schema import (
    ListPartitionRouter as ListPartitionRouterModel,
)
from airbyte_cdk.sources.declarative.models.declarative_component_schema import (
    MinMaxDatetime as MinMaxDatetimeModel,
)
from airbyte_cdk.sources.declarative.models.declarative_component_schema import (
    MovingWindowCallRatePolicy as MovingWindowCallRatePolicyModel,
)
from airbyte_cdk.sources.declarative.models.declarative_component_schema import (
    NoAuth as NoAuthModel,
)
from airbyte_cdk.sources.declarative.models.declarative_component_schema import (
    NoPagination as NoPaginationModel,
)
from airbyte_cdk.sources.declarative.models.declarative_component_schema import (
    OAuthAuthenticator as OAuthAuthenticatorModel,
)
from airbyte_cdk.sources.declarative.models.declarative_component_schema import (
    OffsetIncrement as OffsetIncrementModel,
)
from airbyte_cdk.sources.declarative.models.declarative_component_schema import (
    PageIncrement as PageIncrementModel,
)
from airbyte_cdk.sources.declarative.models.declarative_component_schema import (
    ParentStreamConfig as ParentStreamConfigModel,
)
from airbyte_cdk.sources.declarative.models.declarative_component_schema import (
    Rate as RateModel,
)
from airbyte_cdk.sources.declarative.models.declarative_component_schema import (
    RecordFilter as RecordFilterModel,
)
from airbyte_cdk.sources.declarative.models.declarative_component_schema import (
    RecordSelector as RecordSelectorModel,
)
from airbyte_cdk.sources.declarative.models.declarative_component_schema import (
    RemoveFields as RemoveFieldsModel,
)
from airbyte_cdk.sources.declarative.models.declarative_component_schema import (
    RequestOption as RequestOptionModel,
)
from airbyte_cdk.sources.declarative.models.declarative_component_schema import (
    RequestPath as RequestPathModel,
)
from airbyte_cdk.sources.declarative.models.declarative_component_schema import (
    ResponseToFileExtractor as ResponseToFileExtractorModel,
)
from airbyte_cdk.sources.declarative.models.declarative_component_schema import (
    SchemaNormalization as SchemaNormalizationModel,
)
from airbyte_cdk.sources.declarative.models.declarative_component_schema import (
    SchemaTypeIdentifier as SchemaTypeIdentifierModel,
)
from airbyte_cdk.sources.declarative.models.declarative_component_schema import (
    SelectiveAuthenticator as SelectiveAuthenticatorModel,
)
from airbyte_cdk.sources.declarative.models.declarative_component_schema import (
    SessionTokenAuthenticator as SessionTokenAuthenticatorModel,
)
from airbyte_cdk.sources.declarative.models.declarative_component_schema import (
    SimpleRetriever as SimpleRetrieverModel,
)
from airbyte_cdk.sources.declarative.models.declarative_component_schema import Spec as SpecModel
from airbyte_cdk.sources.declarative.models.declarative_component_schema import (
    StateDelegatingStream as StateDelegatingStreamModel,
)
from airbyte_cdk.sources.declarative.models.declarative_component_schema import (
    StreamConfig as StreamConfigModel,
)
from airbyte_cdk.sources.declarative.models.declarative_component_schema import (
    SubstreamPartitionRouter as SubstreamPartitionRouterModel,
)
from airbyte_cdk.sources.declarative.models.declarative_component_schema import (
    TypesMap as TypesMapModel,
)
from airbyte_cdk.sources.declarative.models.declarative_component_schema import (
    UnlimitedCallRatePolicy as UnlimitedCallRatePolicyModel,
)
from airbyte_cdk.sources.declarative.models.declarative_component_schema import ValueType
from airbyte_cdk.sources.declarative.models.declarative_component_schema import (
    WaitTimeFromHeader as WaitTimeFromHeaderModel,
)
from airbyte_cdk.sources.declarative.models.declarative_component_schema import (
    WaitUntilTimeFromHeader as WaitUntilTimeFromHeaderModel,
)
from airbyte_cdk.sources.declarative.models.declarative_component_schema import (
    XmlDecoder as XmlDecoderModel,
)
from airbyte_cdk.sources.declarative.models.declarative_component_schema import (
    ZipfileDecoder as ZipfileDecoderModel,
)
from airbyte_cdk.sources.declarative.parsers.custom_code_compiler import (
    COMPONENTS_MODULE_NAME,
    SDM_COMPONENTS_MODULE_NAME,
)
from airbyte_cdk.sources.declarative.partition_routers import (
    CartesianProductStreamSlicer,
    ListPartitionRouter,
    PartitionRouter,
    SinglePartitionRouter,
    SubstreamPartitionRouter,
)
from airbyte_cdk.sources.declarative.partition_routers.async_job_partition_router import (
    AsyncJobPartitionRouter,
)
from airbyte_cdk.sources.declarative.partition_routers.substream_partition_router import (
    ParentStreamConfig,
)
from airbyte_cdk.sources.declarative.requesters import HttpRequester, RequestOption
from airbyte_cdk.sources.declarative.requesters.error_handlers import (
    CompositeErrorHandler,
    DefaultErrorHandler,
    HttpResponseFilter,
)
from airbyte_cdk.sources.declarative.requesters.error_handlers.backoff_strategies import (
    ConstantBackoffStrategy,
    ExponentialBackoffStrategy,
    WaitTimeFromHeaderBackoffStrategy,
    WaitUntilTimeFromHeaderBackoffStrategy,
)
from airbyte_cdk.sources.declarative.requesters.http_job_repository import AsyncHttpJobRepository
from airbyte_cdk.sources.declarative.requesters.paginators import (
    DefaultPaginator,
    NoPagination,
    PaginatorTestReadDecorator,
)
from airbyte_cdk.sources.declarative.requesters.paginators.strategies import (
    CursorPaginationStrategy,
    CursorStopCondition,
    OffsetIncrement,
    PageIncrement,
    StopConditionPaginationStrategyDecorator,
)
from airbyte_cdk.sources.declarative.requesters.request_option import RequestOptionType
from airbyte_cdk.sources.declarative.requesters.request_options import (
    DatetimeBasedRequestOptionsProvider,
    DefaultRequestOptionsProvider,
    InterpolatedRequestOptionsProvider,
    RequestOptionsProvider,
)
from airbyte_cdk.sources.declarative.requesters.request_path import RequestPath
from airbyte_cdk.sources.declarative.requesters.requester import HttpMethod
from airbyte_cdk.sources.declarative.resolvers import (
    ComponentMappingDefinition,
    ConfigComponentsResolver,
    HttpComponentsResolver,
    StreamConfig,
)
from airbyte_cdk.sources.declarative.retrievers import (
    AsyncRetriever,
    LazySimpleRetriever,
    SimpleRetriever,
    SimpleRetrieverTestReadDecorator,
)
from airbyte_cdk.sources.declarative.schema import (
    ComplexFieldType,
    DefaultSchemaLoader,
    DynamicSchemaLoader,
    InlineSchemaLoader,
    JsonFileSchemaLoader,
    SchemaTypeIdentifier,
    TypesMap,
)
from airbyte_cdk.sources.declarative.spec import Spec
from airbyte_cdk.sources.declarative.stream_slicers import StreamSlicer
from airbyte_cdk.sources.declarative.transformations import (
    AddFields,
    RecordTransformation,
    RemoveFields,
)
from airbyte_cdk.sources.declarative.transformations.add_fields import AddedFieldDefinition
from airbyte_cdk.sources.declarative.transformations.dpath_flatten_fields import (
    DpathFlattenFields,
)
from airbyte_cdk.sources.declarative.transformations.flatten_fields import (
    FlattenFields,
)
from airbyte_cdk.sources.declarative.transformations.keys_replace_transformation import (
    KeysReplaceTransformation,
)
from airbyte_cdk.sources.declarative.transformations.keys_to_lower_transformation import (
    KeysToLowerTransformation,
)
from airbyte_cdk.sources.declarative.transformations.keys_to_snake_transformation import (
    KeysToSnakeCaseTransformation,
)
from airbyte_cdk.sources.message import (
    InMemoryMessageRepository,
    LogAppenderMessageRepositoryDecorator,
    MessageRepository,
    NoopMessageRepository,
)
from airbyte_cdk.sources.streams.call_rate import (
    APIBudget,
    FixedWindowCallRatePolicy,
    HttpAPIBudget,
    HttpRequestRegexMatcher,
    MovingWindowCallRatePolicy,
    Rate,
    UnlimitedCallRatePolicy,
)
from airbyte_cdk.sources.streams.concurrent.clamping import (
    ClampingEndProvider,
    ClampingStrategy,
    DayClampingStrategy,
    MonthClampingStrategy,
    NoClamping,
    WeekClampingStrategy,
    Weekday,
)
from airbyte_cdk.sources.streams.concurrent.cursor import ConcurrentCursor, CursorField
from airbyte_cdk.sources.streams.concurrent.state_converters.datetime_stream_state_converter import (
    CustomFormatConcurrentStreamStateConverter,
    DateTimeStreamStateConverter,
)
from airbyte_cdk.sources.streams.concurrent.state_converters.incrementing_count_stream_state_converter import (
    IncrementingCountStreamStateConverter,
)
from airbyte_cdk.sources.streams.http.error_handlers.response_models import ResponseAction
from airbyte_cdk.sources.types import Config, ConnectionDefinition
from airbyte_cdk.sources.utils.transform import TransformConfig, TypeTransformer

ComponentDefinition = Mapping[str, Any]

SCHEMA_TRANSFORMER_TYPE_MAPPING = {
    SchemaNormalizationModel.None_: TransformConfig.NoTransform,
    SchemaNormalizationModel.Default: TransformConfig.DefaultSchemaNormalization,
}


class ModelToComponentFactory:
    EPOCH_DATETIME_FORMAT = "%s"

    def __init__(
        self,
        limit_pages_fetched_per_slice: Optional[int] = None,
        limit_slices_fetched: Optional[int] = None,
        emit_connector_builder_messages: bool = False,
        disable_retries: bool = False,
        disable_cache: bool = False,
        disable_resumable_full_refresh: bool = False,
        message_repository: Optional[MessageRepository] = None,
        connector_state_manager: Optional[ConnectorStateManager] = None,
        max_concurrent_async_job_count: Optional[int] = None,
    ):
        self._init_mappings()
        self._limit_pages_fetched_per_slice = limit_pages_fetched_per_slice
        self._limit_slices_fetched = limit_slices_fetched
        self._emit_connector_builder_messages = emit_connector_builder_messages
        self._disable_retries = disable_retries
        self._disable_cache = disable_cache
        self._disable_resumable_full_refresh = disable_resumable_full_refresh
        self._message_repository = message_repository or InMemoryMessageRepository(
            self._evaluate_log_level(emit_connector_builder_messages)
        )
        self._connector_state_manager = connector_state_manager or ConnectorStateManager()
        self._api_budget: Optional[Union[APIBudget, HttpAPIBudget]] = None
        self._job_tracker: JobTracker = JobTracker(max_concurrent_async_job_count or 1)

    def _init_mappings(self) -> None:
        self.PYDANTIC_MODEL_TO_CONSTRUCTOR: Mapping[Type[BaseModel], Callable[..., Any]] = {
            AddedFieldDefinitionModel: self.create_added_field_definition,
            AddFieldsModel: self.create_add_fields,
            ApiKeyAuthenticatorModel: self.create_api_key_authenticator,
            BasicHttpAuthenticatorModel: self.create_basic_http_authenticator,
            BearerAuthenticatorModel: self.create_bearer_authenticator,
            CheckStreamModel: self.create_check_stream,
            CheckDynamicStreamModel: self.create_check_dynamic_stream,
            CompositeErrorHandlerModel: self.create_composite_error_handler,
            ConcurrencyLevelModel: self.create_concurrency_level,
            ConstantBackoffStrategyModel: self.create_constant_backoff_strategy,
            CsvDecoderModel: self.create_csv_decoder,
            CursorPaginationModel: self.create_cursor_pagination,
            CustomAuthenticatorModel: self.create_custom_component,
            CustomBackoffStrategyModel: self.create_custom_component,
            CustomDecoderModel: self.create_custom_component,
            CustomErrorHandlerModel: self.create_custom_component,
            CustomIncrementalSyncModel: self.create_custom_component,
            CustomRecordExtractorModel: self.create_custom_component,
            CustomRecordFilterModel: self.create_custom_component,
            CustomRequesterModel: self.create_custom_component,
            CustomRetrieverModel: self.create_custom_component,
            CustomSchemaLoader: self.create_custom_component,
            CustomSchemaNormalizationModel: self.create_custom_component,
            CustomStateMigration: self.create_custom_component,
            CustomPaginationStrategyModel: self.create_custom_component,
            CustomPartitionRouterModel: self.create_custom_component,
            CustomTransformationModel: self.create_custom_component,
            DatetimeBasedCursorModel: self.create_datetime_based_cursor,
            DeclarativeStreamModel: self.create_declarative_stream,
            DefaultErrorHandlerModel: self.create_default_error_handler,
            DefaultPaginatorModel: self.create_default_paginator,
            DpathExtractorModel: self.create_dpath_extractor,
            ResponseToFileExtractorModel: self.create_response_to_file_extractor,
            ExponentialBackoffStrategyModel: self.create_exponential_backoff_strategy,
            SessionTokenAuthenticatorModel: self.create_session_token_authenticator,
            HttpRequesterModel: self.create_http_requester,
            HttpResponseFilterModel: self.create_http_response_filter,
            InlineSchemaLoaderModel: self.create_inline_schema_loader,
            JsonDecoderModel: self.create_json_decoder,
            JsonlDecoderModel: self.create_jsonl_decoder,
            GzipDecoderModel: self.create_gzip_decoder,
            KeysToLowerModel: self.create_keys_to_lower_transformation,
            KeysToSnakeCaseModel: self.create_keys_to_snake_transformation,
            KeysReplaceModel: self.create_keys_replace_transformation,
            FlattenFieldsModel: self.create_flatten_fields,
            DpathFlattenFieldsModel: self.create_dpath_flatten_fields,
            IterableDecoderModel: self.create_iterable_decoder,
            IncrementingCountCursorModel: self.create_incrementing_count_cursor,
            XmlDecoderModel: self.create_xml_decoder,
            JsonFileSchemaLoaderModel: self.create_json_file_schema_loader,
            DynamicSchemaLoaderModel: self.create_dynamic_schema_loader,
            SchemaTypeIdentifierModel: self.create_schema_type_identifier,
            TypesMapModel: self.create_types_map,
            ComplexFieldTypeModel: self.create_complex_field_type,
            JwtAuthenticatorModel: self.create_jwt_authenticator,
            LegacyToPerPartitionStateMigrationModel: self.create_legacy_to_per_partition_state_migration,
            ListPartitionRouterModel: self.create_list_partition_router,
            MinMaxDatetimeModel: self.create_min_max_datetime,
            NoAuthModel: self.create_no_auth,
            NoPaginationModel: self.create_no_pagination,
            OAuthAuthenticatorModel: self.create_oauth_authenticator,
            OffsetIncrementModel: self.create_offset_increment,
            PageIncrementModel: self.create_page_increment,
            ParentStreamConfigModel: self.create_parent_stream_config,
            RecordFilterModel: self.create_record_filter,
            RecordSelectorModel: self.create_record_selector,
            RemoveFieldsModel: self.create_remove_fields,
            RequestPathModel: self.create_request_path,
            RequestOptionModel: self.create_request_option,
            LegacySessionTokenAuthenticatorModel: self.create_legacy_session_token_authenticator,
            SelectiveAuthenticatorModel: self.create_selective_authenticator,
            SimpleRetrieverModel: self.create_simple_retriever,
            StateDelegatingStreamModel: self.create_state_delegating_stream,
            SpecModel: self.create_spec,
            SubstreamPartitionRouterModel: self.create_substream_partition_router,
            WaitTimeFromHeaderModel: self.create_wait_time_from_header,
            WaitUntilTimeFromHeaderModel: self.create_wait_until_time_from_header,
            AsyncRetrieverModel: self.create_async_retriever,
            HttpComponentsResolverModel: self.create_http_components_resolver,
            ConfigComponentsResolverModel: self.create_config_components_resolver,
            StreamConfigModel: self.create_stream_config,
            ComponentMappingDefinitionModel: self.create_components_mapping_definition,
            ZipfileDecoderModel: self.create_zipfile_decoder,
            HTTPAPIBudgetModel: self.create_http_api_budget,
            FixedWindowCallRatePolicyModel: self.create_fixed_window_call_rate_policy,
            MovingWindowCallRatePolicyModel: self.create_moving_window_call_rate_policy,
            UnlimitedCallRatePolicyModel: self.create_unlimited_call_rate_policy,
            RateModel: self.create_rate,
            HttpRequestRegexMatcherModel: self.create_http_request_matcher,
        }

        # Needed for the case where we need to perform a second parse on the fields of a custom component
        self.TYPE_NAME_TO_MODEL = {cls.__name__: cls for cls in self.PYDANTIC_MODEL_TO_CONSTRUCTOR}

    def create_component(
        self,
        model_type: Type[BaseModel],
        component_definition: ComponentDefinition,
        config: Config,
        **kwargs: Any,
    ) -> Any:
        """
        Takes a given Pydantic model type and Mapping representing a component definition and creates a declarative component and
        subcomponents which will be used at runtime. This is done by first parsing the mapping into a Pydantic model and then creating
        creating declarative components from that model.

        :param model_type: The type of declarative component that is being initialized
        :param component_definition: The mapping that represents a declarative component
        :param config: The connector config that is provided by the customer
        :return: The declarative component to be used at runtime
        """

        component_type = component_definition.get("type")
        if component_definition.get("type") != model_type.__name__:
            raise ValueError(
                f"Expected manifest component of type {model_type.__name__}, but received {component_type} instead"
            )

        declarative_component_model = model_type.parse_obj(component_definition)

        if not isinstance(declarative_component_model, model_type):
            raise ValueError(
                f"Expected {model_type.__name__} component, but received {declarative_component_model.__class__.__name__}"
            )

        return self._create_component_from_model(
            model=declarative_component_model, config=config, **kwargs
        )

    def _create_component_from_model(self, model: BaseModel, config: Config, **kwargs: Any) -> Any:
        if model.__class__ not in self.PYDANTIC_MODEL_TO_CONSTRUCTOR:
            raise ValueError(
                f"{model.__class__} with attributes {model} is not a valid component type"
            )
        component_constructor = self.PYDANTIC_MODEL_TO_CONSTRUCTOR.get(model.__class__)
        if not component_constructor:
            raise ValueError(f"Could not find constructor for {model.__class__}")
        return component_constructor(model=model, config=config, **kwargs)

    @staticmethod
    def create_added_field_definition(
        model: AddedFieldDefinitionModel, config: Config, **kwargs: Any
    ) -> AddedFieldDefinition:
        interpolated_value = InterpolatedString.create(
            model.value, parameters=model.parameters or {}
        )
        return AddedFieldDefinition(
            path=model.path,
            value=interpolated_value,
            value_type=ModelToComponentFactory._json_schema_type_name_to_type(model.value_type),
            parameters=model.parameters or {},
        )

    def create_add_fields(self, model: AddFieldsModel, config: Config, **kwargs: Any) -> AddFields:
        added_field_definitions = [
            self._create_component_from_model(
                model=added_field_definition_model,
                value_type=ModelToComponentFactory._json_schema_type_name_to_type(
                    added_field_definition_model.value_type
                ),
                config=config,
            )
            for added_field_definition_model in model.fields
        ]
        return AddFields(
            fields=added_field_definitions,
            condition=model.condition or "",
            parameters=model.parameters or {},
        )

    def create_keys_to_lower_transformation(
        self, model: KeysToLowerModel, config: Config, **kwargs: Any
    ) -> KeysToLowerTransformation:
        return KeysToLowerTransformation()

    def create_keys_to_snake_transformation(
        self, model: KeysToSnakeCaseModel, config: Config, **kwargs: Any
    ) -> KeysToSnakeCaseTransformation:
        return KeysToSnakeCaseTransformation()

    def create_keys_replace_transformation(
        self, model: KeysReplaceModel, config: Config, **kwargs: Any
    ) -> KeysReplaceTransformation:
        return KeysReplaceTransformation(
            old=model.old, new=model.new, parameters=model.parameters or {}
        )

    def create_flatten_fields(
        self, model: FlattenFieldsModel, config: Config, **kwargs: Any
    ) -> FlattenFields:
        return FlattenFields(
            flatten_lists=model.flatten_lists if model.flatten_lists is not None else True
        )

    def create_dpath_flatten_fields(
        self, model: DpathFlattenFieldsModel, config: Config, **kwargs: Any
    ) -> DpathFlattenFields:
        model_field_path: List[Union[InterpolatedString, str]] = [x for x in model.field_path]
        return DpathFlattenFields(
            config=config,
            field_path=model_field_path,
            delete_origin_value=model.delete_origin_value
            if model.delete_origin_value is not None
            else False,
            replace_record=model.replace_record if model.replace_record is not None else False,
            parameters=model.parameters or {},
        )

    @staticmethod
    def _json_schema_type_name_to_type(value_type: Optional[ValueType]) -> Optional[Type[Any]]:
        if not value_type:
            return None
        names_to_types = {
            ValueType.string: str,
            ValueType.number: float,
            ValueType.integer: int,
            ValueType.boolean: bool,
        }
        return names_to_types[value_type]

    def create_api_key_authenticator(
        self,
        model: ApiKeyAuthenticatorModel,
        config: Config,
        token_provider: Optional[TokenProvider] = None,
        **kwargs: Any,
    ) -> ApiKeyAuthenticator:
        if model.inject_into is None and model.header is None:
            raise ValueError(
                "Expected either inject_into or header to be set for ApiKeyAuthenticator"
            )

        if model.inject_into is not None and model.header is not None:
            raise ValueError(
                "inject_into and header cannot be set both for ApiKeyAuthenticator - remove the deprecated header option"
            )

        if token_provider is not None and model.api_token != "":
            raise ValueError(
                "If token_provider is set, api_token is ignored and has to be set to empty string."
            )

        request_option = (
            self._create_component_from_model(
                model.inject_into, config, parameters=model.parameters or {}
            )
            if model.inject_into
            else RequestOption(
                inject_into=RequestOptionType.header,
                field_name=model.header or "",
                parameters=model.parameters or {},
            )
        )

        return ApiKeyAuthenticator(
            token_provider=(
                token_provider
                if token_provider is not None
                else InterpolatedStringTokenProvider(
                    api_token=model.api_token or "",
                    config=config,
                    parameters=model.parameters or {},
                )
            ),
            request_option=request_option,
            config=config,
            parameters=model.parameters or {},
        )

    def create_legacy_to_per_partition_state_migration(
        self,
        model: LegacyToPerPartitionStateMigrationModel,
        config: Mapping[str, Any],
        declarative_stream: DeclarativeStreamModel,
    ) -> LegacyToPerPartitionStateMigration:
        retriever = declarative_stream.retriever
        if not isinstance(retriever, SimpleRetrieverModel):
            raise ValueError(
                f"LegacyToPerPartitionStateMigrations can only be applied on a DeclarativeStream with a SimpleRetriever. Got {type(retriever)}"
            )
        partition_router = retriever.partition_router
        if not isinstance(
            partition_router, (SubstreamPartitionRouterModel, CustomPartitionRouterModel)
        ):
            raise ValueError(
                f"LegacyToPerPartitionStateMigrations can only be applied on a SimpleRetriever with a Substream partition router. Got {type(partition_router)}"
            )
        if not hasattr(partition_router, "parent_stream_configs"):
            raise ValueError(
                "LegacyToPerPartitionStateMigrations can only be applied with a parent stream configuration."
            )

        if not hasattr(declarative_stream, "incremental_sync"):
            raise ValueError(
                "LegacyToPerPartitionStateMigrations can only be applied with an incremental_sync configuration."
            )

        return LegacyToPerPartitionStateMigration(
            partition_router,  # type: ignore # was already checked above
            declarative_stream.incremental_sync,  # type: ignore # was already checked. Migration can be applied only to incremental streams.
            config,
            declarative_stream.parameters,  # type: ignore # different type is expected here Mapping[str, Any], got Dict[str, Any]
        )

    def create_session_token_authenticator(
        self, model: SessionTokenAuthenticatorModel, config: Config, name: str, **kwargs: Any
    ) -> Union[ApiKeyAuthenticator, BearerAuthenticator]:
        decoder = (
            self._create_component_from_model(model=model.decoder, config=config)
            if model.decoder
            else JsonDecoder(parameters={})
        )
        login_requester = self._create_component_from_model(
            model=model.login_requester,
            config=config,
            name=f"{name}_login_requester",
            decoder=decoder,
        )
        token_provider = SessionTokenProvider(
            login_requester=login_requester,
            session_token_path=model.session_token_path,
            expiration_duration=parse_duration(model.expiration_duration)
            if model.expiration_duration
            else None,
            parameters=model.parameters or {},
            message_repository=self._message_repository,
            decoder=decoder,
        )
        if model.request_authentication.type == "Bearer":
            return ModelToComponentFactory.create_bearer_authenticator(
                BearerAuthenticatorModel(type="BearerAuthenticator", api_token=""),  # type: ignore # $parameters has a default value
                config,
                token_provider=token_provider,
            )
        else:
            return self.create_api_key_authenticator(
                ApiKeyAuthenticatorModel(
                    type="ApiKeyAuthenticator",
                    api_token="",
                    inject_into=model.request_authentication.inject_into,
                ),  # type: ignore # $parameters and headers default to None
                config=config,
                token_provider=token_provider,
            )

    @staticmethod
    def create_basic_http_authenticator(
        model: BasicHttpAuthenticatorModel, config: Config, **kwargs: Any
    ) -> BasicHttpAuthenticator:
        return BasicHttpAuthenticator(
            password=model.password or "",
            username=model.username,
            config=config,
            parameters=model.parameters or {},
        )

    @staticmethod
    def create_bearer_authenticator(
        model: BearerAuthenticatorModel,
        config: Config,
        token_provider: Optional[TokenProvider] = None,
        **kwargs: Any,
    ) -> BearerAuthenticator:
        if token_provider is not None and model.api_token != "":
            raise ValueError(
                "If token_provider is set, api_token is ignored and has to be set to empty string."
            )
        return BearerAuthenticator(
            token_provider=(
                token_provider
                if token_provider is not None
                else InterpolatedStringTokenProvider(
                    api_token=model.api_token or "",
                    config=config,
                    parameters=model.parameters or {},
                )
            ),
            config=config,
            parameters=model.parameters or {},
        )

    @staticmethod
    def create_check_stream(model: CheckStreamModel, config: Config, **kwargs: Any) -> CheckStream:
        return CheckStream(stream_names=model.stream_names, parameters={})

    @staticmethod
    def create_check_dynamic_stream(
        model: CheckDynamicStreamModel, config: Config, **kwargs: Any
    ) -> CheckDynamicStream:
        assert model.use_check_availability is not None  # for mypy

        use_check_availability = model.use_check_availability

        return CheckDynamicStream(
            stream_count=model.stream_count,
            use_check_availability=use_check_availability,
            parameters={},
        )

    def create_composite_error_handler(
        self, model: CompositeErrorHandlerModel, config: Config, **kwargs: Any
    ) -> CompositeErrorHandler:
        error_handlers = [
            self._create_component_from_model(model=error_handler_model, config=config)
            for error_handler_model in model.error_handlers
        ]
        return CompositeErrorHandler(
            error_handlers=error_handlers, parameters=model.parameters or {}
        )

    @staticmethod
    def create_concurrency_level(
        model: ConcurrencyLevelModel, config: Config, **kwargs: Any
    ) -> ConcurrencyLevel:
        return ConcurrencyLevel(
            default_concurrency=model.default_concurrency,
            max_concurrency=model.max_concurrency,
            config=config,
            parameters={},
        )

    @staticmethod
    def apply_stream_state_migrations(
        stream_state_migrations: List[Any] | None, stream_state: MutableMapping[str, Any]
    ) -> MutableMapping[str, Any]:
        if stream_state_migrations:
            for state_migration in stream_state_migrations:
                if state_migration.should_migrate(stream_state):
                    # The state variable is expected to be mutable but the migrate method returns an immutable mapping.
                    stream_state = dict(state_migration.migrate(stream_state))
        return stream_state

    def create_concurrent_cursor_from_datetime_based_cursor(
        self,
        model_type: Type[BaseModel],
        component_definition: ComponentDefinition,
        stream_name: str,
        stream_namespace: Optional[str],
        config: Config,
        message_repository: Optional[MessageRepository] = None,
        runtime_lookback_window: Optional[datetime.timedelta] = None,
        stream_state_migrations: Optional[List[Any]] = None,
        **kwargs: Any,
    ) -> ConcurrentCursor:
        # Per-partition incremental streams can dynamically create child cursors which will pass their current
        # state via the stream_state keyword argument. Incremental syncs without parent streams use the
        # incoming state and connector_state_manager that is initialized when the component factory is created
        stream_state = (
            self._connector_state_manager.get_stream_state(stream_name, stream_namespace)
            if "stream_state" not in kwargs
            else kwargs["stream_state"]
        )
        stream_state = self.apply_stream_state_migrations(stream_state_migrations, stream_state)

        component_type = component_definition.get("type")
        if component_definition.get("type") != model_type.__name__:
            raise ValueError(
                f"Expected manifest component of type {model_type.__name__}, but received {component_type} instead"
            )

        datetime_based_cursor_model = model_type.parse_obj(component_definition)

        if not isinstance(datetime_based_cursor_model, DatetimeBasedCursorModel):
            raise ValueError(
                f"Expected {model_type.__name__} component, but received {datetime_based_cursor_model.__class__.__name__}"
            )

        interpolated_cursor_field = InterpolatedString.create(
            datetime_based_cursor_model.cursor_field,
            parameters=datetime_based_cursor_model.parameters or {},
        )
        cursor_field = CursorField(interpolated_cursor_field.eval(config=config))

        interpolated_partition_field_start = InterpolatedString.create(
            datetime_based_cursor_model.partition_field_start or "start_time",
            parameters=datetime_based_cursor_model.parameters or {},
        )
        interpolated_partition_field_end = InterpolatedString.create(
            datetime_based_cursor_model.partition_field_end or "end_time",
            parameters=datetime_based_cursor_model.parameters or {},
        )

        slice_boundary_fields = (
            interpolated_partition_field_start.eval(config=config),
            interpolated_partition_field_end.eval(config=config),
        )

        datetime_format = datetime_based_cursor_model.datetime_format

        cursor_granularity = (
            parse_duration(datetime_based_cursor_model.cursor_granularity)
            if datetime_based_cursor_model.cursor_granularity
            else None
        )

        lookback_window = None
        interpolated_lookback_window = (
            InterpolatedString.create(
                datetime_based_cursor_model.lookback_window,
                parameters=datetime_based_cursor_model.parameters or {},
            )
            if datetime_based_cursor_model.lookback_window
            else None
        )
        if interpolated_lookback_window:
            evaluated_lookback_window = interpolated_lookback_window.eval(config=config)
            if evaluated_lookback_window:
                lookback_window = parse_duration(evaluated_lookback_window)

        connector_state_converter: DateTimeStreamStateConverter
        connector_state_converter = CustomFormatConcurrentStreamStateConverter(
            datetime_format=datetime_format,
            input_datetime_formats=datetime_based_cursor_model.cursor_datetime_formats,
            is_sequential_state=True,  # ConcurrentPerPartitionCursor only works with sequential state
            cursor_granularity=cursor_granularity,
        )

        # Adjusts the stream state by applying the runtime lookback window.
        # This is used to ensure correct state handling in case of failed partitions.
        stream_state_value = stream_state.get(cursor_field.cursor_field_key)
        if runtime_lookback_window and stream_state_value:
            new_stream_state = (
                connector_state_converter.parse_timestamp(stream_state_value)
                - runtime_lookback_window
            )
            stream_state[cursor_field.cursor_field_key] = connector_state_converter.output_format(
                new_stream_state
            )

        start_date_runtime_value: Union[InterpolatedString, str, MinMaxDatetime]
        if isinstance(datetime_based_cursor_model.start_datetime, MinMaxDatetimeModel):
            start_date_runtime_value = self.create_min_max_datetime(
                model=datetime_based_cursor_model.start_datetime, config=config
            )
        else:
            start_date_runtime_value = datetime_based_cursor_model.start_datetime

        end_date_runtime_value: Optional[Union[InterpolatedString, str, MinMaxDatetime]]
        if isinstance(datetime_based_cursor_model.end_datetime, MinMaxDatetimeModel):
            end_date_runtime_value = self.create_min_max_datetime(
                model=datetime_based_cursor_model.end_datetime, config=config
            )
        else:
            end_date_runtime_value = datetime_based_cursor_model.end_datetime

        interpolated_start_date = MinMaxDatetime.create(
            interpolated_string_or_min_max_datetime=start_date_runtime_value,
            parameters=datetime_based_cursor_model.parameters,
        )
        interpolated_end_date = (
            None
            if not end_date_runtime_value
            else MinMaxDatetime.create(
                end_date_runtime_value, datetime_based_cursor_model.parameters
            )
        )

        # If datetime format is not specified then start/end datetime should inherit it from the stream slicer
        if not interpolated_start_date.datetime_format:
            interpolated_start_date.datetime_format = datetime_format
        if interpolated_end_date and not interpolated_end_date.datetime_format:
            interpolated_end_date.datetime_format = datetime_format

        start_date = interpolated_start_date.get_datetime(config=config)
        end_date_provider = (
            partial(interpolated_end_date.get_datetime, config)
            if interpolated_end_date
            else connector_state_converter.get_end_provider()
        )

        if (
            datetime_based_cursor_model.step and not datetime_based_cursor_model.cursor_granularity
        ) or (
            not datetime_based_cursor_model.step and datetime_based_cursor_model.cursor_granularity
        ):
            raise ValueError(
                f"If step is defined, cursor_granularity should be as well and vice-versa. "
                f"Right now, step is `{datetime_based_cursor_model.step}` and cursor_granularity is `{datetime_based_cursor_model.cursor_granularity}`"
            )

        # When step is not defined, default to a step size from the starting date to the present moment
        step_length = datetime.timedelta.max
        interpolated_step = (
            InterpolatedString.create(
                datetime_based_cursor_model.step,
                parameters=datetime_based_cursor_model.parameters or {},
            )
            if datetime_based_cursor_model.step
            else None
        )
        if interpolated_step:
            evaluated_step = interpolated_step.eval(config)
            if evaluated_step:
                step_length = parse_duration(evaluated_step)

        clamping_strategy: ClampingStrategy = NoClamping()
        if datetime_based_cursor_model.clamping:
            # While it is undesirable to interpolate within the model factory (as opposed to at runtime),
            # it is still better than shifting interpolation low-code concept into the ConcurrentCursor runtime
            # object which we want to keep agnostic of being low-code
            target = InterpolatedString(
                string=datetime_based_cursor_model.clamping.target,
                parameters=datetime_based_cursor_model.parameters or {},
            )
            evaluated_target = target.eval(config=config)
            match evaluated_target:
                case "DAY":
                    clamping_strategy = DayClampingStrategy()
                    end_date_provider = ClampingEndProvider(
                        DayClampingStrategy(is_ceiling=False),
                        end_date_provider,  # type: ignore  # Having issues w/ inspection for GapType and CursorValueType as shown in existing tests. Confirmed functionality is working in practice
                        granularity=cursor_granularity or datetime.timedelta(seconds=1),
                    )
                case "WEEK":
                    if (
                        not datetime_based_cursor_model.clamping.target_details
                        or "weekday" not in datetime_based_cursor_model.clamping.target_details
                    ):
                        raise ValueError(
                            "Given WEEK clamping, weekday needs to be provided as target_details"
                        )
                    weekday = self._assemble_weekday(
                        datetime_based_cursor_model.clamping.target_details["weekday"]
                    )
                    clamping_strategy = WeekClampingStrategy(weekday)
                    end_date_provider = ClampingEndProvider(
                        WeekClampingStrategy(weekday, is_ceiling=False),
                        end_date_provider,  # type: ignore  # Having issues w/ inspection for GapType and CursorValueType as shown in existing tests. Confirmed functionality is working in practice
                        granularity=cursor_granularity or datetime.timedelta(days=1),
                    )
                case "MONTH":
                    clamping_strategy = MonthClampingStrategy()
                    end_date_provider = ClampingEndProvider(
                        MonthClampingStrategy(is_ceiling=False),
                        end_date_provider,  # type: ignore  # Having issues w/ inspection for GapType and CursorValueType as shown in existing tests. Confirmed functionality is working in practice
                        granularity=cursor_granularity or datetime.timedelta(days=1),
                    )
                case _:
                    raise ValueError(
                        f"Invalid clamping target {evaluated_target}, expected DAY, WEEK, MONTH"
                    )

        return ConcurrentCursor(
            stream_name=stream_name,
            stream_namespace=stream_namespace,
            stream_state=stream_state,
            message_repository=message_repository or self._message_repository,
            connector_state_manager=self._connector_state_manager,
            connector_state_converter=connector_state_converter,
            cursor_field=cursor_field,
            slice_boundary_fields=slice_boundary_fields,
            start=start_date,  # type: ignore  # Having issues w/ inspection for GapType and CursorValueType as shown in existing tests. Confirmed functionality is working in practice
            end_provider=end_date_provider,  # type: ignore  # Having issues w/ inspection for GapType and CursorValueType as shown in existing tests. Confirmed functionality is working in practice
            lookback_window=lookback_window,
            slice_range=step_length,
            cursor_granularity=cursor_granularity,
            clamping_strategy=clamping_strategy,
        )

    def create_concurrent_cursor_from_incrementing_count_cursor(
        self,
        model_type: Type[BaseModel],
        component_definition: ComponentDefinition,
        stream_name: str,
        stream_namespace: Optional[str],
        config: Config,
        message_repository: Optional[MessageRepository] = None,
        **kwargs: Any,
    ) -> ConcurrentCursor:
        # Per-partition incremental streams can dynamically create child cursors which will pass their current
        # state via the stream_state keyword argument. Incremental syncs without parent streams use the
        # incoming state and connector_state_manager that is initialized when the component factory is created
        stream_state = (
            self._connector_state_manager.get_stream_state(stream_name, stream_namespace)
            if "stream_state" not in kwargs
            else kwargs["stream_state"]
        )

        component_type = component_definition.get("type")
        if component_definition.get("type") != model_type.__name__:
            raise ValueError(
                f"Expected manifest component of type {model_type.__name__}, but received {component_type} instead"
            )

        incrementing_count_cursor_model = model_type.parse_obj(component_definition)

        if not isinstance(incrementing_count_cursor_model, IncrementingCountCursorModel):
            raise ValueError(
                f"Expected {model_type.__name__} component, but received {incrementing_count_cursor_model.__class__.__name__}"
            )

        interpolated_start_value = (
            InterpolatedString.create(
                incrementing_count_cursor_model.start_value,  # type: ignore
                parameters=incrementing_count_cursor_model.parameters or {},
            )
            if incrementing_count_cursor_model.start_value
            else 0
        )

        interpolated_cursor_field = InterpolatedString.create(
            incrementing_count_cursor_model.cursor_field,
            parameters=incrementing_count_cursor_model.parameters or {},
        )
        cursor_field = CursorField(interpolated_cursor_field.eval(config=config))

        connector_state_converter = IncrementingCountStreamStateConverter(
            is_sequential_state=True,  # ConcurrentPerPartitionCursor only works with sequential state
        )

        return ConcurrentCursor(
            stream_name=stream_name,
            stream_namespace=stream_namespace,
            stream_state=stream_state,
            message_repository=message_repository or self._message_repository,
            connector_state_manager=self._connector_state_manager,
            connector_state_converter=connector_state_converter,
            cursor_field=cursor_field,
            slice_boundary_fields=None,
            start=interpolated_start_value,  # type: ignore  # Having issues w/ inspection for GapType and CursorValueType as shown in existing tests. Confirmed functionality is working in practice
            end_provider=connector_state_converter.get_end_provider(),  # type: ignore  # Having issues w/ inspection for GapType and CursorValueType as shown in existing tests. Confirmed functionality is working in practice
        )

    def _assemble_weekday(self, weekday: str) -> Weekday:
        match weekday:
            case "MONDAY":
                return Weekday.MONDAY
            case "TUESDAY":
                return Weekday.TUESDAY
            case "WEDNESDAY":
                return Weekday.WEDNESDAY
            case "THURSDAY":
                return Weekday.THURSDAY
            case "FRIDAY":
                return Weekday.FRIDAY
            case "SATURDAY":
                return Weekday.SATURDAY
            case "SUNDAY":
                return Weekday.SUNDAY
            case _:
                raise ValueError(f"Unknown weekday {weekday}")

    def create_concurrent_cursor_from_perpartition_cursor(
        self,
        state_manager: ConnectorStateManager,
        model_type: Type[BaseModel],
        component_definition: ComponentDefinition,
        stream_name: str,
        stream_namespace: Optional[str],
        config: Config,
        stream_state: MutableMapping[str, Any],
        partition_router: PartitionRouter,
        stream_state_migrations: Optional[List[Any]] = None,
        **kwargs: Any,
    ) -> ConcurrentPerPartitionCursor:
        component_type = component_definition.get("type")
        if component_definition.get("type") != model_type.__name__:
            raise ValueError(
                f"Expected manifest component of type {model_type.__name__}, but received {component_type} instead"
            )

        datetime_based_cursor_model = model_type.parse_obj(component_definition)

        if not isinstance(datetime_based_cursor_model, DatetimeBasedCursorModel):
            raise ValueError(
                f"Expected {model_type.__name__} component, but received {datetime_based_cursor_model.__class__.__name__}"
            )

        interpolated_cursor_field = InterpolatedString.create(
            datetime_based_cursor_model.cursor_field,
            parameters=datetime_based_cursor_model.parameters or {},
        )
        cursor_field = CursorField(interpolated_cursor_field.eval(config=config))

        datetime_format = datetime_based_cursor_model.datetime_format

        cursor_granularity = (
            parse_duration(datetime_based_cursor_model.cursor_granularity)
            if datetime_based_cursor_model.cursor_granularity
            else None
        )

        connector_state_converter: DateTimeStreamStateConverter
        connector_state_converter = CustomFormatConcurrentStreamStateConverter(
            datetime_format=datetime_format,
            input_datetime_formats=datetime_based_cursor_model.cursor_datetime_formats,
            is_sequential_state=True,  # ConcurrentPerPartitionCursor only works with sequential state
            cursor_granularity=cursor_granularity,
        )

        # Create the cursor factory
        cursor_factory = ConcurrentCursorFactory(
            partial(
                self.create_concurrent_cursor_from_datetime_based_cursor,
                state_manager=state_manager,
                model_type=model_type,
                component_definition=component_definition,
                stream_name=stream_name,
                stream_namespace=stream_namespace,
                config=config,
                message_repository=NoopMessageRepository(),
                stream_state_migrations=stream_state_migrations,
            )
        )
        stream_state = self.apply_stream_state_migrations(stream_state_migrations, stream_state)

        # Return the concurrent cursor and state converter
        return ConcurrentPerPartitionCursor(
            cursor_factory=cursor_factory,
            partition_router=partition_router,
            stream_name=stream_name,
            stream_namespace=stream_namespace,
            stream_state=stream_state,
            message_repository=self._message_repository,  # type: ignore
            connector_state_manager=state_manager,
            connector_state_converter=connector_state_converter,
            cursor_field=cursor_field,
        )

    @staticmethod
    def create_constant_backoff_strategy(
        model: ConstantBackoffStrategyModel, config: Config, **kwargs: Any
    ) -> ConstantBackoffStrategy:
        return ConstantBackoffStrategy(
            backoff_time_in_seconds=model.backoff_time_in_seconds,
            config=config,
            parameters=model.parameters or {},
        )

    def create_cursor_pagination(
        self, model: CursorPaginationModel, config: Config, decoder: Decoder, **kwargs: Any
    ) -> CursorPaginationStrategy:
        if isinstance(decoder, PaginationDecoderDecorator):
            inner_decoder = decoder.decoder
        else:
            inner_decoder = decoder
            decoder = PaginationDecoderDecorator(decoder=decoder)

        if self._is_supported_decoder_for_pagination(inner_decoder):
            decoder_to_use = decoder
        else:
            raise ValueError(
                self._UNSUPPORTED_DECODER_ERROR.format(decoder_type=type(inner_decoder))
            )

        return CursorPaginationStrategy(
            cursor_value=model.cursor_value,
            decoder=decoder_to_use,
            page_size=model.page_size,
            stop_condition=model.stop_condition,
            config=config,
            parameters=model.parameters or {},
        )

    def create_custom_component(self, model: Any, config: Config, **kwargs: Any) -> Any:
        """
        Generically creates a custom component based on the model type and a class_name reference to the custom Python class being
        instantiated. Only the model's additional properties that match the custom class definition are passed to the constructor
        :param model: The Pydantic model of the custom component being created
        :param config: The custom defined connector config
        :return: The declarative component built from the Pydantic model to be used at runtime
        """
        custom_component_class = self._get_class_from_fully_qualified_class_name(model.class_name)
        component_fields = get_type_hints(custom_component_class)
        model_args = model.dict()
        model_args["config"] = config

        # There are cases where a parent component will pass arguments to a child component via kwargs. When there are field collisions
        # we defer to these arguments over the component's definition
        for key, arg in kwargs.items():
            model_args[key] = arg

        # Pydantic is unable to parse a custom component's fields that are subcomponents into models because their fields and types are not
        # defined in the schema. The fields and types are defined within the Python class implementation. Pydantic can only parse down to
        # the custom component and this code performs a second parse to convert the sub-fields first into models, then declarative components
        for model_field, model_value in model_args.items():
            # If a custom component field doesn't have a type set, we try to use the type hints to infer the type
            if (
                isinstance(model_value, dict)
                and "type" not in model_value
                and model_field in component_fields
            ):
                derived_type = self._derive_component_type_from_type_hints(
                    component_fields.get(model_field)
                )
                if derived_type:
                    model_value["type"] = derived_type

            if self._is_component(model_value):
                model_args[model_field] = self._create_nested_component(
                    model, model_field, model_value, config
                )
            elif isinstance(model_value, list):
                vals = []
                for v in model_value:
                    if isinstance(v, dict) and "type" not in v and model_field in component_fields:
                        derived_type = self._derive_component_type_from_type_hints(
                            component_fields.get(model_field)
                        )
                        if derived_type:
                            v["type"] = derived_type
                    if self._is_component(v):
                        vals.append(self._create_nested_component(model, model_field, v, config))
                    else:
                        vals.append(v)
                model_args[model_field] = vals

        kwargs = {
            class_field: model_args[class_field]
            for class_field in component_fields.keys()
            if class_field in model_args
        }
        return custom_component_class(**kwargs)

    @staticmethod
    def _get_class_from_fully_qualified_class_name(
        full_qualified_class_name: str,
    ) -> Any:
        """Get a class from its fully qualified name.

        If a custom components module is needed, we assume it is already registered - probably
        as `source_declarative_manifest.components` or `components`.

        Args:
            full_qualified_class_name (str): The fully qualified name of the class (e.g., "module.ClassName").

        Returns:
            Any: The class object.

        Raises:
            ValueError: If the class cannot be loaded.
        """
        split = full_qualified_class_name.split(".")
        module_name_full = ".".join(split[:-1])
        class_name = split[-1]

        try:
            module_ref = importlib.import_module(module_name_full)
        except ModuleNotFoundError as e:
            if split[0] == "source_declarative_manifest":
                # During testing, the modules containing the custom components are not moved to source_declarative_manifest. In order to run the test, add the source folder to your PYTHONPATH or add it runtime using sys.path.append
                try:
                    import os

                    module_name_with_source_declarative_manifest = ".".join(split[1:-1])
                    module_ref = importlib.import_module(
                        module_name_with_source_declarative_manifest
                    )
                except ModuleNotFoundError:
                    raise ValueError(f"Could not load module `{module_name_full}`.") from e
            else:
                raise ValueError(f"Could not load module `{module_name_full}`.") from e

        try:
            return getattr(module_ref, class_name)
        except AttributeError as e:
            raise ValueError(
                f"Could not load class `{class_name}` from module `{module_name_full}`.",
            ) from e

    @staticmethod
    def _derive_component_type_from_type_hints(field_type: Any) -> Optional[str]:
        interface = field_type
        while True:
            origin = get_origin(interface)
            if origin:
                # Unnest types until we reach the raw type
                # List[T] -> T
                # Optional[List[T]] -> T
                args = get_args(interface)
                interface = args[0]
            else:
                break
        if isinstance(interface, type) and not ModelToComponentFactory.is_builtin_type(interface):
            return interface.__name__
        return None

    @staticmethod
    def is_builtin_type(cls: Optional[Type[Any]]) -> bool:
        if not cls:
            return False
        return cls.__module__ == "builtins"

    @staticmethod
    def _extract_missing_parameters(error: TypeError) -> List[str]:
        parameter_search = re.search(r"keyword-only.*:\s(.*)", str(error))
        if parameter_search:
            return re.findall(r"\'(.+?)\'", parameter_search.group(1))
        else:
            return []

    def _create_nested_component(
        self, model: Any, model_field: str, model_value: Any, config: Config
    ) -> Any:
        type_name = model_value.get("type", None)
        if not type_name:
            # If no type is specified, we can assume this is a dictionary object which can be returned instead of a subcomponent
            return model_value

        model_type = self.TYPE_NAME_TO_MODEL.get(type_name, None)
        if model_type:
            parsed_model = model_type.parse_obj(model_value)
            try:
                # To improve usability of the language, certain fields are shared between components. This can come in the form of
                # a parent component passing some of its fields to a child component or the parent extracting fields from other child
                # components and passing it to others. One example is the DefaultPaginator referencing the HttpRequester url_base
                # while constructing a SimpleRetriever. However, custom components don't support this behavior because they are created
                # generically in create_custom_component(). This block allows developers to specify extra arguments in $parameters that
                # are needed by a component and could not be shared.
                model_constructor = self.PYDANTIC_MODEL_TO_CONSTRUCTOR.get(parsed_model.__class__)
                constructor_kwargs = inspect.getfullargspec(model_constructor).kwonlyargs
                model_parameters = model_value.get("$parameters", {})
                matching_parameters = {
                    kwarg: model_parameters[kwarg]
                    for kwarg in constructor_kwargs
                    if kwarg in model_parameters
                }
                return self._create_component_from_model(
                    model=parsed_model, config=config, **matching_parameters
                )
            except TypeError as error:
                missing_parameters = self._extract_missing_parameters(error)
                if missing_parameters:
                    raise ValueError(
                        f"Error creating component '{type_name}' with parent custom component {model.class_name}: Please provide "
                        + ", ".join(
                            (
                                f"{type_name}.$parameters.{parameter}"
                                for parameter in missing_parameters
                            )
                        )
                    )
                raise TypeError(
                    f"Error creating component '{type_name}' with parent custom component {model.class_name}: {error}"
                )
        else:
            raise ValueError(
                f"Error creating custom component {model.class_name}. Subcomponent creation has not been implemented for '{type_name}'"
            )

    @staticmethod
    def _is_component(model_value: Any) -> bool:
        return isinstance(model_value, dict) and model_value.get("type") is not None

    def create_datetime_based_cursor(
        self, model: DatetimeBasedCursorModel, config: Config, **kwargs: Any
    ) -> DatetimeBasedCursor:
        start_datetime: Union[str, MinMaxDatetime] = (
            model.start_datetime
            if isinstance(model.start_datetime, str)
            else self.create_min_max_datetime(model.start_datetime, config)
        )
        end_datetime: Union[str, MinMaxDatetime, None] = None
        if model.is_data_feed and model.end_datetime:
            raise ValueError("Data feed does not support end_datetime")
        if model.is_data_feed and model.is_client_side_incremental:
            raise ValueError(
                "`Client side incremental` cannot be applied with `data feed`. Choose only 1 from them."
            )
        if model.end_datetime:
            end_datetime = (
                model.end_datetime
                if isinstance(model.end_datetime, str)
                else self.create_min_max_datetime(model.end_datetime, config)
            )

        end_time_option = (
            self._create_component_from_model(
                model.end_time_option, config, parameters=model.parameters or {}
            )
            if model.end_time_option
            else None
        )
        start_time_option = (
            self._create_component_from_model(
                model.start_time_option, config, parameters=model.parameters or {}
            )
            if model.start_time_option
            else None
        )

        return DatetimeBasedCursor(
            cursor_field=model.cursor_field,
            cursor_datetime_formats=model.cursor_datetime_formats
            if model.cursor_datetime_formats
            else [],
            cursor_granularity=model.cursor_granularity,
            datetime_format=model.datetime_format,
            end_datetime=end_datetime,
            start_datetime=start_datetime,
            step=model.step,
            end_time_option=end_time_option,
            lookback_window=model.lookback_window,
            start_time_option=start_time_option,
            partition_field_end=model.partition_field_end,
            partition_field_start=model.partition_field_start,
            message_repository=self._message_repository,
            is_compare_strictly=model.is_compare_strictly,
            config=config,
            parameters=model.parameters or {},
        )

    def create_declarative_stream(
        self, model: DeclarativeStreamModel, config: Config, **kwargs: Any
    ) -> DeclarativeStream:
        # When constructing a declarative stream, we assemble the incremental_sync component and retriever's partition_router field
        # components if they exist into a single CartesianProductStreamSlicer. This is then passed back as an argument when constructing the
        # Retriever. This is done in the declarative stream not the retriever to support custom retrievers. The custom create methods in
        # the factory only support passing arguments to the component constructors, whereas this performs a merge of all slicers into one.
        combined_slicers = self._merge_stream_slicers(model=model, config=config)

        primary_key = model.primary_key.__root__ if model.primary_key else None
        stop_condition_on_cursor = (
            model.incremental_sync
            and hasattr(model.incremental_sync, "is_data_feed")
            and model.incremental_sync.is_data_feed
        )
        client_side_incremental_sync = None
        if (
            model.incremental_sync
            and hasattr(model.incremental_sync, "is_client_side_incremental")
            and model.incremental_sync.is_client_side_incremental
        ):
            supported_slicers = (
                DatetimeBasedCursor,
                GlobalSubstreamCursor,
                PerPartitionWithGlobalCursor,
            )
            if combined_slicers and not isinstance(combined_slicers, supported_slicers):
                raise ValueError(
                    "Unsupported Slicer is used. PerPartitionWithGlobalCursor should be used here instead"
                )
            cursor = (
                combined_slicers
                if isinstance(
                    combined_slicers, (PerPartitionWithGlobalCursor, GlobalSubstreamCursor)
                )
                else self._create_component_from_model(model=model.incremental_sync, config=config)
            )

            client_side_incremental_sync = {"cursor": cursor}

        if model.incremental_sync and isinstance(model.incremental_sync, DatetimeBasedCursorModel):
            cursor_model = model.incremental_sync

            end_time_option = (
                self._create_component_from_model(
                    cursor_model.end_time_option, config, parameters=cursor_model.parameters or {}
                )
                if cursor_model.end_time_option
                else None
            )
            start_time_option = (
                self._create_component_from_model(
                    cursor_model.start_time_option, config, parameters=cursor_model.parameters or {}
                )
                if cursor_model.start_time_option
                else None
            )

            request_options_provider = DatetimeBasedRequestOptionsProvider(
                start_time_option=start_time_option,
                end_time_option=end_time_option,
                partition_field_start=cursor_model.partition_field_end,
                partition_field_end=cursor_model.partition_field_end,
                config=config,
                parameters=model.parameters or {},
            )
        elif model.incremental_sync and isinstance(
            model.incremental_sync, IncrementingCountCursorModel
        ):
            cursor_model: IncrementingCountCursorModel = model.incremental_sync  # type: ignore

            start_time_option = (
                self._create_component_from_model(
                    cursor_model.start_value_option,  # type: ignore # mypy still thinks cursor_model of type DatetimeBasedCursor
                    config,
                    parameters=cursor_model.parameters or {},
                )
                if cursor_model.start_value_option  # type: ignore # mypy still thinks cursor_model of type DatetimeBasedCursor
                else None
            )

            # The concurrent engine defaults the start/end fields on the slice to "start" and "end", but
            # the default DatetimeBasedRequestOptionsProvider() sets them to start_time/end_time
            partition_field_start = "start"

            request_options_provider = DatetimeBasedRequestOptionsProvider(
                start_time_option=start_time_option,
                partition_field_start=partition_field_start,
                config=config,
                parameters=model.parameters or {},
            )
        else:
            request_options_provider = None

        transformations = []
        if model.transformations:
            for transformation_model in model.transformations:
                transformations.append(
                    self._create_component_from_model(model=transformation_model, config=config)
                )

        retriever = self._create_component_from_model(
            model=model.retriever,
            config=config,
            name=model.name,
            primary_key=primary_key,
            stream_slicer=combined_slicers,
            request_options_provider=request_options_provider,
            stop_condition_on_cursor=stop_condition_on_cursor,
            client_side_incremental_sync=client_side_incremental_sync,
            transformations=transformations,
            incremental_sync=model.incremental_sync,
        )
        cursor_field = model.incremental_sync.cursor_field if model.incremental_sync else None

        if model.state_migrations:
            state_transformations = [
                self._create_component_from_model(state_migration, config, declarative_stream=model)
                for state_migration in model.state_migrations
            ]
        else:
            state_transformations = []

        if model.schema_loader:
            schema_loader = self._create_component_from_model(
                model=model.schema_loader, config=config
            )
        else:
            options = model.parameters or {}
            if "name" not in options:
                options["name"] = model.name
            schema_loader = DefaultSchemaLoader(config=config, parameters=options)

        return DeclarativeStream(
            name=model.name or "",
            primary_key=primary_key,
            retriever=retriever,
            schema_loader=schema_loader,
            stream_cursor_field=cursor_field or "",
            state_migrations=state_transformations,
            config=config,
            parameters=model.parameters or {},
        )

    def _build_stream_slicer_from_partition_router(
        self,
        model: Union[
            AsyncRetrieverModel,
            CustomRetrieverModel,
            SimpleRetrieverModel,
        ],
        config: Config,
        stream_name: Optional[str] = None,
    ) -> Optional[PartitionRouter]:
        if (
            hasattr(model, "partition_router")
            and isinstance(model, SimpleRetrieverModel | AsyncRetrieverModel)
            and model.partition_router
        ):
            stream_slicer_model = model.partition_router
            if isinstance(stream_slicer_model, list):
                return CartesianProductStreamSlicer(
                    [
                        self._create_component_from_model(
                            model=slicer, config=config, stream_name=stream_name or ""
                        )
                        for slicer in stream_slicer_model
                    ],
                    parameters={},
                )
            else:
                return self._create_component_from_model(  # type: ignore[no-any-return] # Will be created PartitionRouter as stream_slicer_model is model.partition_router
                    model=stream_slicer_model, config=config, stream_name=stream_name or ""
                )
        return None

    def _build_incremental_cursor(
        self,
        model: DeclarativeStreamModel,
        stream_slicer: Optional[PartitionRouter],
        config: Config,
    ) -> Optional[StreamSlicer]:
        if model.incremental_sync and stream_slicer:
            if model.retriever.type == "AsyncRetriever":
                return self.create_concurrent_cursor_from_perpartition_cursor(  # type: ignore # This is a known issue that we are creating and returning a ConcurrentCursor which does not technically implement the (low-code) StreamSlicer. However, (low-code) StreamSlicer and ConcurrentCursor both implement StreamSlicer.stream_slices() which is the primary method needed for checkpointing
                    state_manager=self._connector_state_manager,
                    model_type=DatetimeBasedCursorModel,
                    component_definition=model.incremental_sync.__dict__,
                    stream_name=model.name or "",
                    stream_namespace=None,
                    config=config or {},
                    stream_state={},
                    partition_router=stream_slicer,
                )

            incremental_sync_model = model.incremental_sync
            cursor_component = self._create_component_from_model(
                model=incremental_sync_model, config=config
            )
            is_global_cursor = (
                hasattr(incremental_sync_model, "global_substream_cursor")
                and incremental_sync_model.global_substream_cursor
            )

            if is_global_cursor:
                return GlobalSubstreamCursor(
                    stream_cursor=cursor_component, partition_router=stream_slicer
                )
            return PerPartitionWithGlobalCursor(
                cursor_factory=CursorFactory(
                    lambda: self._create_component_from_model(
                        model=incremental_sync_model, config=config
                    ),
                ),
                partition_router=stream_slicer,
                stream_cursor=cursor_component,
            )
        elif model.incremental_sync:
            if model.retriever.type == "AsyncRetriever":
                return self.create_concurrent_cursor_from_datetime_based_cursor(  # type: ignore # This is a known issue that we are creating and returning a ConcurrentCursor which does not technically implement the (low-code) StreamSlicer. However, (low-code) StreamSlicer and ConcurrentCursor both implement StreamSlicer.stream_slices() which is the primary method needed for checkpointing
                    model_type=DatetimeBasedCursorModel,
                    component_definition=model.incremental_sync.__dict__,
                    stream_name=model.name or "",
                    stream_namespace=None,
                    config=config or {},
                    stream_state_migrations=model.state_migrations,
                )
            return self._create_component_from_model(model=model.incremental_sync, config=config)  # type: ignore[no-any-return]  # Will be created Cursor as stream_slicer_model is model.incremental_sync
        return None

    def _build_resumable_cursor(
        self,
        model: Union[
            AsyncRetrieverModel,
            CustomRetrieverModel,
            SimpleRetrieverModel,
        ],
        stream_slicer: Optional[PartitionRouter],
    ) -> Optional[StreamSlicer]:
        if hasattr(model, "paginator") and model.paginator and not stream_slicer:
            # For the regular Full-Refresh streams, we use the high level `ResumableFullRefreshCursor`
            return ResumableFullRefreshCursor(parameters={})
        elif stream_slicer:
            # For the Full-Refresh sub-streams, we use the nested `ChildPartitionResumableFullRefreshCursor`
            return PerPartitionCursor(
                cursor_factory=CursorFactory(
                    create_function=partial(ChildPartitionResumableFullRefreshCursor, {})
                ),
                partition_router=stream_slicer,
            )
        return None

    def _merge_stream_slicers(
        self, model: DeclarativeStreamModel, config: Config
    ) -> Optional[StreamSlicer]:
        retriever_model = model.retriever

        stream_slicer = self._build_stream_slicer_from_partition_router(retriever_model, config)

        if retriever_model.type == "AsyncRetriever":
            is_not_datetime_cursor = (
                model.incremental_sync.type != "DatetimeBasedCursor"
                if model.incremental_sync
                else None
            )
            is_partition_router = (
                bool(retriever_model.partition_router) if model.incremental_sync else None
            )

            if is_not_datetime_cursor:
                # We are currently in a transition to the Concurrent CDK and AsyncRetriever can only work with the
                # support or unordered slices (for example, when we trigger reports for January and February, the report
                # in February can be completed first). Once we have support for custom concurrent cursor or have a new
                # implementation available in the CDK, we can enable more cursors here.
                raise ValueError(
                    "AsyncRetriever with cursor other than DatetimeBasedCursor is not supported yet."
                )

            if is_partition_router and not stream_slicer:
                # Note that this development is also done in parallel to the per partition development which once merged
                # we could support here by calling create_concurrent_cursor_from_perpartition_cursor
                raise ValueError("Per partition state is not supported yet for AsyncRetriever.")

<<<<<<< HEAD
        stream_slicer = self._build_stream_slicer_from_partition_router(retriever_model, config, stream_name=model.name)

=======
>>>>>>> b69bdbd2
        if model.incremental_sync:
            return self._build_incremental_cursor(model, stream_slicer, config)

        return (
            stream_slicer
            if self._disable_resumable_full_refresh
            else self._build_resumable_cursor(retriever_model, stream_slicer)
        )

    def create_default_error_handler(
        self, model: DefaultErrorHandlerModel, config: Config, **kwargs: Any
    ) -> DefaultErrorHandler:
        backoff_strategies = []
        if model.backoff_strategies:
            for backoff_strategy_model in model.backoff_strategies:
                backoff_strategies.append(
                    self._create_component_from_model(model=backoff_strategy_model, config=config)
                )

        response_filters = []
        if model.response_filters:
            for response_filter_model in model.response_filters:
                response_filters.append(
                    self._create_component_from_model(model=response_filter_model, config=config)
                )
        response_filters.append(
            HttpResponseFilter(config=config, parameters=model.parameters or {})
        )

        return DefaultErrorHandler(
            backoff_strategies=backoff_strategies,
            max_retries=model.max_retries,
            response_filters=response_filters,
            config=config,
            parameters=model.parameters or {},
        )

    def create_default_paginator(
        self,
        model: DefaultPaginatorModel,
        config: Config,
        *,
        url_base: str,
        decoder: Optional[Decoder] = None,
        cursor_used_for_stop_condition: Optional[DeclarativeCursor] = None,
    ) -> Union[DefaultPaginator, PaginatorTestReadDecorator]:
        if decoder:
            if self._is_supported_decoder_for_pagination(decoder):
                decoder_to_use = PaginationDecoderDecorator(decoder=decoder)
            else:
                raise ValueError(self._UNSUPPORTED_DECODER_ERROR.format(decoder_type=type(decoder)))
        else:
            decoder_to_use = PaginationDecoderDecorator(decoder=JsonDecoder(parameters={}))
        page_size_option = (
            self._create_component_from_model(model=model.page_size_option, config=config)
            if model.page_size_option
            else None
        )
        page_token_option = (
            self._create_component_from_model(model=model.page_token_option, config=config)
            if model.page_token_option
            else None
        )
        pagination_strategy = self._create_component_from_model(
            model=model.pagination_strategy, config=config, decoder=decoder_to_use
        )
        if cursor_used_for_stop_condition:
            pagination_strategy = StopConditionPaginationStrategyDecorator(
                pagination_strategy, CursorStopCondition(cursor_used_for_stop_condition)
            )
        paginator = DefaultPaginator(
            decoder=decoder_to_use,
            page_size_option=page_size_option,
            page_token_option=page_token_option,
            pagination_strategy=pagination_strategy,
            url_base=url_base,
            config=config,
            parameters=model.parameters or {},
        )
        if self._limit_pages_fetched_per_slice:
            return PaginatorTestReadDecorator(paginator, self._limit_pages_fetched_per_slice)
        return paginator

    def create_dpath_extractor(
        self,
        model: DpathExtractorModel,
        config: Config,
        decoder: Optional[Decoder] = None,
        **kwargs: Any,
    ) -> DpathExtractor:
        if decoder:
            decoder_to_use = decoder
        else:
            decoder_to_use = JsonDecoder(parameters={})
        model_field_path: List[Union[InterpolatedString, str]] = [x for x in model.field_path]
        return DpathExtractor(
            decoder=decoder_to_use,
            field_path=model_field_path,
            config=config,
            parameters=model.parameters or {},
        )

    def create_response_to_file_extractor(
        self,
        model: ResponseToFileExtractorModel,
        **kwargs: Any,
    ) -> ResponseToFileExtractor:
        return ResponseToFileExtractor(parameters=model.parameters or {})

    @staticmethod
    def create_exponential_backoff_strategy(
        model: ExponentialBackoffStrategyModel, config: Config
    ) -> ExponentialBackoffStrategy:
        return ExponentialBackoffStrategy(
            factor=model.factor or 5, parameters=model.parameters or {}, config=config
        )

    def create_http_requester(
        self,
        model: HttpRequesterModel,
        config: Config,
        decoder: Decoder = JsonDecoder(parameters={}),
        *,
        name: str,
    ) -> HttpRequester:
        authenticator = (
            self._create_component_from_model(
                model=model.authenticator,
                config=config,
                url_base=model.url_base,
                name=name,
                decoder=decoder,
            )
            if model.authenticator
            else None
        )
        error_handler = (
            self._create_component_from_model(model=model.error_handler, config=config)
            if model.error_handler
            else DefaultErrorHandler(
                backoff_strategies=[],
                response_filters=[],
                config=config,
                parameters=model.parameters or {},
            )
        )

        api_budget = self._api_budget

        request_options_provider = InterpolatedRequestOptionsProvider(
            request_body_data=model.request_body_data,
            request_body_json=model.request_body_json,
            request_headers=model.request_headers,
            request_parameters=model.request_parameters,
            config=config,
            parameters=model.parameters or {},
        )

        assert model.use_cache is not None  # for mypy
        assert model.http_method is not None  # for mypy

        use_cache = model.use_cache and not self._disable_cache

        return HttpRequester(
            name=name,
            url_base=model.url_base,
            path=model.path,
            authenticator=authenticator,
            error_handler=error_handler,
            api_budget=api_budget,
            http_method=HttpMethod[model.http_method.value],
            request_options_provider=request_options_provider,
            config=config,
            disable_retries=self._disable_retries,
            parameters=model.parameters or {},
            message_repository=self._message_repository,
            use_cache=use_cache,
            decoder=decoder,
            stream_response=decoder.is_stream_response() if decoder else False,
        )

    @staticmethod
    def create_http_response_filter(
        model: HttpResponseFilterModel, config: Config, **kwargs: Any
    ) -> HttpResponseFilter:
        if model.action:
            action = ResponseAction(model.action.value)
        else:
            action = None

        failure_type = FailureType(model.failure_type.value) if model.failure_type else None

        http_codes = (
            set(model.http_codes) if model.http_codes else set()
        )  # JSON schema notation has no set data type. The schema enforces an array of unique elements

        return HttpResponseFilter(
            action=action,
            failure_type=failure_type,
            error_message=model.error_message or "",
            error_message_contains=model.error_message_contains or "",
            http_codes=http_codes,
            predicate=model.predicate or "",
            config=config,
            parameters=model.parameters or {},
        )

    @staticmethod
    def create_inline_schema_loader(
        model: InlineSchemaLoaderModel, config: Config, **kwargs: Any
    ) -> InlineSchemaLoader:
        return InlineSchemaLoader(schema=model.schema_ or {}, parameters={})

    def create_complex_field_type(
        self, model: ComplexFieldTypeModel, config: Config, **kwargs: Any
    ) -> ComplexFieldType:
        items = (
            self._create_component_from_model(model=model.items, config=config)
            if isinstance(model.items, ComplexFieldTypeModel)
            else model.items
        )

        return ComplexFieldType(field_type=model.field_type, items=items)

    def create_types_map(self, model: TypesMapModel, config: Config, **kwargs: Any) -> TypesMap:
        target_type = (
            self._create_component_from_model(model=model.target_type, config=config)
            if isinstance(model.target_type, ComplexFieldTypeModel)
            else model.target_type
        )

        return TypesMap(
            target_type=target_type,
            current_type=model.current_type,
            condition=model.condition if model.condition is not None else "True",
        )

    def create_schema_type_identifier(
        self, model: SchemaTypeIdentifierModel, config: Config, **kwargs: Any
    ) -> SchemaTypeIdentifier:
        types_mapping = []
        if model.types_mapping:
            types_mapping.extend(
                [
                    self._create_component_from_model(types_map, config=config)
                    for types_map in model.types_mapping
                ]
            )
        model_schema_pointer: List[Union[InterpolatedString, str]] = (
            [x for x in model.schema_pointer] if model.schema_pointer else []
        )
        model_key_pointer: List[Union[InterpolatedString, str]] = [x for x in model.key_pointer]
        model_type_pointer: Optional[List[Union[InterpolatedString, str]]] = (
            [x for x in model.type_pointer] if model.type_pointer else None
        )

        return SchemaTypeIdentifier(
            schema_pointer=model_schema_pointer,
            key_pointer=model_key_pointer,
            type_pointer=model_type_pointer,
            types_mapping=types_mapping,
            parameters=model.parameters or {},
        )

    def create_dynamic_schema_loader(
        self, model: DynamicSchemaLoaderModel, config: Config, **kwargs: Any
    ) -> DynamicSchemaLoader:
        stream_slicer = self._build_stream_slicer_from_partition_router(model.retriever, config)
        combined_slicers = self._build_resumable_cursor(model.retriever, stream_slicer)

        schema_transformations = []
        if model.schema_transformations:
            for transformation_model in model.schema_transformations:
                schema_transformations.append(
                    self._create_component_from_model(model=transformation_model, config=config)
                )

        retriever = self._create_component_from_model(
            model=model.retriever,
            config=config,
            name="",
            primary_key=None,
            stream_slicer=combined_slicers,
            transformations=[],
        )
        schema_type_identifier = self._create_component_from_model(
            model.schema_type_identifier, config=config, parameters=model.parameters or {}
        )
        return DynamicSchemaLoader(
            retriever=retriever,
            config=config,
            schema_transformations=schema_transformations,
            schema_type_identifier=schema_type_identifier,
            parameters=model.parameters or {},
        )

    @staticmethod
    def create_json_decoder(model: JsonDecoderModel, config: Config, **kwargs: Any) -> Decoder:
        return JsonDecoder(parameters={})

    def create_csv_decoder(self, model: CsvDecoderModel, config: Config, **kwargs: Any) -> Decoder:
        return CompositeRawDecoder(
            parser=ModelToComponentFactory._get_parser(model, config),
            stream_response=False if self._emit_connector_builder_messages else True,
        )

    def create_jsonl_decoder(
        self, model: JsonlDecoderModel, config: Config, **kwargs: Any
    ) -> Decoder:
        return CompositeRawDecoder(
            parser=ModelToComponentFactory._get_parser(model, config),
            stream_response=False if self._emit_connector_builder_messages else True,
        )

    def create_gzip_decoder(
        self, model: GzipDecoderModel, config: Config, **kwargs: Any
    ) -> Decoder:
        _compressed_response_types = {
            "gzip",
            "x-gzip",
            "gzip, deflate",
            "x-gzip, deflate",
            "application/zip",
            "application/gzip",
            "application/x-gzip",
            "application/x-zip-compressed",
        }

        gzip_parser: GzipParser = ModelToComponentFactory._get_parser(model, config)  # type: ignore  # based on the model, we know this will be a GzipParser

        if self._emit_connector_builder_messages:
            # This is very surprising but if the response is not streamed,
            # CompositeRawDecoder calls response.content and the requests library actually uncompress the data as opposed to response.raw,
            # which uses urllib3 directly and does not uncompress the data.
            return CompositeRawDecoder(gzip_parser.inner_parser, False)

        return CompositeRawDecoder.by_headers(
            [({"Content-Encoding", "Content-Type"}, _compressed_response_types, gzip_parser)],
            stream_response=True,
            fallback_parser=gzip_parser.inner_parser,
        )

    @staticmethod
    def create_incrementing_count_cursor(
        model: IncrementingCountCursorModel, config: Config, **kwargs: Any
    ) -> DatetimeBasedCursor:
        # This should not actually get used anywhere at runtime, but needed to add this to pass checks since
        # we still parse models into components. The issue is that there's no runtime implementation of a
        # IncrementingCountCursor.
        # A known and expected issue with this stub is running a check with the declared IncrementingCountCursor because it is run without ConcurrentCursor.
        return DatetimeBasedCursor(
            cursor_field=model.cursor_field,
            datetime_format="%Y-%m-%d",
            start_datetime="2024-12-12",
            config=config,
            parameters={},
        )

    @staticmethod
    def create_iterable_decoder(
        model: IterableDecoderModel, config: Config, **kwargs: Any
    ) -> IterableDecoder:
        return IterableDecoder(parameters={})

    @staticmethod
    def create_xml_decoder(model: XmlDecoderModel, config: Config, **kwargs: Any) -> XmlDecoder:
        return XmlDecoder(parameters={})

    def create_zipfile_decoder(
        self, model: ZipfileDecoderModel, config: Config, **kwargs: Any
    ) -> ZipfileDecoder:
        return ZipfileDecoder(parser=ModelToComponentFactory._get_parser(model.decoder, config))

    @staticmethod
    def _get_parser(model: BaseModel, config: Config) -> Parser:
        if isinstance(model, JsonDecoderModel):
            # Note that the logic is a bit different from the JsonDecoder as there is some legacy that is maintained to return {} on error cases
            return JsonParser()
        elif isinstance(model, JsonlDecoderModel):
            return JsonLineParser()
        elif isinstance(model, CsvDecoderModel):
            return CsvParser(encoding=model.encoding, delimiter=model.delimiter)
        elif isinstance(model, GzipDecoderModel):
            return GzipParser(
                inner_parser=ModelToComponentFactory._get_parser(model.decoder, config)
            )
        elif isinstance(
            model, (CustomDecoderModel, IterableDecoderModel, XmlDecoderModel, ZipfileDecoderModel)
        ):
            raise ValueError(f"Decoder type {model} does not have parser associated to it")

        raise ValueError(f"Unknown decoder type {model}")

    @staticmethod
    def create_json_file_schema_loader(
        model: JsonFileSchemaLoaderModel, config: Config, **kwargs: Any
    ) -> JsonFileSchemaLoader:
        return JsonFileSchemaLoader(
            file_path=model.file_path or "", config=config, parameters=model.parameters or {}
        )

    @staticmethod
    def create_jwt_authenticator(
        model: JwtAuthenticatorModel, config: Config, **kwargs: Any
    ) -> JwtAuthenticator:
        jwt_headers = model.jwt_headers or JwtHeadersModel(kid=None, typ="JWT", cty=None)
        jwt_payload = model.jwt_payload or JwtPayloadModel(iss=None, sub=None, aud=None)
        return JwtAuthenticator(
            config=config,
            parameters=model.parameters or {},
            algorithm=JwtAlgorithm(model.algorithm.value),
            secret_key=model.secret_key,
            base64_encode_secret_key=model.base64_encode_secret_key,
            token_duration=model.token_duration,
            header_prefix=model.header_prefix,
            kid=jwt_headers.kid,
            typ=jwt_headers.typ,
            cty=jwt_headers.cty,
            iss=jwt_payload.iss,
            sub=jwt_payload.sub,
            aud=jwt_payload.aud,
            additional_jwt_headers=model.additional_jwt_headers,
            additional_jwt_payload=model.additional_jwt_payload,
        )

    def create_list_partition_router(
        self, model: ListPartitionRouterModel, config: Config, **kwargs: Any
    ) -> ListPartitionRouter:
        request_option = (
            self._create_component_from_model(model.request_option, config)
            if model.request_option
            else None
        )
        return ListPartitionRouter(
            cursor_field=model.cursor_field,
            request_option=request_option,
            values=model.values,
            config=config,
            parameters=model.parameters or {},
        )

    @staticmethod
    def create_min_max_datetime(
        model: MinMaxDatetimeModel, config: Config, **kwargs: Any
    ) -> MinMaxDatetime:
        return MinMaxDatetime(
            datetime=model.datetime,
            datetime_format=model.datetime_format or "",
            max_datetime=model.max_datetime or "",
            min_datetime=model.min_datetime or "",
            parameters=model.parameters or {},
        )

    @staticmethod
    def create_no_auth(model: NoAuthModel, config: Config, **kwargs: Any) -> NoAuth:
        return NoAuth(parameters=model.parameters or {})

    @staticmethod
    def create_no_pagination(
        model: NoPaginationModel, config: Config, **kwargs: Any
    ) -> NoPagination:
        return NoPagination(parameters={})

    def create_oauth_authenticator(
        self, model: OAuthAuthenticatorModel, config: Config, **kwargs: Any
    ) -> DeclarativeOauth2Authenticator:
        profile_assertion = (
            self._create_component_from_model(model.profile_assertion, config=config)
            if model.profile_assertion
            else None
        )

        if model.refresh_token_updater:
            # ignore type error because fixing it would have a lot of dependencies, revisit later
            return DeclarativeSingleUseRefreshTokenOauth2Authenticator(  # type: ignore
                config,
                InterpolatedString.create(
                    model.token_refresh_endpoint,  # type: ignore
                    parameters=model.parameters or {},
                ).eval(config),
                access_token_name=InterpolatedString.create(
                    model.access_token_name or "access_token", parameters=model.parameters or {}
                ).eval(config),
                refresh_token_name=model.refresh_token_updater.refresh_token_name,
                expires_in_name=InterpolatedString.create(
                    model.expires_in_name or "expires_in", parameters=model.parameters or {}
                ).eval(config),
                client_id_name=InterpolatedString.create(
                    model.client_id_name or "client_id", parameters=model.parameters or {}
                ).eval(config),
                client_id=InterpolatedString.create(
                    model.client_id, parameters=model.parameters or {}
                ).eval(config)
                if model.client_id
                else model.client_id,
                client_secret_name=InterpolatedString.create(
                    model.client_secret_name or "client_secret", parameters=model.parameters or {}
                ).eval(config),
                client_secret=InterpolatedString.create(
                    model.client_secret, parameters=model.parameters or {}
                ).eval(config)
                if model.client_secret
                else model.client_secret,
                access_token_config_path=model.refresh_token_updater.access_token_config_path,
                refresh_token_config_path=model.refresh_token_updater.refresh_token_config_path,
                token_expiry_date_config_path=model.refresh_token_updater.token_expiry_date_config_path,
                grant_type_name=InterpolatedString.create(
                    model.grant_type_name or "grant_type", parameters=model.parameters or {}
                ).eval(config),
                grant_type=InterpolatedString.create(
                    model.grant_type or "refresh_token", parameters=model.parameters or {}
                ).eval(config),
                refresh_request_body=InterpolatedMapping(
                    model.refresh_request_body or {}, parameters=model.parameters or {}
                ).eval(config),
                refresh_request_headers=InterpolatedMapping(
                    model.refresh_request_headers or {}, parameters=model.parameters or {}
                ).eval(config),
                scopes=model.scopes,
                token_expiry_date_format=model.token_expiry_date_format,
                message_repository=self._message_repository,
                refresh_token_error_status_codes=model.refresh_token_updater.refresh_token_error_status_codes,
                refresh_token_error_key=model.refresh_token_updater.refresh_token_error_key,
                refresh_token_error_values=model.refresh_token_updater.refresh_token_error_values,
            )
        # ignore type error because fixing it would have a lot of dependencies, revisit later
        return DeclarativeOauth2Authenticator(  # type: ignore
            access_token_name=model.access_token_name or "access_token",
            access_token_value=model.access_token_value,
            client_id_name=model.client_id_name or "client_id",
            client_id=model.client_id,
            client_secret_name=model.client_secret_name or "client_secret",
            client_secret=model.client_secret,
            expires_in_name=model.expires_in_name or "expires_in",
            grant_type_name=model.grant_type_name or "grant_type",
            grant_type=model.grant_type or "refresh_token",
            refresh_request_body=model.refresh_request_body,
            refresh_request_headers=model.refresh_request_headers,
            refresh_token_name=model.refresh_token_name or "refresh_token",
            refresh_token=model.refresh_token,
            scopes=model.scopes,
            token_expiry_date=model.token_expiry_date,
            token_expiry_date_format=model.token_expiry_date_format,
            token_expiry_is_time_of_expiration=bool(model.token_expiry_date_format),
            token_refresh_endpoint=model.token_refresh_endpoint,
            config=config,
            parameters=model.parameters or {},
            message_repository=self._message_repository,
            profile_assertion=profile_assertion,
            use_profile_assertion=model.use_profile_assertion,
        )

    def create_offset_increment(
        self, model: OffsetIncrementModel, config: Config, decoder: Decoder, **kwargs: Any
    ) -> OffsetIncrement:
        if isinstance(decoder, PaginationDecoderDecorator):
            inner_decoder = decoder.decoder
        else:
            inner_decoder = decoder
            decoder = PaginationDecoderDecorator(decoder=decoder)

        if self._is_supported_decoder_for_pagination(inner_decoder):
            decoder_to_use = decoder
        else:
            raise ValueError(
                self._UNSUPPORTED_DECODER_ERROR.format(decoder_type=type(inner_decoder))
            )

        return OffsetIncrement(
            page_size=model.page_size,
            config=config,
            decoder=decoder_to_use,
            inject_on_first_request=model.inject_on_first_request or False,
            parameters=model.parameters or {},
        )

    @staticmethod
    def create_page_increment(
        model: PageIncrementModel, config: Config, **kwargs: Any
    ) -> PageIncrement:
        return PageIncrement(
            page_size=model.page_size,
            config=config,
            start_from_page=model.start_from_page or 0,
            inject_on_first_request=model.inject_on_first_request or False,
            parameters=model.parameters or {},
        )

    def create_parent_stream_config(
        self, model: ParentStreamConfigModel, config: Config, **kwargs: Any
    ) -> ParentStreamConfig:
        declarative_stream = self._create_component_from_model(
            model.stream, config=config, **kwargs
        )
        request_option = (
            self._create_component_from_model(model.request_option, config=config)
            if model.request_option
            else None
        )

        if model.lazy_read_pointer and any("*" in pointer for pointer in model.lazy_read_pointer):
            raise ValueError(
                "The '*' wildcard in 'lazy_read_pointer' is not supported — only direct paths are allowed."
            )

        model_lazy_read_pointer: List[Union[InterpolatedString, str]] = (
            [x for x in model.lazy_read_pointer] if model.lazy_read_pointer else []
        )

        return ParentStreamConfig(
            parent_key=model.parent_key,
            request_option=request_option,
            stream=declarative_stream,
            partition_field=model.partition_field,
            config=config,
            incremental_dependency=model.incremental_dependency or False,
            parameters=model.parameters or {},
            extra_fields=model.extra_fields,
            lazy_read_pointer=model_lazy_read_pointer,
        )

    @staticmethod
    def create_record_filter(
        model: RecordFilterModel, config: Config, **kwargs: Any
    ) -> RecordFilter:
        return RecordFilter(
            condition=model.condition or "", config=config, parameters=model.parameters or {}
        )

    @staticmethod
    def create_request_path(model: RequestPathModel, config: Config, **kwargs: Any) -> RequestPath:
        return RequestPath(parameters={})

    @staticmethod
    def create_request_option(
        model: RequestOptionModel, config: Config, **kwargs: Any
    ) -> RequestOption:
        inject_into = RequestOptionType(model.inject_into.value)
        field_path: Optional[List[Union[InterpolatedString, str]]] = (
            [
                InterpolatedString.create(segment, parameters=kwargs.get("parameters", {}))
                for segment in model.field_path
            ]
            if model.field_path
            else None
        )
        field_name = (
            InterpolatedString.create(model.field_name, parameters=kwargs.get("parameters", {}))
            if model.field_name
            else None
        )
        return RequestOption(
            field_name=field_name,
            field_path=field_path,
            inject_into=inject_into,
            parameters=kwargs.get("parameters", {}),
        )

    def create_record_selector(
        self,
        model: RecordSelectorModel,
        config: Config,
        *,
        name: str,
        transformations: List[RecordTransformation] | None = None,
        decoder: Decoder | None = None,
        client_side_incremental_sync: Dict[str, Any] | None = None,
        **kwargs: Any,
    ) -> RecordSelector:
        extractor = self._create_component_from_model(
            model=model.extractor, decoder=decoder, config=config
        )
        record_filter = (
            self._create_component_from_model(model.record_filter, config=config)
            if model.record_filter
            else None
        )

        assert model.transform_before_filtering is not None  # for mypy

        transform_before_filtering = model.transform_before_filtering
        if client_side_incremental_sync:
            record_filter = ClientSideIncrementalRecordFilterDecorator(
                config=config,
                parameters=model.parameters,
                condition=model.record_filter.condition
                if (model.record_filter and hasattr(model.record_filter, "condition"))
                else None,
                **client_side_incremental_sync,
            )
            transform_before_filtering = True

        schema_normalization = (
            TypeTransformer(SCHEMA_TRANSFORMER_TYPE_MAPPING[model.schema_normalization])
            if isinstance(model.schema_normalization, SchemaNormalizationModel)
            else self._create_component_from_model(model.schema_normalization, config=config)  # type: ignore[arg-type] # custom normalization model expected here
        )

        return RecordSelector(
            extractor=extractor,
            name=name,
            config=config,
            record_filter=record_filter,
            transformations=transformations or [],
            schema_normalization=schema_normalization,
            parameters=model.parameters or {},
            transform_before_filtering=transform_before_filtering,
        )

    @staticmethod
    def create_remove_fields(
        model: RemoveFieldsModel, config: Config, **kwargs: Any
    ) -> RemoveFields:
        return RemoveFields(
            field_pointers=model.field_pointers, condition=model.condition or "", parameters={}
        )

    def create_selective_authenticator(
        self, model: SelectiveAuthenticatorModel, config: Config, **kwargs: Any
    ) -> DeclarativeAuthenticator:
        authenticators = {
            name: self._create_component_from_model(model=auth, config=config)
            for name, auth in model.authenticators.items()
        }
        # SelectiveAuthenticator will return instance of DeclarativeAuthenticator or raise ValueError error
        return SelectiveAuthenticator(  # type: ignore[abstract]
            config=config,
            authenticators=authenticators,
            authenticator_selection_path=model.authenticator_selection_path,
            **kwargs,
        )

    @staticmethod
    def create_legacy_session_token_authenticator(
        model: LegacySessionTokenAuthenticatorModel, config: Config, *, url_base: str, **kwargs: Any
    ) -> LegacySessionTokenAuthenticator:
        return LegacySessionTokenAuthenticator(
            api_url=url_base,
            header=model.header,
            login_url=model.login_url,
            password=model.password or "",
            session_token=model.session_token or "",
            session_token_response_key=model.session_token_response_key or "",
            username=model.username or "",
            validate_session_url=model.validate_session_url,
            config=config,
            parameters=model.parameters or {},
        )

    def create_simple_retriever(
        self,
        model: SimpleRetrieverModel,
        config: Config,
        *,
        name: str,
        primary_key: Optional[Union[str, List[str], List[List[str]]]],
        stream_slicer: Optional[StreamSlicer],
        request_options_provider: Optional[RequestOptionsProvider] = None,
        stop_condition_on_cursor: bool = False,
        client_side_incremental_sync: Optional[Dict[str, Any]] = None,
        transformations: List[RecordTransformation],
        incremental_sync: Optional[
            Union[
                IncrementingCountCursorModel, DatetimeBasedCursorModel, CustomIncrementalSyncModel
            ]
        ] = None,
        **kwargs: Any,
    ) -> SimpleRetriever:
        decoder = (
            self._create_component_from_model(model=model.decoder, config=config)
            if model.decoder
            else JsonDecoder(parameters={})
        )
        requester = self._create_component_from_model(
            model=model.requester, decoder=decoder, config=config, name=name
        )
        record_selector = self._create_component_from_model(
            model=model.record_selector,
            name=name,
            config=config,
            decoder=decoder,
            transformations=transformations,
            client_side_incremental_sync=client_side_incremental_sync,
        )
        url_base = (
            model.requester.url_base
            if hasattr(model.requester, "url_base")
            else requester.get_url_base()
        )

        # Define cursor only if per partition or common incremental support is needed
        cursor = stream_slicer if isinstance(stream_slicer, DeclarativeCursor) else None

        if (
            not isinstance(stream_slicer, DatetimeBasedCursor)
            or type(stream_slicer) is not DatetimeBasedCursor
        ):
            # Many of the custom component implementations of DatetimeBasedCursor override get_request_params() (or other methods).
            # Because we're decoupling RequestOptionsProvider from the Cursor, custom components will eventually need to reimplement
            # their own RequestOptionsProvider. However, right now the existing StreamSlicer/Cursor still can act as the SimpleRetriever's
            # request_options_provider
            request_options_provider = stream_slicer or DefaultRequestOptionsProvider(parameters={})
        elif not request_options_provider:
            request_options_provider = DefaultRequestOptionsProvider(parameters={})

        stream_slicer = stream_slicer or SinglePartitionRouter(parameters={})

        cursor_used_for_stop_condition = cursor if stop_condition_on_cursor else None
        paginator = (
            self._create_component_from_model(
                model=model.paginator,
                config=config,
                url_base=url_base,
                decoder=decoder,
                cursor_used_for_stop_condition=cursor_used_for_stop_condition,
            )
            if model.paginator
            else NoPagination(parameters={})
        )

        ignore_stream_slicer_parameters_on_paginated_requests = (
            model.ignore_stream_slicer_parameters_on_paginated_requests or False
        )

        if (
            model.partition_router
            and isinstance(model.partition_router, SubstreamPartitionRouterModel)
            and not bool(self._connector_state_manager.get_stream_state(name, None))
            and any(
                parent_stream_config.lazy_read_pointer
                for parent_stream_config in model.partition_router.parent_stream_configs
            )
        ):
            if incremental_sync:
                if incremental_sync.type != "DatetimeBasedCursor":
                    raise ValueError(
                        f"LazySimpleRetriever only supports DatetimeBasedCursor. Found: {incremental_sync.type}."
                    )

                elif incremental_sync.step or incremental_sync.cursor_granularity:
                    raise ValueError(
                        f"Found more that one slice per parent. LazySimpleRetriever only supports single slice read for stream - {name}."
                    )

            if model.decoder and model.decoder.type != "JsonDecoder":
                raise ValueError(
                    f"LazySimpleRetriever only supports JsonDecoder. Found: {model.decoder.type}."
                )

            return LazySimpleRetriever(
                name=name,
                paginator=paginator,
                primary_key=primary_key,
                requester=requester,
                record_selector=record_selector,
                stream_slicer=stream_slicer,
                request_option_provider=request_options_provider,
                cursor=cursor,
                config=config,
                ignore_stream_slicer_parameters_on_paginated_requests=ignore_stream_slicer_parameters_on_paginated_requests,
                parameters=model.parameters or {},
            )

        if self._limit_slices_fetched or self._emit_connector_builder_messages:
            return SimpleRetrieverTestReadDecorator(
                name=name,
                paginator=paginator,
                primary_key=primary_key,
                requester=requester,
                record_selector=record_selector,
                stream_slicer=stream_slicer,
                request_option_provider=request_options_provider,
                cursor=cursor,
                config=config,
                maximum_number_of_slices=self._limit_slices_fetched or 5,
                ignore_stream_slicer_parameters_on_paginated_requests=ignore_stream_slicer_parameters_on_paginated_requests,
                parameters=model.parameters or {},
            )
        return SimpleRetriever(
            name=name,
            paginator=paginator,
            primary_key=primary_key,
            requester=requester,
            record_selector=record_selector,
            stream_slicer=stream_slicer,
            request_option_provider=request_options_provider,
            cursor=cursor,
            config=config,
            ignore_stream_slicer_parameters_on_paginated_requests=ignore_stream_slicer_parameters_on_paginated_requests,
            parameters=model.parameters or {},
        )

    def create_state_delegating_stream(
        self,
        model: StateDelegatingStreamModel,
        config: Config,
        has_parent_state: Optional[bool] = None,
        **kwargs: Any,
    ) -> DeclarativeStream:
        if (
            model.full_refresh_stream.name != model.name
            or model.name != model.incremental_stream.name
        ):
            raise ValueError(
                f"state_delegating_stream, full_refresh_stream name and incremental_stream must have equal names. Instead has {model.name}, {model.full_refresh_stream.name} and {model.incremental_stream.name}."
            )

        stream_model = (
            model.incremental_stream
            if self._connector_state_manager.get_stream_state(model.name, None) or has_parent_state
            else model.full_refresh_stream
        )

        return self._create_component_from_model(stream_model, config=config, **kwargs)  # type: ignore[no-any-return]  # Will be created DeclarativeStream as stream_model is stream description

    def _create_async_job_status_mapping(
        self, model: AsyncJobStatusMapModel, config: Config, **kwargs: Any
    ) -> Mapping[str, AsyncJobStatus]:
        api_status_to_cdk_status = {}
        for cdk_status, api_statuses in model.dict().items():
            if cdk_status == "type":
                # This is an element of the dict because of the typing of the CDK but it is not a CDK status
                continue

            for status in api_statuses:
                if status in api_status_to_cdk_status:
                    raise ValueError(
                        f"API status {status} is already set for CDK status {cdk_status}. Please ensure API statuses are only provided once"
                    )
                api_status_to_cdk_status[status] = self._get_async_job_status(cdk_status)
        return api_status_to_cdk_status

    def _get_async_job_status(self, status: str) -> AsyncJobStatus:
        match status:
            case "running":
                return AsyncJobStatus.RUNNING
            case "completed":
                return AsyncJobStatus.COMPLETED
            case "failed":
                return AsyncJobStatus.FAILED
            case "timeout":
                return AsyncJobStatus.TIMED_OUT
            case _:
                raise ValueError(f"Unsupported CDK status {status}")

    def create_async_retriever(
        self,
        model: AsyncRetrieverModel,
        config: Config,
        *,
        name: str,
        primary_key: Optional[
            Union[str, List[str], List[List[str]]]
        ],  # this seems to be needed to match create_simple_retriever
        stream_slicer: Optional[StreamSlicer],
        client_side_incremental_sync: Optional[Dict[str, Any]] = None,
        transformations: List[RecordTransformation],
        **kwargs: Any,
    ) -> AsyncRetriever:
        def _get_download_retriever() -> SimpleRetrieverTestReadDecorator | SimpleRetriever:
            record_selector = RecordSelector(
                extractor=download_extractor,
                name=name,
                record_filter=None,
                transformations=transformations,
                schema_normalization=TypeTransformer(TransformConfig.NoTransform),
                config=config,
                parameters={},
            )
            paginator = (
                self._create_component_from_model(
                    model=model.download_paginator,
                    decoder=decoder,
                    config=config,
                    url_base="",
                )
                if model.download_paginator
                else NoPagination(parameters={})
            )
            maximum_number_of_slices = self._limit_slices_fetched or 5

            if self._limit_slices_fetched or self._emit_connector_builder_messages:
                return SimpleRetrieverTestReadDecorator(
                    requester=download_requester,
                    record_selector=record_selector,
                    primary_key=None,
                    name=job_download_components_name,
                    paginator=paginator,
                    config=config,
                    parameters={},
                    maximum_number_of_slices=maximum_number_of_slices,
                )

            return SimpleRetriever(
                requester=download_requester,
                record_selector=record_selector,
                primary_key=None,
                name=job_download_components_name,
                paginator=paginator,
                config=config,
                parameters={},
            )

        decoder = (
            self._create_component_from_model(model=model.decoder, config=config)
            if model.decoder
            else JsonDecoder(parameters={})
        )
        record_selector = self._create_component_from_model(
            model=model.record_selector,
            config=config,
            decoder=decoder,
            name=name,
            transformations=transformations,
            client_side_incremental_sync=client_side_incremental_sync,
        )
        stream_slicer = stream_slicer or SinglePartitionRouter(parameters={})
        creation_requester = self._create_component_from_model(
            model=model.creation_requester,
            decoder=decoder,
            config=config,
            name=f"job creation - {name}",
        )
        polling_requester = self._create_component_from_model(
            model=model.polling_requester,
            decoder=decoder,
            config=config,
            name=f"job polling - {name}",
        )
        job_download_components_name = f"job download - {name}"
        download_decoder = (
            self._create_component_from_model(model=model.download_decoder, config=config)
            if model.download_decoder
            else JsonDecoder(parameters={})
        )
        download_extractor = (
            self._create_component_from_model(
                model=model.download_extractor,
                config=config,
                decoder=download_decoder,
                parameters=model.parameters,
            )
            if model.download_extractor
            else DpathExtractor(
                [],
                config=config,
                decoder=download_decoder,
                parameters=model.parameters or {},
            )
        )
        download_requester = self._create_component_from_model(
            model=model.download_requester,
            decoder=download_decoder,
            config=config,
            name=job_download_components_name,
        )
        download_retriever = _get_download_retriever()
        abort_requester = (
            self._create_component_from_model(
                model=model.abort_requester,
                decoder=decoder,
                config=config,
                name=f"job abort - {name}",
            )
            if model.abort_requester
            else None
        )
        delete_requester = (
            self._create_component_from_model(
                model=model.delete_requester,
                decoder=decoder,
                config=config,
                name=f"job delete - {name}",
            )
            if model.delete_requester
            else None
        )
        download_target_requester = (
            self._create_component_from_model(
                model=model.download_target_requester,
                decoder=decoder,
                config=config,
                name=f"job extract_url - {name}",
            )
            if model.download_target_requester
            else None
        )
        status_extractor = self._create_component_from_model(
            model=model.status_extractor, decoder=decoder, config=config, name=name
        )
        download_target_extractor = self._create_component_from_model(
            model=model.download_target_extractor,
            decoder=decoder,
            config=config,
            name=name,
        )
        job_repository: AsyncJobRepository = AsyncHttpJobRepository(
            creation_requester=creation_requester,
            polling_requester=polling_requester,
            download_retriever=download_retriever,
            download_target_requester=download_target_requester,
            abort_requester=abort_requester,
            delete_requester=delete_requester,
            status_extractor=status_extractor,
            status_mapping=self._create_async_job_status_mapping(model.status_mapping, config),
            download_target_extractor=download_target_extractor,
        )

        async_job_partition_router = AsyncJobPartitionRouter(
            job_orchestrator_factory=lambda stream_slices: AsyncJobOrchestrator(
                job_repository,
                stream_slices,
                self._job_tracker,
                self._message_repository,
                has_bulk_parent=False,
                # FIXME work would need to be done here in order to detect if a stream as a parent stream that is bulk
            ),
            stream_slicer=stream_slicer,
            config=config,
            parameters=model.parameters or {},
        )

        return AsyncRetriever(
            record_selector=record_selector,
            stream_slicer=async_job_partition_router,
            config=config,
            parameters=model.parameters or {},
        )

    @staticmethod
    def create_spec(model: SpecModel, config: Config, **kwargs: Any) -> Spec:
        return Spec(
            connection_specification=model.connection_specification,
            documentation_url=model.documentation_url,
            advanced_auth=model.advanced_auth,
            parameters={},
        )

    def create_substream_partition_router(
        self, model: SubstreamPartitionRouterModel, config: Config, **kwargs: Any
    ) -> SubstreamPartitionRouter:
        parent_stream_configs = []
        if model.parent_stream_configs:
            parent_stream_configs.extend(
                [
                    self._create_message_repository_substream_wrapper(
                        model=parent_stream_config, config=config, **kwargs
                    )
                    for parent_stream_config in model.parent_stream_configs
                ]
            )

        return SubstreamPartitionRouter(
            parent_stream_configs=parent_stream_configs,
            parameters=model.parameters or {},
            config=config,
        )

    def _create_message_repository_substream_wrapper(
        self, model: ParentStreamConfigModel, config: Config, **kwargs: Any
    ) -> Any:
        substream_factory = ModelToComponentFactory(
            limit_pages_fetched_per_slice=self._limit_pages_fetched_per_slice,
            limit_slices_fetched=self._limit_slices_fetched,
            emit_connector_builder_messages=self._emit_connector_builder_messages,
            disable_retries=self._disable_retries,
            disable_cache=self._disable_cache,
            message_repository=LogAppenderMessageRepositoryDecorator(
                {"airbyte_cdk": {"stream": {"is_substream": True}}, "http": {"is_auxiliary": True}},
                self._message_repository,
                self._evaluate_log_level(self._emit_connector_builder_messages),
            ),
        )

        # This flag will be used exclusively for StateDelegatingStream when a parent stream is created
        has_parent_state = bool(
            self._connector_state_manager.get_stream_state(kwargs.get("stream_name", ""), None)
            if model.incremental_dependency
            else False
        )
        return substream_factory._create_component_from_model(
            model=model, config=config, has_parent_state=has_parent_state, **kwargs
        )

    @staticmethod
    def create_wait_time_from_header(
        model: WaitTimeFromHeaderModel, config: Config, **kwargs: Any
    ) -> WaitTimeFromHeaderBackoffStrategy:
        return WaitTimeFromHeaderBackoffStrategy(
            header=model.header,
            parameters=model.parameters or {},
            config=config,
            regex=model.regex,
            max_waiting_time_in_seconds=model.max_waiting_time_in_seconds
            if model.max_waiting_time_in_seconds is not None
            else None,
        )

    @staticmethod
    def create_wait_until_time_from_header(
        model: WaitUntilTimeFromHeaderModel, config: Config, **kwargs: Any
    ) -> WaitUntilTimeFromHeaderBackoffStrategy:
        return WaitUntilTimeFromHeaderBackoffStrategy(
            header=model.header,
            parameters=model.parameters or {},
            config=config,
            min_wait=model.min_wait,
            regex=model.regex,
        )

    def get_message_repository(self) -> MessageRepository:
        return self._message_repository

    def _evaluate_log_level(self, emit_connector_builder_messages: bool) -> Level:
        return Level.DEBUG if emit_connector_builder_messages else Level.INFO

    @staticmethod
    def create_components_mapping_definition(
        model: ComponentMappingDefinitionModel, config: Config, **kwargs: Any
    ) -> ComponentMappingDefinition:
        interpolated_value = InterpolatedString.create(
            model.value, parameters=model.parameters or {}
        )
        field_path = [
            InterpolatedString.create(path, parameters=model.parameters or {})
            for path in model.field_path
        ]
        return ComponentMappingDefinition(
            field_path=field_path,  # type: ignore[arg-type] # field_path can be str and InterpolatedString
            value=interpolated_value,
            value_type=ModelToComponentFactory._json_schema_type_name_to_type(model.value_type),
            parameters=model.parameters or {},
        )

    def create_http_components_resolver(
        self, model: HttpComponentsResolverModel, config: Config
    ) -> Any:
        stream_slicer = self._build_stream_slicer_from_partition_router(model.retriever, config)
        combined_slicers = self._build_resumable_cursor(model.retriever, stream_slicer)

        retriever = self._create_component_from_model(
            model=model.retriever,
            config=config,
            name="",
            primary_key=None,
            stream_slicer=stream_slicer if stream_slicer else combined_slicers,
            transformations=[],
        )

        components_mapping = [
            self._create_component_from_model(
                model=components_mapping_definition_model,
                value_type=ModelToComponentFactory._json_schema_type_name_to_type(
                    components_mapping_definition_model.value_type
                ),
                config=config,
            )
            for components_mapping_definition_model in model.components_mapping
        ]

        return HttpComponentsResolver(
            retriever=retriever,
            config=config,
            components_mapping=components_mapping,
            parameters=model.parameters or {},
        )

    @staticmethod
    def create_stream_config(
        model: StreamConfigModel, config: Config, **kwargs: Any
    ) -> StreamConfig:
        model_configs_pointer: List[Union[InterpolatedString, str]] = (
            [x for x in model.configs_pointer] if model.configs_pointer else []
        )

        return StreamConfig(
            configs_pointer=model_configs_pointer,
            parameters=model.parameters or {},
        )

    def create_config_components_resolver(
        self, model: ConfigComponentsResolverModel, config: Config
    ) -> Any:
        stream_config = self._create_component_from_model(
            model.stream_config, config=config, parameters=model.parameters or {}
        )

        components_mapping = [
            self._create_component_from_model(
                model=components_mapping_definition_model,
                value_type=ModelToComponentFactory._json_schema_type_name_to_type(
                    components_mapping_definition_model.value_type
                ),
                config=config,
            )
            for components_mapping_definition_model in model.components_mapping
        ]

        return ConfigComponentsResolver(
            stream_config=stream_config,
            config=config,
            components_mapping=components_mapping,
            parameters=model.parameters or {},
        )

    _UNSUPPORTED_DECODER_ERROR = (
        "Specified decoder of {decoder_type} is not supported for pagination."
        "Please set as `JsonDecoder`, `XmlDecoder`, or a `CompositeRawDecoder` with an inner_parser of `JsonParser` or `GzipParser` instead."
        "If using `GzipParser`, please ensure that the lowest level inner_parser is a `JsonParser`."
    )

    def _is_supported_decoder_for_pagination(self, decoder: Decoder) -> bool:
        if isinstance(decoder, (JsonDecoder, XmlDecoder)):
            return True
        elif isinstance(decoder, CompositeRawDecoder):
            return self._is_supported_parser_for_pagination(decoder.parser)
        else:
            return False

    def _is_supported_parser_for_pagination(self, parser: Parser) -> bool:
        if isinstance(parser, JsonParser):
            return True
        elif isinstance(parser, GzipParser):
            return isinstance(parser.inner_parser, JsonParser)
        else:
            return False

    def create_http_api_budget(
        self, model: HTTPAPIBudgetModel, config: Config, **kwargs: Any
    ) -> HttpAPIBudget:
        policies = [
            self._create_component_from_model(model=policy, config=config)
            for policy in model.policies
        ]

        return HttpAPIBudget(
            policies=policies,
            ratelimit_reset_header=model.ratelimit_reset_header or "ratelimit-reset",
            ratelimit_remaining_header=model.ratelimit_remaining_header or "ratelimit-remaining",
            status_codes_for_ratelimit_hit=model.status_codes_for_ratelimit_hit or [429],
        )

    def create_fixed_window_call_rate_policy(
        self, model: FixedWindowCallRatePolicyModel, config: Config, **kwargs: Any
    ) -> FixedWindowCallRatePolicy:
        matchers = [
            self._create_component_from_model(model=matcher, config=config)
            for matcher in model.matchers
        ]

        # Set the initial reset timestamp to 10 days from now.
        # This value will be updated by the first request.
        return FixedWindowCallRatePolicy(
            next_reset_ts=datetime.datetime.now() + datetime.timedelta(days=10),
            period=parse_duration(model.period),
            call_limit=model.call_limit,
            matchers=matchers,
        )

    def create_moving_window_call_rate_policy(
        self, model: MovingWindowCallRatePolicyModel, config: Config, **kwargs: Any
    ) -> MovingWindowCallRatePolicy:
        rates = [
            self._create_component_from_model(model=rate, config=config) for rate in model.rates
        ]
        matchers = [
            self._create_component_from_model(model=matcher, config=config)
            for matcher in model.matchers
        ]
        return MovingWindowCallRatePolicy(
            rates=rates,
            matchers=matchers,
        )

    def create_unlimited_call_rate_policy(
        self, model: UnlimitedCallRatePolicyModel, config: Config, **kwargs: Any
    ) -> UnlimitedCallRatePolicy:
        matchers = [
            self._create_component_from_model(model=matcher, config=config)
            for matcher in model.matchers
        ]

        return UnlimitedCallRatePolicy(
            matchers=matchers,
        )

    def create_rate(self, model: RateModel, config: Config, **kwargs: Any) -> Rate:
        interpolated_limit = InterpolatedString.create(str(model.limit), parameters={})
        return Rate(
            limit=int(interpolated_limit.eval(config=config)),
            interval=parse_duration(model.interval),
        )

    def create_http_request_matcher(
        self, model: HttpRequestRegexMatcherModel, config: Config, **kwargs: Any
    ) -> HttpRequestRegexMatcher:
        return HttpRequestRegexMatcher(
            method=model.method,
            url_base=model.url_base,
            url_path_pattern=model.url_path_pattern,
            params=model.params,
            headers=model.headers,
        )

    def set_api_budget(self, component_definition: ComponentDefinition, config: Config) -> None:
        self._api_budget = self.create_component(
            model_type=HTTPAPIBudgetModel, component_definition=component_definition, config=config
        )<|MERGE_RESOLUTION|>--- conflicted
+++ resolved
@@ -1908,7 +1908,7 @@
     ) -> Optional[StreamSlicer]:
         retriever_model = model.retriever
 
-        stream_slicer = self._build_stream_slicer_from_partition_router(retriever_model, config)
+        stream_slicer = self._build_stream_slicer_from_partition_router(retriever_model, config, stream_name=model.name)
 
         if retriever_model.type == "AsyncRetriever":
             is_not_datetime_cursor = (
@@ -1934,11 +1934,6 @@
                 # we could support here by calling create_concurrent_cursor_from_perpartition_cursor
                 raise ValueError("Per partition state is not supported yet for AsyncRetriever.")
 
-<<<<<<< HEAD
-        stream_slicer = self._build_stream_slicer_from_partition_router(retriever_model, config, stream_name=model.name)
-
-=======
->>>>>>> b69bdbd2
         if model.incremental_sync:
             return self._build_incremental_cursor(model, stream_slicer, config)
 
