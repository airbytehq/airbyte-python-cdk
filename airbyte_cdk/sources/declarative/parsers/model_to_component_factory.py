#
# Copyright (c) 2025 Airbyte, Inc., all rights reserved.
#

from __future__ import annotations

import datetime
import importlib
import inspect
import re
from functools import partial
from typing import (
    Any,
    Callable,
    Dict,
    List,
    Mapping,
    MutableMapping,
    Optional,
    Type,
    TypeVar,
    Union,
    cast,
    get_args,
    get_origin,
    get_type_hints,
)

from isodate import parse_duration
from pydantic.v1 import BaseModel
from requests import Response

from airbyte_cdk.connector_builder.models import (
    LogMessage as ConnectorBuilderLogMessage,
)
from airbyte_cdk.models import FailureType, Level
from airbyte_cdk.sources.connector_state_manager import ConnectorStateManager
from airbyte_cdk.sources.declarative.async_job.job_orchestrator import AsyncJobOrchestrator
from airbyte_cdk.sources.declarative.async_job.job_tracker import JobTracker
from airbyte_cdk.sources.declarative.async_job.repository import AsyncJobRepository
from airbyte_cdk.sources.declarative.async_job.status import AsyncJobStatus
from airbyte_cdk.sources.declarative.auth import DeclarativeOauth2Authenticator, JwtAuthenticator
from airbyte_cdk.sources.declarative.auth.declarative_authenticator import (
    DeclarativeAuthenticator,
    NoAuth,
)
from airbyte_cdk.sources.declarative.auth.jwt import JwtAlgorithm
from airbyte_cdk.sources.declarative.auth.oauth import (
    DeclarativeSingleUseRefreshTokenOauth2Authenticator,
)
from airbyte_cdk.sources.declarative.auth.selective_authenticator import SelectiveAuthenticator
from airbyte_cdk.sources.declarative.auth.token import (
    ApiKeyAuthenticator,
    BasicHttpAuthenticator,
    BearerAuthenticator,
    LegacySessionTokenAuthenticator,
)
from airbyte_cdk.sources.declarative.auth.token_provider import (
    InterpolatedStringTokenProvider,
    SessionTokenProvider,
    TokenProvider,
)
from airbyte_cdk.sources.declarative.checks import (
    CheckDynamicStream,
    CheckStream,
    DynamicStreamCheckConfig,
)
from airbyte_cdk.sources.declarative.concurrency_level import ConcurrencyLevel
from airbyte_cdk.sources.declarative.datetime.min_max_datetime import MinMaxDatetime
from airbyte_cdk.sources.declarative.declarative_stream import DeclarativeStream
from airbyte_cdk.sources.declarative.decoders import (
    Decoder,
    IterableDecoder,
    JsonDecoder,
    PaginationDecoderDecorator,
    XmlDecoder,
    ZipfileDecoder,
)
from airbyte_cdk.sources.declarative.decoders.composite_raw_decoder import (
    CompositeRawDecoder,
    CsvParser,
    GzipParser,
    JsonLineParser,
    JsonParser,
    Parser,
)
from airbyte_cdk.sources.declarative.extractors import (
    DpathExtractor,
    RecordFilter,
    RecordSelector,
    ResponseToFileExtractor,
)
from airbyte_cdk.sources.declarative.extractors.record_filter import (
    ClientSideIncrementalRecordFilterDecorator,
)
from airbyte_cdk.sources.declarative.incremental import (
    ChildPartitionResumableFullRefreshCursor,
    ConcurrentCursorFactory,
    ConcurrentPerPartitionCursor,
    CursorFactory,
    DatetimeBasedCursor,
    DeclarativeCursor,
    GlobalSubstreamCursor,
    PerPartitionCursor,
    PerPartitionWithGlobalCursor,
    ResumableFullRefreshCursor,
)
from airbyte_cdk.sources.declarative.interpolation import InterpolatedString
from airbyte_cdk.sources.declarative.interpolation.interpolated_mapping import InterpolatedMapping
from airbyte_cdk.sources.declarative.migrations.legacy_to_per_partition_state_migration import (
    LegacyToPerPartitionStateMigration,
)
from airbyte_cdk.sources.declarative.models import (
    CustomStateMigration,
)
from airbyte_cdk.sources.declarative.models.base_model_with_deprecations import (
    DEPRECATION_LOGS_TAG,
    BaseModelWithDeprecations,
)
from airbyte_cdk.sources.declarative.models.declarative_component_schema import (
    AddedFieldDefinition as AddedFieldDefinitionModel,
)
from airbyte_cdk.sources.declarative.models.declarative_component_schema import (
    AddFields as AddFieldsModel,
)
from airbyte_cdk.sources.declarative.models.declarative_component_schema import (
    ApiKeyAuthenticator as ApiKeyAuthenticatorModel,
)
from airbyte_cdk.sources.declarative.models.declarative_component_schema import (
    AsyncJobStatusMap as AsyncJobStatusMapModel,
)
from airbyte_cdk.sources.declarative.models.declarative_component_schema import (
    AsyncRetriever as AsyncRetrieverModel,
)
from airbyte_cdk.sources.declarative.models.declarative_component_schema import (
    BasicHttpAuthenticator as BasicHttpAuthenticatorModel,
)
from airbyte_cdk.sources.declarative.models.declarative_component_schema import (
    BearerAuthenticator as BearerAuthenticatorModel,
)
from airbyte_cdk.sources.declarative.models.declarative_component_schema import (
    CheckDynamicStream as CheckDynamicStreamModel,
)
from airbyte_cdk.sources.declarative.models.declarative_component_schema import (
    CheckStream as CheckStreamModel,
)
from airbyte_cdk.sources.declarative.models.declarative_component_schema import (
    ComplexFieldType as ComplexFieldTypeModel,
)
from airbyte_cdk.sources.declarative.models.declarative_component_schema import (
    ComponentMappingDefinition as ComponentMappingDefinitionModel,
)
from airbyte_cdk.sources.declarative.models.declarative_component_schema import (
    CompositeErrorHandler as CompositeErrorHandlerModel,
)
from airbyte_cdk.sources.declarative.models.declarative_component_schema import (
    ConcurrencyLevel as ConcurrencyLevelModel,
)
from airbyte_cdk.sources.declarative.models.declarative_component_schema import (
    ConfigAddFields as ConfigAddFieldsModel,
)
from airbyte_cdk.sources.declarative.models.declarative_component_schema import (
    ConfigComponentsResolver as ConfigComponentsResolverModel,
)
from airbyte_cdk.sources.declarative.models.declarative_component_schema import (
    ConfigMigration as ConfigMigrationModel,
)
from airbyte_cdk.sources.declarative.models.declarative_component_schema import (
    ConfigRemapField as ConfigRemapFieldModel,
)
from airbyte_cdk.sources.declarative.models.declarative_component_schema import (
    ConfigRemoveFields as ConfigRemoveFieldsModel,
)
from airbyte_cdk.sources.declarative.models.declarative_component_schema import (
    ConstantBackoffStrategy as ConstantBackoffStrategyModel,
)
from airbyte_cdk.sources.declarative.models.declarative_component_schema import (
    CsvDecoder as CsvDecoderModel,
)
from airbyte_cdk.sources.declarative.models.declarative_component_schema import (
    CursorPagination as CursorPaginationModel,
)
from airbyte_cdk.sources.declarative.models.declarative_component_schema import (
    CustomAuthenticator as CustomAuthenticatorModel,
)
from airbyte_cdk.sources.declarative.models.declarative_component_schema import (
    CustomBackoffStrategy as CustomBackoffStrategyModel,
)
from airbyte_cdk.sources.declarative.models.declarative_component_schema import (
    CustomConfigTransformation as CustomConfigTransformationModel,
)
from airbyte_cdk.sources.declarative.models.declarative_component_schema import (
    CustomDecoder as CustomDecoderModel,
)
from airbyte_cdk.sources.declarative.models.declarative_component_schema import (
    CustomErrorHandler as CustomErrorHandlerModel,
)
from airbyte_cdk.sources.declarative.models.declarative_component_schema import (
    CustomIncrementalSync as CustomIncrementalSyncModel,
)
from airbyte_cdk.sources.declarative.models.declarative_component_schema import (
    CustomPaginationStrategy as CustomPaginationStrategyModel,
)
from airbyte_cdk.sources.declarative.models.declarative_component_schema import (
    CustomPartitionRouter as CustomPartitionRouterModel,
)
from airbyte_cdk.sources.declarative.models.declarative_component_schema import (
    CustomRecordExtractor as CustomRecordExtractorModel,
)
from airbyte_cdk.sources.declarative.models.declarative_component_schema import (
    CustomRecordFilter as CustomRecordFilterModel,
)
from airbyte_cdk.sources.declarative.models.declarative_component_schema import (
    CustomRequester as CustomRequesterModel,
)
from airbyte_cdk.sources.declarative.models.declarative_component_schema import (
    CustomRetriever as CustomRetrieverModel,
)
from airbyte_cdk.sources.declarative.models.declarative_component_schema import (
    CustomSchemaLoader as CustomSchemaLoader,
)
from airbyte_cdk.sources.declarative.models.declarative_component_schema import (
    CustomSchemaNormalization as CustomSchemaNormalizationModel,
)
from airbyte_cdk.sources.declarative.models.declarative_component_schema import (
    CustomTransformation as CustomTransformationModel,
)
from airbyte_cdk.sources.declarative.models.declarative_component_schema import (
    CustomValidationStrategy as CustomValidationStrategyModel,
)
from airbyte_cdk.sources.declarative.models.declarative_component_schema import (
    DatetimeBasedCursor as DatetimeBasedCursorModel,
)
from airbyte_cdk.sources.declarative.models.declarative_component_schema import (
    DeclarativeStream as DeclarativeStreamModel,
)
from airbyte_cdk.sources.declarative.models.declarative_component_schema import (
    DefaultErrorHandler as DefaultErrorHandlerModel,
)
from airbyte_cdk.sources.declarative.models.declarative_component_schema import (
    DefaultPaginator as DefaultPaginatorModel,
)
from airbyte_cdk.sources.declarative.models.declarative_component_schema import (
    DpathExtractor as DpathExtractorModel,
)
from airbyte_cdk.sources.declarative.models.declarative_component_schema import (
    DpathFlattenFields as DpathFlattenFieldsModel,
)
from airbyte_cdk.sources.declarative.models.declarative_component_schema import (
    DpathValidator as DpathValidatorModel,
)
from airbyte_cdk.sources.declarative.models.declarative_component_schema import (
    DynamicSchemaLoader as DynamicSchemaLoaderModel,
)
from airbyte_cdk.sources.declarative.models.declarative_component_schema import (
    DynamicStreamCheckConfig as DynamicStreamCheckConfigModel,
)
from airbyte_cdk.sources.declarative.models.declarative_component_schema import (
    ExponentialBackoffStrategy as ExponentialBackoffStrategyModel,
)
from airbyte_cdk.sources.declarative.models.declarative_component_schema import (
    FileUploader as FileUploaderModel,
)
from airbyte_cdk.sources.declarative.models.declarative_component_schema import (
    FixedWindowCallRatePolicy as FixedWindowCallRatePolicyModel,
)
from airbyte_cdk.sources.declarative.models.declarative_component_schema import (
    FlattenFields as FlattenFieldsModel,
)
from airbyte_cdk.sources.declarative.models.declarative_component_schema import (
    GroupByKeyMergeStrategy as GroupByKeyMergeStrategyModel,
)
from airbyte_cdk.sources.declarative.models.declarative_component_schema import (
    GroupingPartitionRouter as GroupingPartitionRouterModel,
)
from airbyte_cdk.sources.declarative.models.declarative_component_schema import (
    GzipDecoder as GzipDecoderModel,
)
from airbyte_cdk.sources.declarative.models.declarative_component_schema import (
    HTTPAPIBudget as HTTPAPIBudgetModel,
)
from airbyte_cdk.sources.declarative.models.declarative_component_schema import (
    HttpComponentsResolver as HttpComponentsResolverModel,
)
from airbyte_cdk.sources.declarative.models.declarative_component_schema import (
    HttpRequester as HttpRequesterModel,
)
from airbyte_cdk.sources.declarative.models.declarative_component_schema import (
    HttpRequestRegexMatcher as HttpRequestRegexMatcherModel,
)
from airbyte_cdk.sources.declarative.models.declarative_component_schema import (
    HttpResponseFilter as HttpResponseFilterModel,
)
from airbyte_cdk.sources.declarative.models.declarative_component_schema import (
    IncrementingCountCursor as IncrementingCountCursorModel,
)
from airbyte_cdk.sources.declarative.models.declarative_component_schema import (
    InlineSchemaLoader as InlineSchemaLoaderModel,
)
from airbyte_cdk.sources.declarative.models.declarative_component_schema import (
    IterableDecoder as IterableDecoderModel,
)
from airbyte_cdk.sources.declarative.models.declarative_component_schema import (
    JsonDecoder as JsonDecoderModel,
)
from airbyte_cdk.sources.declarative.models.declarative_component_schema import (
    JsonFileSchemaLoader as JsonFileSchemaLoaderModel,
)
from airbyte_cdk.sources.declarative.models.declarative_component_schema import (
    JsonlDecoder as JsonlDecoderModel,
)
from airbyte_cdk.sources.declarative.models.declarative_component_schema import (
    JwtAuthenticator as JwtAuthenticatorModel,
)
from airbyte_cdk.sources.declarative.models.declarative_component_schema import (
    JwtHeaders as JwtHeadersModel,
)
from airbyte_cdk.sources.declarative.models.declarative_component_schema import (
    JwtPayload as JwtPayloadModel,
)
from airbyte_cdk.sources.declarative.models.declarative_component_schema import (
    KeysReplace as KeysReplaceModel,
)
from airbyte_cdk.sources.declarative.models.declarative_component_schema import (
    KeysToLower as KeysToLowerModel,
)
from airbyte_cdk.sources.declarative.models.declarative_component_schema import (
    KeysToSnakeCase as KeysToSnakeCaseModel,
)
from airbyte_cdk.sources.declarative.models.declarative_component_schema import (
    LegacySessionTokenAuthenticator as LegacySessionTokenAuthenticatorModel,
)
from airbyte_cdk.sources.declarative.models.declarative_component_schema import (
    LegacyToPerPartitionStateMigration as LegacyToPerPartitionStateMigrationModel,
)
from airbyte_cdk.sources.declarative.models.declarative_component_schema import (
    ListPartitionRouter as ListPartitionRouterModel,
)
from airbyte_cdk.sources.declarative.models.declarative_component_schema import (
    MinMaxDatetime as MinMaxDatetimeModel,
)
from airbyte_cdk.sources.declarative.models.declarative_component_schema import (
    MovingWindowCallRatePolicy as MovingWindowCallRatePolicyModel,
)
from airbyte_cdk.sources.declarative.models.declarative_component_schema import (
    NoAuth as NoAuthModel,
)
from airbyte_cdk.sources.declarative.models.declarative_component_schema import (
    NoPagination as NoPaginationModel,
)
from airbyte_cdk.sources.declarative.models.declarative_component_schema import (
    OAuthAuthenticator as OAuthAuthenticatorModel,
)
from airbyte_cdk.sources.declarative.models.declarative_component_schema import (
    OffsetIncrement as OffsetIncrementModel,
)
from airbyte_cdk.sources.declarative.models.declarative_component_schema import (
    PageIncrement as PageIncrementModel,
)
from airbyte_cdk.sources.declarative.models.declarative_component_schema import (
    ParametrizedComponentsResolver as ParametrizedComponentsResolverModel,
)
from airbyte_cdk.sources.declarative.models.declarative_component_schema import (
    ParentStreamConfig as ParentStreamConfigModel,
)
from airbyte_cdk.sources.declarative.models.declarative_component_schema import (
    PredicateValidator as PredicateValidatorModel,
)
from airbyte_cdk.sources.declarative.models.declarative_component_schema import (
    PropertiesFromEndpoint as PropertiesFromEndpointModel,
)
from airbyte_cdk.sources.declarative.models.declarative_component_schema import (
    PropertyChunking as PropertyChunkingModel,
)
from airbyte_cdk.sources.declarative.models.declarative_component_schema import (
    PropertyLimitType as PropertyLimitTypeModel,
)
from airbyte_cdk.sources.declarative.models.declarative_component_schema import (
    QueryProperties as QueryPropertiesModel,
)
from airbyte_cdk.sources.declarative.models.declarative_component_schema import (
    Rate as RateModel,
)
from airbyte_cdk.sources.declarative.models.declarative_component_schema import (
    RecordFilter as RecordFilterModel,
)
from airbyte_cdk.sources.declarative.models.declarative_component_schema import (
    RecordSelector as RecordSelectorModel,
)
from airbyte_cdk.sources.declarative.models.declarative_component_schema import (
    RemoveFields as RemoveFieldsModel,
)
from airbyte_cdk.sources.declarative.models.declarative_component_schema import (
    RequestOption as RequestOptionModel,
)
from airbyte_cdk.sources.declarative.models.declarative_component_schema import (
    RequestPath as RequestPathModel,
)
from airbyte_cdk.sources.declarative.models.declarative_component_schema import (
    ResponseToFileExtractor as ResponseToFileExtractorModel,
)
from airbyte_cdk.sources.declarative.models.declarative_component_schema import (
    SchemaNormalization as SchemaNormalizationModel,
)
from airbyte_cdk.sources.declarative.models.declarative_component_schema import (
    SchemaTypeIdentifier as SchemaTypeIdentifierModel,
)
from airbyte_cdk.sources.declarative.models.declarative_component_schema import (
    SelectiveAuthenticator as SelectiveAuthenticatorModel,
)
from airbyte_cdk.sources.declarative.models.declarative_component_schema import (
    SessionTokenAuthenticator as SessionTokenAuthenticatorModel,
)
from airbyte_cdk.sources.declarative.models.declarative_component_schema import (
    SimpleRetriever as SimpleRetrieverModel,
)
from airbyte_cdk.sources.declarative.models.declarative_component_schema import Spec as SpecModel
from airbyte_cdk.sources.declarative.models.declarative_component_schema import (
    StateDelegatingStream as StateDelegatingStreamModel,
)
from airbyte_cdk.sources.declarative.models.declarative_component_schema import (
    StreamConfig as StreamConfigModel,
)
from airbyte_cdk.sources.declarative.models.declarative_component_schema import (
    SubstreamPartitionRouter as SubstreamPartitionRouterModel,
)
from airbyte_cdk.sources.declarative.models.declarative_component_schema import (
    TypesMap as TypesMapModel,
)
from airbyte_cdk.sources.declarative.models.declarative_component_schema import (
    UnlimitedCallRatePolicy as UnlimitedCallRatePolicyModel,
)
from airbyte_cdk.sources.declarative.models.declarative_component_schema import (
    ValidateAdheresToSchema as ValidateAdheresToSchemaModel,
)
from airbyte_cdk.sources.declarative.models.declarative_component_schema import ValueType
from airbyte_cdk.sources.declarative.models.declarative_component_schema import (
    WaitTimeFromHeader as WaitTimeFromHeaderModel,
)
from airbyte_cdk.sources.declarative.models.declarative_component_schema import (
    WaitUntilTimeFromHeader as WaitUntilTimeFromHeaderModel,
)
from airbyte_cdk.sources.declarative.models.declarative_component_schema import (
    XmlDecoder as XmlDecoderModel,
)
from airbyte_cdk.sources.declarative.models.declarative_component_schema import (
    ZipfileDecoder as ZipfileDecoderModel,
)
from airbyte_cdk.sources.declarative.parsers.component_constructor import (
    AdditionalFlags,
    ComponentConstructor,
)
from airbyte_cdk.sources.declarative.parsers.custom_code_compiler import (
    COMPONENTS_MODULE_NAME,
    SDM_COMPONENTS_MODULE_NAME,
)
from airbyte_cdk.sources.declarative.partition_routers import (
    CartesianProductStreamSlicer,
    GroupingPartitionRouter,
    ListPartitionRouter,
    PartitionRouter,
    SinglePartitionRouter,
    SubstreamPartitionRouter,
)
from airbyte_cdk.sources.declarative.partition_routers.async_job_partition_router import (
    AsyncJobPartitionRouter,
)
from airbyte_cdk.sources.declarative.partition_routers.substream_partition_router import (
    ParentStreamConfig,
)
from airbyte_cdk.sources.declarative.requesters import HttpRequester, RequestOption
from airbyte_cdk.sources.declarative.requesters.error_handlers import (
    CompositeErrorHandler,
    DefaultErrorHandler,
    HttpResponseFilter,
)
from airbyte_cdk.sources.declarative.requesters.error_handlers.backoff_strategies import (
    ConstantBackoffStrategy,
    ExponentialBackoffStrategy,
    WaitTimeFromHeaderBackoffStrategy,
    WaitUntilTimeFromHeaderBackoffStrategy,
)
from airbyte_cdk.sources.declarative.requesters.http_job_repository import AsyncHttpJobRepository
from airbyte_cdk.sources.declarative.requesters.paginators import (
    DefaultPaginator,
    NoPagination,
    PaginatorTestReadDecorator,
)
from airbyte_cdk.sources.declarative.requesters.paginators.strategies import (
    CursorPaginationStrategy,
    CursorStopCondition,
    OffsetIncrement,
    PageIncrement,
    StopConditionPaginationStrategyDecorator,
)
from airbyte_cdk.sources.declarative.requesters.query_properties import (
    PropertiesFromEndpoint,
    PropertyChunking,
    QueryProperties,
)
from airbyte_cdk.sources.declarative.requesters.query_properties.property_chunking import (
    PropertyLimitType,
)
from airbyte_cdk.sources.declarative.requesters.query_properties.strategies import (
    GroupByKey,
)
from airbyte_cdk.sources.declarative.requesters.request_option import RequestOptionType
from airbyte_cdk.sources.declarative.requesters.request_options import (
    DatetimeBasedRequestOptionsProvider,
    DefaultRequestOptionsProvider,
    InterpolatedRequestOptionsProvider,
    RequestOptionsProvider,
)
from airbyte_cdk.sources.declarative.requesters.request_path import RequestPath
from airbyte_cdk.sources.declarative.requesters.requester import HttpMethod, Requester
from airbyte_cdk.sources.declarative.resolvers import (
    ComponentMappingDefinition,
    ConfigComponentsResolver,
    HttpComponentsResolver,
    ParametrizedComponentsResolver,
    StreamConfig,
    StreamParametersDefinition,
)
from airbyte_cdk.sources.declarative.retrievers import (
    AsyncRetriever,
    LazySimpleRetriever,
    SimpleRetriever,
)
from airbyte_cdk.sources.declarative.retrievers.file_uploader import (
    ConnectorBuilderFileUploader,
    DefaultFileUploader,
    FileUploader,
    LocalFileSystemFileWriter,
    NoopFileWriter,
)
from airbyte_cdk.sources.declarative.schema import (
    ComplexFieldType,
    DefaultSchemaLoader,
    DynamicSchemaLoader,
    InlineSchemaLoader,
    JsonFileSchemaLoader,
    SchemaTypeIdentifier,
    TypesMap,
)
from airbyte_cdk.sources.declarative.schema.composite_schema_loader import CompositeSchemaLoader
from airbyte_cdk.sources.declarative.spec import ConfigMigration, Spec
from airbyte_cdk.sources.declarative.stream_slicers import (
    StreamSlicer,
    StreamSlicerTestReadDecorator,
)
from airbyte_cdk.sources.declarative.transformations import (
    AddFields,
    RecordTransformation,
    RemoveFields,
)
from airbyte_cdk.sources.declarative.transformations.add_fields import AddedFieldDefinition
from airbyte_cdk.sources.declarative.transformations.config_transformations import (
    ConfigAddFields,
    ConfigRemapField,
    ConfigRemoveFields,
)
from airbyte_cdk.sources.declarative.transformations.config_transformations.config_transformation import (
    ConfigTransformation,
)
from airbyte_cdk.sources.declarative.transformations.dpath_flatten_fields import (
    DpathFlattenFields,
    KeyTransformation,
)
from airbyte_cdk.sources.declarative.transformations.flatten_fields import (
    FlattenFields,
)
from airbyte_cdk.sources.declarative.transformations.keys_replace_transformation import (
    KeysReplaceTransformation,
)
from airbyte_cdk.sources.declarative.transformations.keys_to_lower_transformation import (
    KeysToLowerTransformation,
)
from airbyte_cdk.sources.declarative.transformations.keys_to_snake_transformation import (
    KeysToSnakeCaseTransformation,
)
from airbyte_cdk.sources.declarative.validators import (
    DpathValidator,
    PredicateValidator,
    ValidateAdheresToSchema,
)
from airbyte_cdk.sources.http_logger import format_http_message
from airbyte_cdk.sources.message import (
    InMemoryMessageRepository,
    LogAppenderMessageRepositoryDecorator,
    MessageRepository,
    NoopMessageRepository,
)
from airbyte_cdk.sources.streams.call_rate import (
    APIBudget,
    FixedWindowCallRatePolicy,
    HttpAPIBudget,
    HttpRequestRegexMatcher,
    MovingWindowCallRatePolicy,
    Rate,
    UnlimitedCallRatePolicy,
)
from airbyte_cdk.sources.streams.concurrent.clamping import (
    ClampingEndProvider,
    ClampingStrategy,
    DayClampingStrategy,
    MonthClampingStrategy,
    NoClamping,
    WeekClampingStrategy,
    Weekday,
)
from airbyte_cdk.sources.streams.concurrent.cursor import ConcurrentCursor, Cursor, CursorField
from airbyte_cdk.sources.streams.concurrent.state_converters.datetime_stream_state_converter import (
    CustomFormatConcurrentStreamStateConverter,
    DateTimeStreamStateConverter,
)
from airbyte_cdk.sources.streams.concurrent.state_converters.incrementing_count_stream_state_converter import (
    IncrementingCountStreamStateConverter,
)
from airbyte_cdk.sources.streams.http.error_handlers.response_models import ResponseAction
from airbyte_cdk.sources.types import Config
from airbyte_cdk.sources.utils.transform import TransformConfig, TypeTransformer

ComponentDefinition = Mapping[str, Any]

SCHEMA_TRANSFORMER_TYPE_MAPPING = {
    SchemaNormalizationModel.None_: TransformConfig.NoTransform,
    SchemaNormalizationModel.Default: TransformConfig.DefaultSchemaNormalization,
}

M = TypeVar("M", bound=BaseModel)
D = TypeVar("D", bound=BaseModel)


class ModelToComponentFactory:
    """
    The default Model > Component Factory implementation.
    The Custom components are built separately from the default implementations,
    to provide the reasonable decoupling from the standard and Custom implementation build technique.
    """

    EPOCH_DATETIME_FORMAT = "%s"

    def __init__(
        self,
        limit_pages_fetched_per_slice: Optional[int] = None,
        limit_slices_fetched: Optional[int] = None,
        emit_connector_builder_messages: bool = False,
        disable_retries: bool = False,
        disable_cache: bool = False,
        disable_resumable_full_refresh: bool = False,
        message_repository: Optional[MessageRepository] = None,
        connector_state_manager: Optional[ConnectorStateManager] = None,
        max_concurrent_async_job_count: Optional[int] = None,
    ):
        self._init_mappings()
        self._limit_pages_fetched_per_slice = limit_pages_fetched_per_slice
        self._limit_slices_fetched = limit_slices_fetched
        self._emit_connector_builder_messages = emit_connector_builder_messages
        self._disable_retries = disable_retries
        self._disable_cache = disable_cache
        self._disable_resumable_full_refresh = disable_resumable_full_refresh
        self._message_repository = message_repository or InMemoryMessageRepository(
            self._evaluate_log_level(emit_connector_builder_messages)
        )
        self._connector_state_manager = connector_state_manager or ConnectorStateManager()
        self._api_budget: Optional[Union[APIBudget, HttpAPIBudget]] = None
        self._job_tracker: JobTracker = JobTracker(max_concurrent_async_job_count or 1)
        # placeholder for deprecation warnings
        self._collected_deprecation_logs: List[ConnectorBuilderLogMessage] = []

        # support the dependency constructors with the re-usable parts from this Factory
        self._flags = AdditionalFlags(
            emit_connector_builder_messages=self._emit_connector_builder_messages,
            disable_retries=self._disable_retries,
            message_repository=self._message_repository,
            connector_state_manager=self._connector_state_manager,
            limit_pages_fetched_per_slice=self._limit_pages_fetched_per_slice,
            limit_slices_fetched=self._limit_slices_fetched,
        )

    def _init_mappings(self) -> None:
        self.PYDANTIC_MODEL_TO_CONSTRUCTOR: Dict[
            Type[BaseModel], Union[Type[ComponentConstructor[Any]], Callable[..., Any]]
        ] = {
            AddedFieldDefinitionModel: self.create_added_field_definition,
            AddFieldsModel: self.create_add_fields,
            ApiKeyAuthenticatorModel: self.create_api_key_authenticator,
            BasicHttpAuthenticatorModel: self.create_basic_http_authenticator,
            BearerAuthenticatorModel: self.create_bearer_authenticator,
            CheckStreamModel: self.create_check_stream,
            DynamicStreamCheckConfigModel: self.create_dynamic_stream_check_config,
            CheckDynamicStreamModel: self.create_check_dynamic_stream,
            CompositeErrorHandlerModel: self.create_composite_error_handler,
            ConcurrencyLevelModel: self.create_concurrency_level,
            ConfigMigrationModel: self.create_config_migration,
            ConfigAddFieldsModel: self.create_config_add_fields,
            ConfigRemapFieldModel: self.create_config_remap_field,
            ConfigRemoveFieldsModel: self.create_config_remove_fields,
            ConstantBackoffStrategyModel: self.create_constant_backoff_strategy,
            CsvDecoderModel: self.create_csv_decoder,
            CursorPaginationModel: self.create_cursor_pagination,
            CustomAuthenticatorModel: self.create_custom_component,
            CustomBackoffStrategyModel: self.create_custom_component,
            CustomDecoderModel: self.create_custom_component,
            CustomErrorHandlerModel: self.create_custom_component,
            CustomIncrementalSyncModel: self.create_custom_component,
            CustomRecordExtractorModel: self.create_custom_component,
            CustomRecordFilterModel: self.create_custom_component,
            CustomRequesterModel: self.create_custom_component,
            CustomRetrieverModel: self.create_custom_component,
            CustomSchemaLoader: self.create_custom_component,
            CustomSchemaNormalizationModel: self.create_custom_component,
            CustomStateMigration: self.create_custom_component,
            CustomPaginationStrategyModel: self.create_custom_component,
            CustomPartitionRouterModel: self.create_custom_component,
            CustomTransformationModel: self.create_custom_component,
            CustomValidationStrategyModel: self.create_custom_component,
            CustomConfigTransformationModel: self.create_custom_component,
            DatetimeBasedCursorModel: self.create_datetime_based_cursor,
            DeclarativeStreamModel: self.create_declarative_stream,
            DefaultErrorHandlerModel: self.create_default_error_handler,
            DefaultPaginatorModel: self.create_default_paginator,
            DpathExtractorModel: self.create_dpath_extractor,
            DpathValidatorModel: self.create_dpath_validator,
            ResponseToFileExtractorModel: self.create_response_to_file_extractor,
            ExponentialBackoffStrategyModel: self.create_exponential_backoff_strategy,
            SessionTokenAuthenticatorModel: self.create_session_token_authenticator,
            GroupByKeyMergeStrategyModel: self.create_group_by_key,
            HttpRequesterModel: self.create_http_requester,
            HttpResponseFilterModel: self.create_http_response_filter,
            InlineSchemaLoaderModel: self.create_inline_schema_loader,
            JsonDecoderModel: self.create_json_decoder,
            JsonlDecoderModel: self.create_jsonl_decoder,
            GzipDecoderModel: self.create_gzip_decoder,
            KeysToLowerModel: self.create_keys_to_lower_transformation,
            KeysToSnakeCaseModel: self.create_keys_to_snake_transformation,
            KeysReplaceModel: self.create_keys_replace_transformation,
            FlattenFieldsModel: self.create_flatten_fields,
            DpathFlattenFieldsModel: self.create_dpath_flatten_fields,
            IterableDecoderModel: self.create_iterable_decoder,
            IncrementingCountCursorModel: self.create_incrementing_count_cursor,
            XmlDecoderModel: self.create_xml_decoder,
            JsonFileSchemaLoaderModel: self.create_json_file_schema_loader,
            DynamicSchemaLoaderModel: self.create_dynamic_schema_loader,
            SchemaTypeIdentifierModel: self.create_schema_type_identifier,
            TypesMapModel: self.create_types_map,
            ComplexFieldTypeModel: self.create_complex_field_type,
            JwtAuthenticatorModel: self.create_jwt_authenticator,
            LegacyToPerPartitionStateMigrationModel: self.create_legacy_to_per_partition_state_migration,
            ListPartitionRouterModel: self.create_list_partition_router,
            MinMaxDatetimeModel: self.create_min_max_datetime,
            NoAuthModel: self.create_no_auth,
            NoPaginationModel: self.create_no_pagination,
            OAuthAuthenticatorModel: self.create_oauth_authenticator,
            OffsetIncrementModel: self.create_offset_increment,
            PageIncrementModel: self.create_page_increment,
            ParentStreamConfigModel: self.create_parent_stream_config,
            PredicateValidatorModel: self.create_predicate_validator,
            PropertiesFromEndpointModel: self.create_properties_from_endpoint,
            PropertyChunkingModel: self.create_property_chunking,
            QueryPropertiesModel: QueryProperties,
            RecordFilterModel: RecordFilter,
            RecordSelectorModel: self.create_record_selector,
            RemoveFieldsModel: self.create_remove_fields,
            RequestPathModel: self.create_request_path,
            RequestOptionModel: self.create_request_option,
            LegacySessionTokenAuthenticatorModel: self.create_legacy_session_token_authenticator,
            SelectiveAuthenticatorModel: self.create_selective_authenticator,
            SimpleRetrieverModel: SimpleRetriever,
            StateDelegatingStreamModel: self.create_state_delegating_stream,
            SpecModel: self.create_spec,
            SubstreamPartitionRouterModel: self.create_substream_partition_router,
            ValidateAdheresToSchemaModel: self.create_validate_adheres_to_schema,
            WaitTimeFromHeaderModel: self.create_wait_time_from_header,
            WaitUntilTimeFromHeaderModel: self.create_wait_until_time_from_header,
            AsyncRetrieverModel: self.create_async_retriever,
            HttpComponentsResolverModel: self.create_http_components_resolver,
            ConfigComponentsResolverModel: self.create_config_components_resolver,
            ParametrizedComponentsResolverModel: self.create_parametrized_components_resolver,
            StreamConfigModel: self.create_stream_config,
            ComponentMappingDefinitionModel: self.create_components_mapping_definition,
            ZipfileDecoderModel: self.create_zipfile_decoder,
            HTTPAPIBudgetModel: self.create_http_api_budget,
            FileUploaderModel: self.create_file_uploader,
            FixedWindowCallRatePolicyModel: self.create_fixed_window_call_rate_policy,
            MovingWindowCallRatePolicyModel: self.create_moving_window_call_rate_policy,
            UnlimitedCallRatePolicyModel: self.create_unlimited_call_rate_policy,
            RateModel: self.create_rate,
            HttpRequestRegexMatcherModel: self.create_http_request_matcher,
            GroupingPartitionRouterModel: self.create_grouping_partition_router,
        }

        # Needed for the case where we need to perform a second parse on the fields of a custom component
        self.TYPE_NAME_TO_MODEL = {cls.__name__: cls for cls in self.PYDANTIC_MODEL_TO_CONSTRUCTOR}

    def create_component(
        self,
        model_type: Type[BaseModel],
        component_definition: ComponentDefinition,
        config: Config,
        **kwargs: Any,
    ) -> Any:
        """
        Takes a given Pydantic model type and Mapping representing a component definition and creates a declarative component and
        subcomponents which will be used at runtime. This is done by first parsing the mapping into a Pydantic model and then creating
        creating declarative components from that model.

        :param model_type: The type of declarative component that is being initialized
        :param component_definition: The mapping that represents a declarative component
        :param config: The connector config that is provided by the customer
        :return: The declarative component to be used at runtime
        """

        component_type = component_definition.get("type")
        if component_definition.get("type") != model_type.__name__:
            raise ValueError(
                f"Expected manifest component of type {model_type.__name__}, but received {component_type} instead"
            )

        declarative_component_model = model_type.parse_obj(component_definition)

        if not isinstance(declarative_component_model, model_type):
            raise ValueError(
                f"Expected {model_type.__name__} component, but received {declarative_component_model.__class__.__name__}"
            )

        return self._create_component_from_model(
            model=declarative_component_model, config=config, **kwargs
        )

    def _create_component_from_model(
        self,
        model: BaseModel,
        config: Config,
        **kwargs: Any,
    ) -> Any:  # TODO: change -> Any to -> ComponentConstructor[BaseModel] once all components are updated with ComponentConstructor logic
        if model.__class__ not in self.PYDANTIC_MODEL_TO_CONSTRUCTOR:
            raise ValueError(
                f"{model.__class__} with attributes {model} is not a valid component type"
            )

        component = self.PYDANTIC_MODEL_TO_CONSTRUCTOR.get(model.__class__)
        if not component:
            raise ValueError(f"Could not find constructor for {model.__class__}")

        if inspect.isclass(component) and issubclass(component, ComponentConstructor):
            # Default components flow
            component_instance: ComponentConstructor[BaseModel] = component.build(
                model=model,
                config=config,
                dependency_constructor=self._create_component_from_model,
                additional_flags=self._flags,
                **kwargs,
            )
            return component_instance
        if inspect.ismethod(component) or inspect.isfunction(component):
            return component(model=model, config=config, **kwargs)
        raise ValueError(
            f"Unexpected component mapping type for {model.__class__}. "
            f"Instance should be one of ComponentConstructor or method implemented in ModelToComponentFactory"
        )

    def get_model_deprecations(self) -> List[ConnectorBuilderLogMessage]:
        """
        Returns the deprecation warnings that were collected during the creation of components.
        """
        return self._collected_deprecation_logs

    def _collect_model_deprecations(self, model: BaseModelWithDeprecations) -> None:
        """
        Collects deprecation logs from the given model and appends any new logs to the internal collection.

        This method checks if the provided model has deprecation logs (identified by the presence of the DEPRECATION_LOGS_TAG attribute and a non-None `_deprecation_logs` property). It iterates through each deprecation log in the model and appends it to the `_collected_deprecation_logs` list if it has not already been collected, ensuring that duplicate logs are avoided.

        Args:
            model (BaseModelWithDeprecations): The model instance from which to collect deprecation logs.
        """
        if hasattr(model, DEPRECATION_LOGS_TAG) and model._deprecation_logs is not None:
            for log in model._deprecation_logs:
                # avoid duplicates for deprecation logs observed.
                if log not in self._collected_deprecation_logs:
                    self._collected_deprecation_logs.append(log)

    def create_config_migration(
        self, model: ConfigMigrationModel, config: Config
    ) -> ConfigMigration:
        transformations: List[ConfigTransformation] = [
            self._create_component_from_model(transformation, config)
            for transformation in model.transformations
        ]

        return ConfigMigration(
            description=model.description,
            transformations=transformations,
        )

    def create_config_add_fields(
        self, model: ConfigAddFieldsModel, config: Config, **kwargs: Any
    ) -> ConfigAddFields:
        fields = [self._create_component_from_model(field, config) for field in model.fields]
        return ConfigAddFields(
            fields=fields,
            condition=model.condition or "",
        )

    @staticmethod
    def create_config_remove_fields(
        model: ConfigRemoveFieldsModel, config: Config, **kwargs: Any
    ) -> ConfigRemoveFields:
        return ConfigRemoveFields(
            field_pointers=model.field_pointers,
            condition=model.condition or "",
        )

    @staticmethod
    def create_config_remap_field(
        model: ConfigRemapFieldModel, config: Config, **kwargs: Any
    ) -> ConfigRemapField:
        mapping = cast(Mapping[str, Any], model.map)
        return ConfigRemapField(
            map=mapping,
            field_path=model.field_path,
            config=config,
        )

    def create_dpath_validator(self, model: DpathValidatorModel, config: Config) -> DpathValidator:
        strategy = self._create_component_from_model(model.validation_strategy, config)

        return DpathValidator(
            field_path=model.field_path,
            strategy=strategy,
        )

    def create_predicate_validator(
        self, model: PredicateValidatorModel, config: Config
    ) -> PredicateValidator:
        strategy = self._create_component_from_model(model.validation_strategy, config)

        return PredicateValidator(
            value=model.value,
            strategy=strategy,
        )

    @staticmethod
    def create_validate_adheres_to_schema(
        model: ValidateAdheresToSchemaModel, config: Config, **kwargs: Any
    ) -> ValidateAdheresToSchema:
        base_schema = cast(Mapping[str, Any], model.base_schema)
        return ValidateAdheresToSchema(
            schema=base_schema,
        )

    @staticmethod
    def create_added_field_definition(
        model: AddedFieldDefinitionModel, config: Config, **kwargs: Any
    ) -> AddedFieldDefinition:
        interpolated_value = InterpolatedString.create(
            model.value, parameters=model.parameters or {}
        )
        return AddedFieldDefinition(
            path=model.path,
            value=interpolated_value,
            value_type=ModelToComponentFactory._json_schema_type_name_to_type(model.value_type),
            parameters=model.parameters or {},
        )

    def create_add_fields(self, model: AddFieldsModel, config: Config, **kwargs: Any) -> AddFields:
        added_field_definitions = [
            self._create_component_from_model(
                model=added_field_definition_model,
                value_type=ModelToComponentFactory._json_schema_type_name_to_type(
                    added_field_definition_model.value_type
                ),
                config=config,
            )
            for added_field_definition_model in model.fields
        ]
        return AddFields(
            fields=added_field_definitions,
            condition=model.condition or "",
            parameters=model.parameters or {},
        )

    def create_keys_to_lower_transformation(
        self, model: KeysToLowerModel, config: Config, **kwargs: Any
    ) -> KeysToLowerTransformation:
        return KeysToLowerTransformation()

    def create_keys_to_snake_transformation(
        self, model: KeysToSnakeCaseModel, config: Config, **kwargs: Any
    ) -> KeysToSnakeCaseTransformation:
        return KeysToSnakeCaseTransformation()

    def create_keys_replace_transformation(
        self, model: KeysReplaceModel, config: Config, **kwargs: Any
    ) -> KeysReplaceTransformation:
        return KeysReplaceTransformation(
            old=model.old, new=model.new, parameters=model.parameters or {}
        )

    def create_flatten_fields(
        self, model: FlattenFieldsModel, config: Config, **kwargs: Any
    ) -> FlattenFields:
        return FlattenFields(
            flatten_lists=model.flatten_lists if model.flatten_lists is not None else True
        )

    def create_dpath_flatten_fields(
        self, model: DpathFlattenFieldsModel, config: Config, **kwargs: Any
    ) -> DpathFlattenFields:
        model_field_path: List[Union[InterpolatedString, str]] = [x for x in model.field_path]
        key_transformation = (
            KeyTransformation(
                config=config,
                prefix=model.key_transformation.prefix,
                suffix=model.key_transformation.suffix,
                parameters=model.parameters or {},
            )
            if model.key_transformation is not None
            else None
        )
        return DpathFlattenFields(
            config=config,
            field_path=model_field_path,
            delete_origin_value=model.delete_origin_value
            if model.delete_origin_value is not None
            else False,
            replace_record=model.replace_record if model.replace_record is not None else False,
            key_transformation=key_transformation,
            parameters=model.parameters or {},
        )

    @staticmethod
    def _json_schema_type_name_to_type(value_type: Optional[ValueType]) -> Optional[Type[Any]]:
        if not value_type:
            return None
        names_to_types = {
            ValueType.string: str,
            ValueType.number: float,
            ValueType.integer: int,
            ValueType.boolean: bool,
        }
        return names_to_types[value_type]

    def create_api_key_authenticator(
        self,
        model: ApiKeyAuthenticatorModel,
        config: Config,
        token_provider: Optional[TokenProvider] = None,
        **kwargs: Any,
    ) -> ApiKeyAuthenticator:
        if model.inject_into is None and model.header is None:
            raise ValueError(
                "Expected either inject_into or header to be set for ApiKeyAuthenticator"
            )

        if model.inject_into is not None and model.header is not None:
            raise ValueError(
                "inject_into and header cannot be set both for ApiKeyAuthenticator - remove the deprecated header option"
            )

        if token_provider is not None and model.api_token != "":
            raise ValueError(
                "If token_provider is set, api_token is ignored and has to be set to empty string."
            )

        request_option = (
            self._create_component_from_model(
                model.inject_into, config, parameters=model.parameters or {}
            )
            if model.inject_into
            else RequestOption(
                inject_into=RequestOptionType.header,
                field_name=model.header or "",
                parameters=model.parameters or {},
            )
        )

        return ApiKeyAuthenticator(
            token_provider=(
                token_provider
                if token_provider is not None
                else InterpolatedStringTokenProvider(
                    api_token=model.api_token or "",
                    config=config,
                    parameters=model.parameters or {},
                )
            ),
            request_option=request_option,
            config=config,
            parameters=model.parameters or {},
        )

    def create_legacy_to_per_partition_state_migration(
        self,
        model: LegacyToPerPartitionStateMigrationModel,
        config: Mapping[str, Any],
        declarative_stream: DeclarativeStreamModel,
    ) -> LegacyToPerPartitionStateMigration:
        retriever = declarative_stream.retriever
        if not isinstance(retriever, (SimpleRetrieverModel, AsyncRetrieverModel)):
            raise ValueError(
                f"LegacyToPerPartitionStateMigrations can only be applied on a DeclarativeStream with a SimpleRetriever or AsyncRetriever. Got {type(retriever)}"
            )
        partition_router = retriever.partition_router
        if not isinstance(
            partition_router, (SubstreamPartitionRouterModel, CustomPartitionRouterModel)
        ):
            raise ValueError(
                f"LegacyToPerPartitionStateMigrations can only be applied on a SimpleRetriever with a Substream partition router. Got {type(partition_router)}"
            )
        if not hasattr(partition_router, "parent_stream_configs"):
            raise ValueError(
                "LegacyToPerPartitionStateMigrations can only be applied with a parent stream configuration."
            )

        if not hasattr(declarative_stream, "incremental_sync"):
            raise ValueError(
                "LegacyToPerPartitionStateMigrations can only be applied with an incremental_sync configuration."
            )

        return LegacyToPerPartitionStateMigration(
            partition_router,  # type: ignore # was already checked above
            declarative_stream.incremental_sync,  # type: ignore # was already checked. Migration can be applied only to incremental streams.
            config,
            declarative_stream.parameters,  # type: ignore # different type is expected here Mapping[str, Any], got Dict[str, Any]
        )

    def create_session_token_authenticator(
        self, model: SessionTokenAuthenticatorModel, config: Config, name: str, **kwargs: Any
    ) -> Union[ApiKeyAuthenticator, BearerAuthenticator]:
        decoder = (
            self._create_component_from_model(model=model.decoder, config=config)
            if model.decoder
            else JsonDecoder(parameters={})
        )
        login_requester = self._create_component_from_model(
            model=model.login_requester,
            config=config,
            name=f"{name}_login_requester",
            decoder=decoder,
        )
        token_provider = SessionTokenProvider(
            login_requester=login_requester,
            session_token_path=model.session_token_path,
            expiration_duration=parse_duration(model.expiration_duration)
            if model.expiration_duration
            else None,
            parameters=model.parameters or {},
            message_repository=self._message_repository,
            decoder=decoder,
        )
        if model.request_authentication.type == "Bearer":
            return ModelToComponentFactory.create_bearer_authenticator(
                BearerAuthenticatorModel(type="BearerAuthenticator", api_token=""),  # type: ignore # $parameters has a default value
                config,
                token_provider=token_provider,
            )
        else:
            return self.create_api_key_authenticator(
                ApiKeyAuthenticatorModel(
                    type="ApiKeyAuthenticator",
                    api_token="",
                    inject_into=model.request_authentication.inject_into,
                ),  # type: ignore # $parameters and headers default to None
                config=config,
                token_provider=token_provider,
            )

    @staticmethod
    def create_basic_http_authenticator(
        model: BasicHttpAuthenticatorModel, config: Config, **kwargs: Any
    ) -> BasicHttpAuthenticator:
        return BasicHttpAuthenticator(
            password=model.password or "",
            username=model.username,
            config=config,
            parameters=model.parameters or {},
        )

    @staticmethod
    def create_bearer_authenticator(
        model: BearerAuthenticatorModel,
        config: Config,
        token_provider: Optional[TokenProvider] = None,
        **kwargs: Any,
    ) -> BearerAuthenticator:
        if token_provider is not None and model.api_token != "":
            raise ValueError(
                "If token_provider is set, api_token is ignored and has to be set to empty string."
            )
        return BearerAuthenticator(
            token_provider=(
                token_provider
                if token_provider is not None
                else InterpolatedStringTokenProvider(
                    api_token=model.api_token or "",
                    config=config,
                    parameters=model.parameters or {},
                )
            ),
            config=config,
            parameters=model.parameters or {},
        )

    @staticmethod
    def create_dynamic_stream_check_config(
        model: DynamicStreamCheckConfigModel, config: Config, **kwargs: Any
    ) -> DynamicStreamCheckConfig:
        return DynamicStreamCheckConfig(
            dynamic_stream_name=model.dynamic_stream_name,
            stream_count=model.stream_count or 0,
        )

    def create_check_stream(
        self, model: CheckStreamModel, config: Config, **kwargs: Any
    ) -> CheckStream:
        if model.dynamic_streams_check_configs is None and model.stream_names is None:
            raise ValueError(
                "Expected either stream_names or dynamic_streams_check_configs to be set for CheckStream"
            )

        dynamic_streams_check_configs = (
            [
                self._create_component_from_model(model=dynamic_stream_check_config, config=config)
                for dynamic_stream_check_config in model.dynamic_streams_check_configs
            ]
            if model.dynamic_streams_check_configs
            else []
        )

        return CheckStream(
            stream_names=model.stream_names or [],
            dynamic_streams_check_configs=dynamic_streams_check_configs,
            parameters={},
        )

    @staticmethod
    def create_check_dynamic_stream(
        model: CheckDynamicStreamModel, config: Config, **kwargs: Any
    ) -> CheckDynamicStream:
        assert model.use_check_availability is not None  # for mypy

        use_check_availability = model.use_check_availability

        return CheckDynamicStream(
            stream_count=model.stream_count,
            use_check_availability=use_check_availability,
            parameters={},
        )

    def create_composite_error_handler(
        self, model: CompositeErrorHandlerModel, config: Config, **kwargs: Any
    ) -> CompositeErrorHandler:
        error_handlers = [
            self._create_component_from_model(model=error_handler_model, config=config)
            for error_handler_model in model.error_handlers
        ]
        return CompositeErrorHandler(
            error_handlers=error_handlers, parameters=model.parameters or {}
        )

    @staticmethod
    def create_concurrency_level(
        model: ConcurrencyLevelModel, config: Config, **kwargs: Any
    ) -> ConcurrencyLevel:
        return ConcurrencyLevel(
            default_concurrency=model.default_concurrency,
            max_concurrency=model.max_concurrency,
            config=config,
            parameters={},
        )

    @staticmethod
    def apply_stream_state_migrations(
        stream_state_migrations: List[Any] | None, stream_state: MutableMapping[str, Any]
    ) -> MutableMapping[str, Any]:
        if stream_state_migrations:
            for state_migration in stream_state_migrations:
                if state_migration.should_migrate(stream_state):
                    # The state variable is expected to be mutable but the migrate method returns an immutable mapping.
                    stream_state = dict(state_migration.migrate(stream_state))
        return stream_state

    def create_concurrent_cursor_from_datetime_based_cursor(
        self,
        model_type: Type[BaseModel],
        component_definition: ComponentDefinition,
        stream_name: str,
        stream_namespace: Optional[str],
        config: Config,
        message_repository: Optional[MessageRepository] = None,
        runtime_lookback_window: Optional[datetime.timedelta] = None,
        stream_state_migrations: Optional[List[Any]] = None,
        **kwargs: Any,
    ) -> ConcurrentCursor:
        # Per-partition incremental streams can dynamically create child cursors which will pass their current
        # state via the stream_state keyword argument. Incremental syncs without parent streams use the
        # incoming state and connector_state_manager that is initialized when the component factory is created
        stream_state = (
            self._connector_state_manager.get_stream_state(stream_name, stream_namespace)
            if "stream_state" not in kwargs
            else kwargs["stream_state"]
        )
        stream_state = self.apply_stream_state_migrations(stream_state_migrations, stream_state)

        component_type = component_definition.get("type")
        if component_definition.get("type") != model_type.__name__:
            raise ValueError(
                f"Expected manifest component of type {model_type.__name__}, but received {component_type} instead"
            )

        datetime_based_cursor_model = model_type.parse_obj(component_definition)

        if not isinstance(datetime_based_cursor_model, DatetimeBasedCursorModel):
            raise ValueError(
                f"Expected {model_type.__name__} component, but received {datetime_based_cursor_model.__class__.__name__}"
            )

        interpolated_cursor_field = InterpolatedString.create(
            datetime_based_cursor_model.cursor_field,
            parameters=datetime_based_cursor_model.parameters or {},
        )
        cursor_field = CursorField(interpolated_cursor_field.eval(config=config))

        interpolated_partition_field_start = InterpolatedString.create(
            datetime_based_cursor_model.partition_field_start or "start_time",
            parameters=datetime_based_cursor_model.parameters or {},
        )
        interpolated_partition_field_end = InterpolatedString.create(
            datetime_based_cursor_model.partition_field_end or "end_time",
            parameters=datetime_based_cursor_model.parameters or {},
        )

        slice_boundary_fields = (
            interpolated_partition_field_start.eval(config=config),
            interpolated_partition_field_end.eval(config=config),
        )

        datetime_format = datetime_based_cursor_model.datetime_format

        cursor_granularity = (
            parse_duration(datetime_based_cursor_model.cursor_granularity)
            if datetime_based_cursor_model.cursor_granularity
            else None
        )

        lookback_window = None
        interpolated_lookback_window = (
            InterpolatedString.create(
                datetime_based_cursor_model.lookback_window,
                parameters=datetime_based_cursor_model.parameters or {},
            )
            if datetime_based_cursor_model.lookback_window
            else None
        )
        if interpolated_lookback_window:
            evaluated_lookback_window = interpolated_lookback_window.eval(config=config)
            if evaluated_lookback_window:
                lookback_window = parse_duration(evaluated_lookback_window)

        connector_state_converter: DateTimeStreamStateConverter
        connector_state_converter = CustomFormatConcurrentStreamStateConverter(
            datetime_format=datetime_format,
            input_datetime_formats=datetime_based_cursor_model.cursor_datetime_formats,
            is_sequential_state=True,  # ConcurrentPerPartitionCursor only works with sequential state
            cursor_granularity=cursor_granularity,
        )

        # Adjusts the stream state by applying the runtime lookback window.
        # This is used to ensure correct state handling in case of failed partitions.
        stream_state_value = stream_state.get(cursor_field.cursor_field_key)
        if runtime_lookback_window and stream_state_value:
            new_stream_state = (
                connector_state_converter.parse_timestamp(stream_state_value)
                - runtime_lookback_window
            )
            stream_state[cursor_field.cursor_field_key] = connector_state_converter.output_format(
                new_stream_state
            )

        start_date_runtime_value: Union[InterpolatedString, str, MinMaxDatetime]
        if isinstance(datetime_based_cursor_model.start_datetime, MinMaxDatetimeModel):
            start_date_runtime_value = self.create_min_max_datetime(
                model=datetime_based_cursor_model.start_datetime, config=config
            )
        else:
            start_date_runtime_value = datetime_based_cursor_model.start_datetime

        end_date_runtime_value: Optional[Union[InterpolatedString, str, MinMaxDatetime]]
        if isinstance(datetime_based_cursor_model.end_datetime, MinMaxDatetimeModel):
            end_date_runtime_value = self.create_min_max_datetime(
                model=datetime_based_cursor_model.end_datetime, config=config
            )
        else:
            end_date_runtime_value = datetime_based_cursor_model.end_datetime

        interpolated_start_date = MinMaxDatetime.create(
            interpolated_string_or_min_max_datetime=start_date_runtime_value,
            parameters=datetime_based_cursor_model.parameters,
        )
        interpolated_end_date = (
            None
            if not end_date_runtime_value
            else MinMaxDatetime.create(
                end_date_runtime_value, datetime_based_cursor_model.parameters
            )
        )

        # If datetime format is not specified then start/end datetime should inherit it from the stream slicer
        if not interpolated_start_date.datetime_format:
            interpolated_start_date.datetime_format = datetime_format
        if interpolated_end_date and not interpolated_end_date.datetime_format:
            interpolated_end_date.datetime_format = datetime_format

        start_date = interpolated_start_date.get_datetime(config=config)
        end_date_provider = (
            partial(interpolated_end_date.get_datetime, config)
            if interpolated_end_date
            else connector_state_converter.get_end_provider()
        )

        if (
            datetime_based_cursor_model.step and not datetime_based_cursor_model.cursor_granularity
        ) or (
            not datetime_based_cursor_model.step and datetime_based_cursor_model.cursor_granularity
        ):
            raise ValueError(
                f"If step is defined, cursor_granularity should be as well and vice-versa. "
                f"Right now, step is `{datetime_based_cursor_model.step}` and cursor_granularity is `{datetime_based_cursor_model.cursor_granularity}`"
            )

        # When step is not defined, default to a step size from the starting date to the present moment
        step_length = datetime.timedelta.max
        interpolated_step = (
            InterpolatedString.create(
                datetime_based_cursor_model.step,
                parameters=datetime_based_cursor_model.parameters or {},
            )
            if datetime_based_cursor_model.step
            else None
        )
        if interpolated_step:
            evaluated_step = interpolated_step.eval(config)
            if evaluated_step:
                step_length = parse_duration(evaluated_step)

        clamping_strategy: ClampingStrategy = NoClamping()
        if datetime_based_cursor_model.clamping:
            # While it is undesirable to interpolate within the model factory (as opposed to at runtime),
            # it is still better than shifting interpolation low-code concept into the ConcurrentCursor runtime
            # object which we want to keep agnostic of being low-code
            target = InterpolatedString(
                string=datetime_based_cursor_model.clamping.target,
                parameters=datetime_based_cursor_model.parameters or {},
            )
            evaluated_target = target.eval(config=config)
            match evaluated_target:
                case "DAY":
                    clamping_strategy = DayClampingStrategy()
                    end_date_provider = ClampingEndProvider(
                        DayClampingStrategy(is_ceiling=False),
                        end_date_provider,  # type: ignore  # Having issues w/ inspection for GapType and CursorValueType as shown in existing tests. Confirmed functionality is working in practice
                        granularity=cursor_granularity or datetime.timedelta(seconds=1),
                    )
                case "WEEK":
                    if (
                        not datetime_based_cursor_model.clamping.target_details
                        or "weekday" not in datetime_based_cursor_model.clamping.target_details
                    ):
                        raise ValueError(
                            "Given WEEK clamping, weekday needs to be provided as target_details"
                        )
                    weekday = self._assemble_weekday(
                        datetime_based_cursor_model.clamping.target_details["weekday"]
                    )
                    clamping_strategy = WeekClampingStrategy(weekday)
                    end_date_provider = ClampingEndProvider(
                        WeekClampingStrategy(weekday, is_ceiling=False),
                        end_date_provider,  # type: ignore  # Having issues w/ inspection for GapType and CursorValueType as shown in existing tests. Confirmed functionality is working in practice
                        granularity=cursor_granularity or datetime.timedelta(days=1),
                    )
                case "MONTH":
                    clamping_strategy = MonthClampingStrategy()
                    end_date_provider = ClampingEndProvider(
                        MonthClampingStrategy(is_ceiling=False),
                        end_date_provider,  # type: ignore  # Having issues w/ inspection for GapType and CursorValueType as shown in existing tests. Confirmed functionality is working in practice
                        granularity=cursor_granularity or datetime.timedelta(days=1),
                    )
                case _:
                    raise ValueError(
                        f"Invalid clamping target {evaluated_target}, expected DAY, WEEK, MONTH"
                    )

        return ConcurrentCursor(
            stream_name=stream_name,
            stream_namespace=stream_namespace,
            stream_state=stream_state,
            message_repository=message_repository or self._message_repository,
            connector_state_manager=self._connector_state_manager,
            connector_state_converter=connector_state_converter,
            cursor_field=cursor_field,
            slice_boundary_fields=slice_boundary_fields,
            start=start_date,  # type: ignore  # Having issues w/ inspection for GapType and CursorValueType as shown in existing tests. Confirmed functionality is working in practice
            end_provider=end_date_provider,  # type: ignore  # Having issues w/ inspection for GapType and CursorValueType as shown in existing tests. Confirmed functionality is working in practice
            lookback_window=lookback_window,
            slice_range=step_length,
            cursor_granularity=cursor_granularity,
            clamping_strategy=clamping_strategy,
        )

    def create_concurrent_cursor_from_incrementing_count_cursor(
        self,
        model_type: Type[BaseModel],
        component_definition: ComponentDefinition,
        stream_name: str,
        stream_namespace: Optional[str],
        config: Config,
        message_repository: Optional[MessageRepository] = None,
        stream_state_migrations: Optional[List[Any]] = None,
        **kwargs: Any,
    ) -> ConcurrentCursor:
        # Per-partition incremental streams can dynamically create child cursors which will pass their current
        # state via the stream_state keyword argument. Incremental syncs without parent streams use the
        # incoming state and connector_state_manager that is initialized when the component factory is created
        stream_state = (
            self._connector_state_manager.get_stream_state(stream_name, stream_namespace)
            if "stream_state" not in kwargs
            else kwargs["stream_state"]
        )
        stream_state = self.apply_stream_state_migrations(stream_state_migrations, stream_state)

        component_type = component_definition.get("type")
        if component_definition.get("type") != model_type.__name__:
            raise ValueError(
                f"Expected manifest component of type {model_type.__name__}, but received {component_type} instead"
            )

        incrementing_count_cursor_model = model_type.parse_obj(component_definition)

        if not isinstance(incrementing_count_cursor_model, IncrementingCountCursorModel):
            raise ValueError(
                f"Expected {model_type.__name__} component, but received {incrementing_count_cursor_model.__class__.__name__}"
            )

        interpolated_start_value = (
            InterpolatedString.create(
                incrementing_count_cursor_model.start_value,  # type: ignore
                parameters=incrementing_count_cursor_model.parameters or {},
            )
            if incrementing_count_cursor_model.start_value
            else 0
        )

        interpolated_cursor_field = InterpolatedString.create(
            incrementing_count_cursor_model.cursor_field,
            parameters=incrementing_count_cursor_model.parameters or {},
        )
        cursor_field = CursorField(interpolated_cursor_field.eval(config=config))

        connector_state_converter = IncrementingCountStreamStateConverter(
            is_sequential_state=True,  # ConcurrentPerPartitionCursor only works with sequential state
        )

        return ConcurrentCursor(
            stream_name=stream_name,
            stream_namespace=stream_namespace,
            stream_state=stream_state,
            message_repository=message_repository or self._message_repository,
            connector_state_manager=self._connector_state_manager,
            connector_state_converter=connector_state_converter,
            cursor_field=cursor_field,
            slice_boundary_fields=None,
            start=interpolated_start_value,  # type: ignore  # Having issues w/ inspection for GapType and CursorValueType as shown in existing tests. Confirmed functionality is working in practice
            end_provider=connector_state_converter.get_end_provider(),  # type: ignore  # Having issues w/ inspection for GapType and CursorValueType as shown in existing tests. Confirmed functionality is working in practice
        )

    def _assemble_weekday(self, weekday: str) -> Weekday:
        match weekday:
            case "MONDAY":
                return Weekday.MONDAY
            case "TUESDAY":
                return Weekday.TUESDAY
            case "WEDNESDAY":
                return Weekday.WEDNESDAY
            case "THURSDAY":
                return Weekday.THURSDAY
            case "FRIDAY":
                return Weekday.FRIDAY
            case "SATURDAY":
                return Weekday.SATURDAY
            case "SUNDAY":
                return Weekday.SUNDAY
            case _:
                raise ValueError(f"Unknown weekday {weekday}")

    def create_concurrent_cursor_from_perpartition_cursor(
        self,
        state_manager: ConnectorStateManager,
        model_type: Type[BaseModel],
        component_definition: ComponentDefinition,
        stream_name: str,
        stream_namespace: Optional[str],
        config: Config,
        stream_state: MutableMapping[str, Any],
        partition_router: PartitionRouter,
        stream_state_migrations: Optional[List[Any]] = None,
        attempt_to_create_cursor_if_not_provided: bool = False,
        **kwargs: Any,
    ) -> ConcurrentPerPartitionCursor:
        component_type = component_definition.get("type")
        if component_definition.get("type") != model_type.__name__:
            raise ValueError(
                f"Expected manifest component of type {model_type.__name__}, but received {component_type} instead"
            )

        datetime_based_cursor_model = model_type.parse_obj(component_definition)

        if not isinstance(datetime_based_cursor_model, DatetimeBasedCursorModel):
            raise ValueError(
                f"Expected {model_type.__name__} component, but received {datetime_based_cursor_model.__class__.__name__}"
            )

        interpolated_cursor_field = InterpolatedString.create(
            datetime_based_cursor_model.cursor_field,
            parameters=datetime_based_cursor_model.parameters or {},
        )
        cursor_field = CursorField(interpolated_cursor_field.eval(config=config))

        datetime_format = datetime_based_cursor_model.datetime_format

        cursor_granularity = (
            parse_duration(datetime_based_cursor_model.cursor_granularity)
            if datetime_based_cursor_model.cursor_granularity
            else None
        )

        connector_state_converter: DateTimeStreamStateConverter
        connector_state_converter = CustomFormatConcurrentStreamStateConverter(
            datetime_format=datetime_format,
            input_datetime_formats=datetime_based_cursor_model.cursor_datetime_formats,
            is_sequential_state=True,  # ConcurrentPerPartitionCursor only works with sequential state
            cursor_granularity=cursor_granularity,
        )

        # Create the cursor factory
        cursor_factory = ConcurrentCursorFactory(
            partial(
                self.create_concurrent_cursor_from_datetime_based_cursor,
                state_manager=state_manager,
                model_type=model_type,
                component_definition=component_definition,
                stream_name=stream_name,
                stream_namespace=stream_namespace,
                config=config,
                message_repository=NoopMessageRepository(),
                stream_state_migrations=stream_state_migrations,
            )
        )

        stream_state = self.apply_stream_state_migrations(stream_state_migrations, stream_state)
        # Per-partition state doesn't make sense for GroupingPartitionRouter, so force the global state
        use_global_cursor = isinstance(
            partition_router, GroupingPartitionRouter
        ) or component_definition.get("global_substream_cursor", False)

        # Return the concurrent cursor and state converter
        return ConcurrentPerPartitionCursor(
            cursor_factory=cursor_factory,
            partition_router=partition_router,
            stream_name=stream_name,
            stream_namespace=stream_namespace,
            stream_state=stream_state,
            message_repository=self._message_repository,  # type: ignore
            connector_state_manager=state_manager,
            connector_state_converter=connector_state_converter,
            cursor_field=cursor_field,
            use_global_cursor=use_global_cursor,
            attempt_to_create_cursor_if_not_provided=attempt_to_create_cursor_if_not_provided,
        )

    @staticmethod
    def create_constant_backoff_strategy(
        model: ConstantBackoffStrategyModel, config: Config, **kwargs: Any
    ) -> ConstantBackoffStrategy:
        return ConstantBackoffStrategy(
            backoff_time_in_seconds=model.backoff_time_in_seconds,
            config=config,
            parameters=model.parameters or {},
        )

    def create_cursor_pagination(
        self, model: CursorPaginationModel, config: Config, decoder: Decoder, **kwargs: Any
    ) -> CursorPaginationStrategy:
        if isinstance(decoder, PaginationDecoderDecorator):
            inner_decoder = decoder.decoder
        else:
            inner_decoder = decoder
            decoder = PaginationDecoderDecorator(decoder=decoder)

        if self._is_supported_decoder_for_pagination(inner_decoder):
            decoder_to_use = decoder
        else:
            raise ValueError(
                self._UNSUPPORTED_DECODER_ERROR.format(decoder_type=type(inner_decoder))
            )

        return CursorPaginationStrategy(
            cursor_value=model.cursor_value,
            decoder=decoder_to_use,
            page_size=model.page_size,
            stop_condition=model.stop_condition,
            config=config,
            parameters=model.parameters or {},
        )

    def create_custom_component(self, model: Any, config: Config, **kwargs: Any) -> Any:
        """
        Generically creates a custom component based on the model type and a class_name reference to the custom Python class being
        instantiated. Only the model's additional properties that match the custom class definition are passed to the constructor
        :param model: The Pydantic model of the custom component being created
        :param config: The custom defined connector config
        :return: The declarative component built from the Pydantic model to be used at runtime
        """
        custom_component_class = self._get_class_from_fully_qualified_class_name(model.class_name)
        component_fields = get_type_hints(custom_component_class)
        model_args = model.dict()
        model_args["config"] = config

        # There are cases where a parent component will pass arguments to a child component via kwargs. When there are field collisions
        # we defer to these arguments over the component's definition
        for key, arg in kwargs.items():
            model_args[key] = arg

        # Pydantic is unable to parse a custom component's fields that are subcomponents into models because their fields and types are not
        # defined in the schema. The fields and types are defined within the Python class implementation. Pydantic can only parse down to
        # the custom component and this code performs a second parse to convert the sub-fields first into models, then declarative components
        for model_field, model_value in model_args.items():
            # If a custom component field doesn't have a type set, we try to use the type hints to infer the type
            if (
                isinstance(model_value, dict)
                and "type" not in model_value
                and model_field in component_fields
            ):
                derived_type = self._derive_component_type_from_type_hints(
                    component_fields.get(model_field)
                )
                if derived_type:
                    model_value["type"] = derived_type

            if self._is_component(model_value):
                model_args[model_field] = self._create_nested_component(
                    model, model_field, model_value, config
                )
            elif isinstance(model_value, list):
                vals = []
                for v in model_value:
                    if isinstance(v, dict) and "type" not in v and model_field in component_fields:
                        derived_type = self._derive_component_type_from_type_hints(
                            component_fields.get(model_field)
                        )
                        if derived_type:
                            v["type"] = derived_type
                    if self._is_component(v):
                        vals.append(self._create_nested_component(model, model_field, v, config))
                    else:
                        vals.append(v)
                model_args[model_field] = vals

        kwargs = {
            class_field: model_args[class_field]
            for class_field in component_fields.keys()
            if class_field in model_args
        }
        return custom_component_class(**kwargs)

    @staticmethod
    def _get_class_from_fully_qualified_class_name(
        full_qualified_class_name: str,
    ) -> Any:
        """Get a class from its fully qualified name.

        If a custom components module is needed, we assume it is already registered - probably
        as `source_declarative_manifest.components` or `components`.

        Args:
            full_qualified_class_name (str): The fully qualified name of the class (e.g., "module.ClassName").

        Returns:
            Any: The class object.

        Raises:
            ValueError: If the class cannot be loaded.
        """
        split = full_qualified_class_name.split(".")
        module_name_full = ".".join(split[:-1])
        class_name = split[-1]

        try:
            module_ref = importlib.import_module(module_name_full)
        except ModuleNotFoundError as e:
            if split[0] == "source_declarative_manifest":
                # During testing, the modules containing the custom components are not moved to source_declarative_manifest. In order to run the test, add the source folder to your PYTHONPATH or add it runtime using sys.path.append
                try:
                    import os

                    module_name_with_source_declarative_manifest = ".".join(split[1:-1])
                    module_ref = importlib.import_module(
                        module_name_with_source_declarative_manifest
                    )
                except ModuleNotFoundError:
                    raise ValueError(f"Could not load module `{module_name_full}`.") from e
            else:
                raise ValueError(f"Could not load module `{module_name_full}`.") from e

        try:
            return getattr(module_ref, class_name)
        except AttributeError as e:
            raise ValueError(
                f"Could not load class `{class_name}` from module `{module_name_full}`.",
            ) from e

    @staticmethod
    def _derive_component_type_from_type_hints(field_type: Any) -> Optional[str]:
        interface = field_type
        while True:
            origin = get_origin(interface)
            if origin:
                # Unnest types until we reach the raw type
                # List[T] -> T
                # Optional[List[T]] -> T
                args = get_args(interface)
                interface = args[0]
            else:
                break
        if isinstance(interface, type) and not ModelToComponentFactory.is_builtin_type(interface):
            return interface.__name__
        return None

    @staticmethod
    def is_builtin_type(cls: Optional[Type[Any]]) -> bool:
        if not cls:
            return False
        return cls.__module__ == "builtins"

    @staticmethod
    def _extract_missing_parameters(error: TypeError) -> List[str]:
        parameter_search = re.search(r"keyword-only.*:\s(.*)", str(error))
        if parameter_search:
            return re.findall(r"\'(.+?)\'", parameter_search.group(1))
        else:
            return []

    def _create_nested_component(
        self, model: Any, model_field: str, model_value: Any, config: Config
    ) -> Any:
        type_name = model_value.get("type", None)
        if not type_name:
            # If no type is specified, we can assume this is a dictionary object which can be returned instead of a subcomponent
            return model_value

        model_type = self.TYPE_NAME_TO_MODEL.get(type_name, None)
        if model_type:
            parsed_model = model_type.parse_obj(model_value)
            try:
                # To improve usability of the language, certain fields are shared between components. This can come in the form of
                # a parent component passing some of its fields to a child component or the parent extracting fields from other child
                # components and passing it to others. One example is the DefaultPaginator referencing the HttpRequester url_base
                # while constructing a SimpleRetriever. However, custom components don't support this behavior because they are created
                # generically in create_custom_component(). This block allows developers to specify extra arguments in $parameters that
                # are needed by a component and could not be shared.
                model_constructor = self.PYDANTIC_MODEL_TO_CONSTRUCTOR.get(parsed_model.__class__)
                constructor_kwargs = inspect.getfullargspec(model_constructor).kwonlyargs
                model_parameters = model_value.get("$parameters", {})
                matching_parameters = {
                    kwarg: model_parameters[kwarg]
                    for kwarg in constructor_kwargs
                    if kwarg in model_parameters
                }
                return self._create_component_from_model(
                    model=parsed_model, config=config, **matching_parameters
                )
            except TypeError as error:
                missing_parameters = self._extract_missing_parameters(error)
                if missing_parameters:
                    raise ValueError(
                        f"Error creating component '{type_name}' with parent custom component {model.class_name}: Please provide "
                        + ", ".join(
                            (
                                f"{type_name}.$parameters.{parameter}"
                                for parameter in missing_parameters
                            )
                        )
                    )
                raise TypeError(
                    f"Error creating component '{type_name}' with parent custom component {model.class_name}: {error}"
                )
        else:
            raise ValueError(
                f"Error creating custom component {model.class_name}. Subcomponent creation has not been implemented for '{type_name}'"
            )

    @staticmethod
    def _is_component(model_value: Any) -> bool:
        return isinstance(model_value, dict) and model_value.get("type") is not None

    def create_datetime_based_cursor(
        self, model: DatetimeBasedCursorModel, config: Config, **kwargs: Any
    ) -> DatetimeBasedCursor:
        start_datetime: Union[str, MinMaxDatetime] = (
            model.start_datetime
            if isinstance(model.start_datetime, str)
            else self.create_min_max_datetime(model.start_datetime, config)
        )
        end_datetime: Union[str, MinMaxDatetime, None] = None
        if model.is_data_feed and model.end_datetime:
            raise ValueError("Data feed does not support end_datetime")
        if model.is_data_feed and model.is_client_side_incremental:
            raise ValueError(
                "`Client side incremental` cannot be applied with `data feed`. Choose only 1 from them."
            )
        if model.end_datetime:
            end_datetime = (
                model.end_datetime
                if isinstance(model.end_datetime, str)
                else self.create_min_max_datetime(model.end_datetime, config)
            )

        end_time_option = (
            self._create_component_from_model(
                model.end_time_option, config, parameters=model.parameters or {}
            )
            if model.end_time_option
            else None
        )
        start_time_option = (
            self._create_component_from_model(
                model.start_time_option, config, parameters=model.parameters or {}
            )
            if model.start_time_option
            else None
        )

        return DatetimeBasedCursor(
            cursor_field=model.cursor_field,
            cursor_datetime_formats=model.cursor_datetime_formats
            if model.cursor_datetime_formats
            else [],
            cursor_granularity=model.cursor_granularity,
            datetime_format=model.datetime_format,
            end_datetime=end_datetime,
            start_datetime=start_datetime,
            step=model.step,
            end_time_option=end_time_option,
            lookback_window=model.lookback_window,
            start_time_option=start_time_option,
            partition_field_end=model.partition_field_end,
            partition_field_start=model.partition_field_start,
            message_repository=self._message_repository,
            is_compare_strictly=model.is_compare_strictly,
            config=config,
            parameters=model.parameters or {},
        )

    def create_declarative_stream(
        self, model: DeclarativeStreamModel, config: Config, **kwargs: Any
    ) -> DeclarativeStream:
        # When constructing a declarative stream, we assemble the incremental_sync component and retriever's partition_router field
        # components if they exist into a single CartesianProductStreamSlicer. This is then passed back as an argument when constructing the
        # Retriever. This is done in the declarative stream not the retriever to support custom retrievers. The custom create methods in
        # the factory only support passing arguments to the component constructors, whereas this performs a merge of all slicers into one.
        combined_slicers = self._merge_stream_slicers(model=model, config=config)

        primary_key = model.primary_key.__root__ if model.primary_key else None
        stop_condition_on_cursor = (
            model.incremental_sync
            and hasattr(model.incremental_sync, "is_data_feed")
            and model.incremental_sync.is_data_feed
        )
        client_side_filtering_enabled = (
            model.incremental_sync
            and hasattr(model.incremental_sync, "is_client_side_incremental")
            and model.incremental_sync.is_client_side_incremental
        )
        concurrent_cursor = None
        if stop_condition_on_cursor or client_side_filtering_enabled:
            stream_slicer = self._build_stream_slicer_from_partition_router(
                model.retriever, config, stream_name=model.name
            )
            concurrent_cursor = self._build_concurrent_cursor(model, stream_slicer, config)

        if model.incremental_sync and isinstance(model.incremental_sync, DatetimeBasedCursorModel):
            cursor_model = model.incremental_sync

            end_time_option = (
                self._create_component_from_model(
                    cursor_model.end_time_option, config, parameters=cursor_model.parameters or {}
                )
                if cursor_model.end_time_option
                else None
            )
            start_time_option = (
                self._create_component_from_model(
                    cursor_model.start_time_option, config, parameters=cursor_model.parameters or {}
                )
                if cursor_model.start_time_option
                else None
            )

            request_options_provider = DatetimeBasedRequestOptionsProvider(
                start_time_option=start_time_option,
                end_time_option=end_time_option,
                partition_field_start=cursor_model.partition_field_end,
                partition_field_end=cursor_model.partition_field_end,
                config=config,
                parameters=model.parameters or {},
            )
        elif model.incremental_sync and isinstance(
            model.incremental_sync, IncrementingCountCursorModel
        ):
            cursor_model: IncrementingCountCursorModel = model.incremental_sync  # type: ignore

            start_time_option = (
                self._create_component_from_model(
                    cursor_model.start_value_option,  # type: ignore # mypy still thinks cursor_model of type DatetimeBasedCursor
                    config,
                    parameters=cursor_model.parameters or {},
                )
                if cursor_model.start_value_option  # type: ignore # mypy still thinks cursor_model of type DatetimeBasedCursor
                else None
            )

            # The concurrent engine defaults the start/end fields on the slice to "start" and "end", but
            # the default DatetimeBasedRequestOptionsProvider() sets them to start_time/end_time
            partition_field_start = "start"

            request_options_provider = DatetimeBasedRequestOptionsProvider(
                start_time_option=start_time_option,
                partition_field_start=partition_field_start,
                config=config,
                parameters=model.parameters or {},
            )
        else:
            request_options_provider = None

        transformations = []
        if model.transformations:
            for transformation_model in model.transformations:
                transformations.append(
                    self._create_component_from_model(model=transformation_model, config=config)
                )
        file_uploader = None
        if model.file_uploader:
            file_uploader = self._create_component_from_model(
                model=model.file_uploader, config=config
            )

        retriever = self._create_component_from_model(
            model=model.retriever,
            config=config,
            name=model.name,
            primary_key=primary_key,
            stream_slicer=combined_slicers,
            request_options_provider=request_options_provider,
            stop_condition_cursor=concurrent_cursor,
            client_side_incremental_sync={"cursor": concurrent_cursor}
            if client_side_filtering_enabled
            else None,
            transformations=transformations,
            file_uploader=file_uploader,
            incremental_sync=model.incremental_sync,
        )
        cursor_field = model.incremental_sync.cursor_field if model.incremental_sync else None

        if model.state_migrations:
            state_transformations = [
                self._create_component_from_model(state_migration, config, declarative_stream=model)
                for state_migration in model.state_migrations
            ]
        else:
            state_transformations = []

        schema_loader: Union[
            CompositeSchemaLoader,
            DefaultSchemaLoader,
            DynamicSchemaLoader,
            InlineSchemaLoader,
            JsonFileSchemaLoader,
        ]
        if model.schema_loader and isinstance(model.schema_loader, list):
            nested_schema_loaders = [
                self._create_component_from_model(model=nested_schema_loader, config=config)
                for nested_schema_loader in model.schema_loader
            ]
            schema_loader = CompositeSchemaLoader(
                schema_loaders=nested_schema_loaders, parameters={}
            )
        elif model.schema_loader:
            schema_loader = self._create_component_from_model(
                model=model.schema_loader,  # type: ignore # If defined, schema_loader is guaranteed not to be a list and will be one of the existing base models
                config=config,
            )
        else:
            options = model.parameters or {}
            if "name" not in options:
                options["name"] = model.name
            schema_loader = DefaultSchemaLoader(config=config, parameters=options)

        return DeclarativeStream(
            name=model.name or "",
            primary_key=primary_key,
            retriever=retriever,
            schema_loader=schema_loader,
            stream_cursor_field=cursor_field or "",
            state_migrations=state_transformations,
            config=config,
            parameters=model.parameters or {},
        )

    def _build_stream_slicer_from_partition_router(
        self,
        model: Union[
            AsyncRetrieverModel,
            CustomRetrieverModel,
            SimpleRetrieverModel,
        ],
        config: Config,
        stream_name: Optional[str] = None,
    ) -> Optional[PartitionRouter]:
        if (
            hasattr(model, "partition_router")
            and isinstance(model, SimpleRetrieverModel | AsyncRetrieverModel)
            and model.partition_router
        ):
            stream_slicer_model = model.partition_router
            if isinstance(stream_slicer_model, list):
                return CartesianProductStreamSlicer(
                    [
                        self._create_component_from_model(
                            model=slicer, config=config, stream_name=stream_name or ""
                        )
                        for slicer in stream_slicer_model
                    ],
                    parameters={},
                )
            else:
                return self._create_component_from_model(  # type: ignore[no-any-return] # Will be created PartitionRouter as stream_slicer_model is model.partition_router
                    model=stream_slicer_model, config=config, stream_name=stream_name or ""
                )
        return None

    def _build_incremental_cursor(
        self,
        model: DeclarativeStreamModel,
        stream_slicer: Optional[PartitionRouter],
        config: Config,
    ) -> Optional[StreamSlicer]:
        state_transformations = (
            [
                self._create_component_from_model(state_migration, config, declarative_stream=model)
                for state_migration in model.state_migrations
            ]
            if model.state_migrations
            else []
        )

        if model.incremental_sync and stream_slicer:
            if model.retriever.type == "AsyncRetriever":
                stream_name = model.name or ""
                stream_namespace = None
                stream_state = self._connector_state_manager.get_stream_state(
                    stream_name, stream_namespace
                )

                return self.create_concurrent_cursor_from_perpartition_cursor(  # type: ignore # This is a known issue that we are creating and returning a ConcurrentCursor which does not technically implement the (low-code) StreamSlicer. However, (low-code) StreamSlicer and ConcurrentCursor both implement StreamSlicer.stream_slices() which is the primary method needed for checkpointing
                    state_manager=self._connector_state_manager,
                    model_type=DatetimeBasedCursorModel,
                    component_definition=model.incremental_sync.__dict__,
                    stream_name=stream_name,
                    stream_namespace=stream_namespace,
                    config=config or {},
                    stream_state=stream_state,
                    stream_state_migrations=state_transformations,
                    partition_router=stream_slicer,
                )

            incremental_sync_model = model.incremental_sync
            cursor_component = self._create_component_from_model(
                model=incremental_sync_model, config=config
            )
            is_global_cursor = (
                hasattr(incremental_sync_model, "global_substream_cursor")
                and incremental_sync_model.global_substream_cursor
            )

            if is_global_cursor:
                return GlobalSubstreamCursor(
                    stream_cursor=cursor_component, partition_router=stream_slicer
                )
            return PerPartitionWithGlobalCursor(
                cursor_factory=CursorFactory(
                    lambda: self._create_component_from_model(
                        model=incremental_sync_model, config=config
                    ),
                ),
                partition_router=stream_slicer,
                stream_cursor=cursor_component,
            )
        elif model.incremental_sync:
            if model.retriever.type == "AsyncRetriever":
                return self.create_concurrent_cursor_from_datetime_based_cursor(  # type: ignore # This is a known issue that we are creating and returning a ConcurrentCursor which does not technically implement the (low-code) StreamSlicer. However, (low-code) StreamSlicer and ConcurrentCursor both implement StreamSlicer.stream_slices() which is the primary method needed for checkpointing
                    model_type=DatetimeBasedCursorModel,
                    component_definition=model.incremental_sync.__dict__,
                    stream_name=model.name or "",
                    stream_namespace=None,
                    config=config or {},
                    stream_state_migrations=state_transformations,
                )
            return self._create_component_from_model(model=model.incremental_sync, config=config)  # type: ignore[no-any-return]  # Will be created Cursor as stream_slicer_model is model.incremental_sync
        return None

    def _build_concurrent_cursor(
        self,
        model: DeclarativeStreamModel,
        stream_slicer: Optional[PartitionRouter],
        config: Config,
    ) -> Optional[StreamSlicer]:
        stream_state = self._connector_state_manager.get_stream_state(
            stream_name=model.name or "", namespace=None
        )

        if model.state_migrations:
            state_transformations = [
                self._create_component_from_model(state_migration, config, declarative_stream=model)
                for state_migration in model.state_migrations
            ]
        else:
            state_transformations = []

        if model.incremental_sync and stream_slicer:
            return self.create_concurrent_cursor_from_perpartition_cursor(  # type: ignore # This is a known issue that we are creating and returning a ConcurrentCursor which does not technically implement the (low-code) StreamSlicer. However, (low-code) StreamSlicer and ConcurrentCursor both implement StreamSlicer.stream_slices() which is the primary method needed for checkpointing
                state_manager=self._connector_state_manager,
                model_type=DatetimeBasedCursorModel,
                component_definition=model.incremental_sync.__dict__,
                stream_name=model.name or "",
                stream_namespace=None,
                config=config or {},
                stream_state=stream_state,
                stream_state_migrations=state_transformations,
                partition_router=stream_slicer,
                attempt_to_create_cursor_if_not_provided=True,
            )
        elif model.incremental_sync:
            if type(model.incremental_sync) == IncrementingCountCursorModel:
                return self.create_concurrent_cursor_from_incrementing_count_cursor(  # type: ignore # This is a known issue that we are creating and returning a ConcurrentCursor which does not technically implement the (low-code) StreamSlicer. However, (low-code) StreamSlicer and ConcurrentCursor both implement StreamSlicer.stream_slices() which is the primary method needed for checkpointing
                    model_type=IncrementingCountCursorModel,
                    component_definition=model.incremental_sync.__dict__,
                    stream_name=model.name or "",
                    stream_namespace=None,
                    config=config or {},
                    stream_state_migrations=state_transformations,
                )
            elif type(model.incremental_sync) == DatetimeBasedCursorModel:
                return self.create_concurrent_cursor_from_datetime_based_cursor(  # type: ignore # This is a known issue that we are creating and returning a ConcurrentCursor which does not technically implement the (low-code) StreamSlicer. However, (low-code) StreamSlicer and ConcurrentCursor both implement StreamSlicer.stream_slices() which is the primary method needed for checkpointing
                    model_type=type(model.incremental_sync),
                    component_definition=model.incremental_sync.__dict__,
                    stream_name=model.name or "",
                    stream_namespace=None,
                    config=config or {},
                    stream_state_migrations=state_transformations,
                    attempt_to_create_cursor_if_not_provided=True,
                )
            else:
                raise ValueError(
                    f"Incremental sync of type {type(model.incremental_sync)} is not supported"
                )
        return None

    def _build_resumable_cursor(
        self,
        model: Union[
            AsyncRetrieverModel,
            CustomRetrieverModel,
            SimpleRetrieverModel,
        ],
        stream_slicer: Optional[PartitionRouter],
    ) -> Optional[StreamSlicer]:
        if hasattr(model, "paginator") and model.paginator and not stream_slicer:
            # For the regular Full-Refresh streams, we use the high level `ResumableFullRefreshCursor`
            return ResumableFullRefreshCursor(parameters={})
        elif stream_slicer:
            # For the Full-Refresh sub-streams, we use the nested `ChildPartitionResumableFullRefreshCursor`
            return PerPartitionCursor(
                cursor_factory=CursorFactory(
                    create_function=partial(ChildPartitionResumableFullRefreshCursor, {})
                ),
                partition_router=stream_slicer,
            )
        return None

    def _merge_stream_slicers(
        self, model: DeclarativeStreamModel, config: Config
    ) -> Optional[StreamSlicer]:
        retriever_model = model.retriever

        stream_slicer = self._build_stream_slicer_from_partition_router(
            retriever_model, config, stream_name=model.name
        )

        if retriever_model.type == "AsyncRetriever":
            is_not_datetime_cursor = (
                model.incremental_sync.type != "DatetimeBasedCursor"
                if model.incremental_sync
                else None
            )
            is_partition_router = (
                bool(retriever_model.partition_router) if model.incremental_sync else None
            )

            if is_not_datetime_cursor:
                # We are currently in a transition to the Concurrent CDK and AsyncRetriever can only work with the
                # support or unordered slices (for example, when we trigger reports for January and February, the report
                # in February can be completed first). Once we have support for custom concurrent cursor or have a new
                # implementation available in the CDK, we can enable more cursors here.
                raise ValueError(
                    "AsyncRetriever with cursor other than DatetimeBasedCursor is not supported yet."
                )

            if is_partition_router and not stream_slicer:
                # Note that this development is also done in parallel to the per partition development which once merged
                # we could support here by calling create_concurrent_cursor_from_perpartition_cursor
                raise ValueError("Per partition state is not supported yet for AsyncRetriever.")

        if model.incremental_sync:
            return self._build_incremental_cursor(model, stream_slicer, config)

        return (
            stream_slicer
            if self._disable_resumable_full_refresh
            else self._build_resumable_cursor(retriever_model, stream_slicer)
        )

    def create_default_error_handler(
        self, model: DefaultErrorHandlerModel, config: Config, **kwargs: Any
    ) -> DefaultErrorHandler:
        backoff_strategies = []
        if model.backoff_strategies:
            for backoff_strategy_model in model.backoff_strategies:
                backoff_strategies.append(
                    self._create_component_from_model(model=backoff_strategy_model, config=config)
                )

        response_filters = []
        if model.response_filters:
            for response_filter_model in model.response_filters:
                response_filters.append(
                    self._create_component_from_model(model=response_filter_model, config=config)
                )
        response_filters.append(
            HttpResponseFilter(config=config, parameters=model.parameters or {})
        )

        return DefaultErrorHandler(
            backoff_strategies=backoff_strategies,
            max_retries=model.max_retries,
            response_filters=response_filters,
            config=config,
            parameters=model.parameters or {},
        )

    def create_default_paginator(
        self,
        model: DefaultPaginatorModel,
        config: Config,
        *,
        url_base: str,
        extractor_model: Optional[Union[CustomRecordExtractorModel, DpathExtractorModel]] = None,
        decoder: Optional[Decoder] = None,
        cursor_used_for_stop_condition: Optional[Cursor] = None,
    ) -> Union[DefaultPaginator, PaginatorTestReadDecorator]:
        if decoder:
            if self._is_supported_decoder_for_pagination(decoder):
                decoder_to_use = PaginationDecoderDecorator(decoder=decoder)
            else:
                raise ValueError(self._UNSUPPORTED_DECODER_ERROR.format(decoder_type=type(decoder)))
        else:
            decoder_to_use = PaginationDecoderDecorator(decoder=JsonDecoder(parameters={}))
        page_size_option = (
            self._create_component_from_model(model=model.page_size_option, config=config)
            if model.page_size_option
            else None
        )
        page_token_option = (
            self._create_component_from_model(model=model.page_token_option, config=config)
            if model.page_token_option
            else None
        )
        pagination_strategy = self._create_component_from_model(
            model=model.pagination_strategy,
            config=config,
            decoder=decoder_to_use,
            extractor_model=extractor_model,
        )
        if cursor_used_for_stop_condition:
            pagination_strategy = StopConditionPaginationStrategyDecorator(
                pagination_strategy, CursorStopCondition(cursor_used_for_stop_condition)
            )
        paginator = DefaultPaginator(
            decoder=decoder_to_use,
            page_size_option=page_size_option,
            page_token_option=page_token_option,
            pagination_strategy=pagination_strategy,
            url_base=url_base,
            config=config,
            parameters=model.parameters or {},
        )
        if self._limit_pages_fetched_per_slice:
            return PaginatorTestReadDecorator(paginator, self._limit_pages_fetched_per_slice)
        return paginator

    def create_dpath_extractor(
        self,
        model: DpathExtractorModel,
        config: Config,
        decoder: Optional[Decoder] = None,
        **kwargs: Any,
    ) -> DpathExtractor:
        if decoder:
            decoder_to_use = decoder
        else:
            decoder_to_use = JsonDecoder(parameters={})
        model_field_path: List[Union[InterpolatedString, str]] = [x for x in model.field_path]
        return DpathExtractor(
            decoder=decoder_to_use,
            field_path=model_field_path,
            config=config,
            parameters=model.parameters or {},
        )

    @staticmethod
    def create_response_to_file_extractor(
        model: ResponseToFileExtractorModel,
        **kwargs: Any,
    ) -> ResponseToFileExtractor:
        return ResponseToFileExtractor(parameters=model.parameters or {})

    @staticmethod
    def create_exponential_backoff_strategy(
        model: ExponentialBackoffStrategyModel, config: Config
    ) -> ExponentialBackoffStrategy:
        return ExponentialBackoffStrategy(
            factor=model.factor or 5, parameters=model.parameters or {}, config=config
        )

    @staticmethod
    def create_group_by_key(model: GroupByKeyMergeStrategyModel, config: Config) -> GroupByKey:
        return GroupByKey(model.key, config=config, parameters=model.parameters or {})

    def create_http_requester(
        self,
        model: HttpRequesterModel,
        config: Config,
        decoder: Decoder = JsonDecoder(parameters={}),
        query_properties_key: Optional[str] = None,
        use_cache: Optional[bool] = None,
        *,
        name: str,
    ) -> HttpRequester:
        authenticator = (
            self._create_component_from_model(
                model=model.authenticator,
                config=config,
                url_base=model.url or model.url_base,
                name=name,
                decoder=decoder,
            )
            if model.authenticator
            else None
        )
        error_handler = (
            self._create_component_from_model(model=model.error_handler, config=config)
            if model.error_handler
            else DefaultErrorHandler(
                backoff_strategies=[],
                response_filters=[],
                config=config,
                parameters=model.parameters or {},
            )
        )

        api_budget = self._api_budget

        # Removes QueryProperties components from the interpolated mappings because it has been designed
        # to be used by the SimpleRetriever and will be resolved from the provider from the slice directly
        # instead of through jinja interpolation
        request_parameters: Optional[Union[str, Mapping[str, str]]]
        if isinstance(model.request_parameters, Mapping):
            request_parameters = self._remove_query_properties(model.request_parameters)
        else:
            request_parameters = model.request_parameters

        request_options_provider = InterpolatedRequestOptionsProvider(
            request_body=model.request_body,
            request_body_data=model.request_body_data,
            request_body_json=model.request_body_json,
            request_headers=model.request_headers,
            request_parameters=request_parameters,
            query_properties_key=query_properties_key,
            config=config,
            parameters=model.parameters or {},
        )

        assert model.use_cache is not None  # for mypy
        assert model.http_method is not None  # for mypy

        should_use_cache = (model.use_cache or bool(use_cache)) and not self._disable_cache

        return HttpRequester(
            name=name,
            url=model.url,
            url_base=model.url_base,
            path=model.path,
            authenticator=authenticator,
            error_handler=error_handler,
            api_budget=api_budget,
            http_method=HttpMethod[model.http_method.value],
            request_options_provider=request_options_provider,
            config=config,
            disable_retries=self._disable_retries,
            parameters=model.parameters or {},
            message_repository=self._message_repository,
            use_cache=should_use_cache,
            decoder=decoder,
            stream_response=decoder.is_stream_response() if decoder else False,
        )

    @staticmethod
    def create_http_response_filter(
        model: HttpResponseFilterModel, config: Config, **kwargs: Any
    ) -> HttpResponseFilter:
        if model.action:
            action = ResponseAction(model.action.value)
        else:
            action = None

        failure_type = FailureType(model.failure_type.value) if model.failure_type else None

        http_codes = (
            set(model.http_codes) if model.http_codes else set()
        )  # JSON schema notation has no set data type. The schema enforces an array of unique elements

        return HttpResponseFilter(
            action=action,
            failure_type=failure_type,
            error_message=model.error_message or "",
            error_message_contains=model.error_message_contains or "",
            http_codes=http_codes,
            predicate=model.predicate or "",
            config=config,
            parameters=model.parameters or {},
        )

    @staticmethod
    def create_inline_schema_loader(
        model: InlineSchemaLoaderModel, config: Config, **kwargs: Any
    ) -> InlineSchemaLoader:
        return InlineSchemaLoader(schema=model.schema_ or {}, parameters={})

    def create_complex_field_type(
        self, model: ComplexFieldTypeModel, config: Config, **kwargs: Any
    ) -> ComplexFieldType:
        items = (
            self._create_component_from_model(model=model.items, config=config)
            if isinstance(model.items, ComplexFieldTypeModel)
            else model.items
        )

        return ComplexFieldType(field_type=model.field_type, items=items)

    def create_types_map(self, model: TypesMapModel, config: Config, **kwargs: Any) -> TypesMap:
        target_type = (
            self._create_component_from_model(model=model.target_type, config=config)
            if isinstance(model.target_type, ComplexFieldTypeModel)
            else model.target_type
        )

        return TypesMap(
            target_type=target_type,
            current_type=model.current_type,
            condition=model.condition if model.condition is not None else "True",
        )

    def create_schema_type_identifier(
        self, model: SchemaTypeIdentifierModel, config: Config, **kwargs: Any
    ) -> SchemaTypeIdentifier:
        types_mapping = []
        if model.types_mapping:
            types_mapping.extend(
                [
                    self._create_component_from_model(types_map, config=config)
                    for types_map in model.types_mapping
                ]
            )
        model_schema_pointer: List[Union[InterpolatedString, str]] = (
            [x for x in model.schema_pointer] if model.schema_pointer else []
        )
        model_key_pointer: List[Union[InterpolatedString, str]] = [x for x in model.key_pointer]
        model_type_pointer: Optional[List[Union[InterpolatedString, str]]] = (
            [x for x in model.type_pointer] if model.type_pointer else None
        )

        return SchemaTypeIdentifier(
            schema_pointer=model_schema_pointer,
            key_pointer=model_key_pointer,
            type_pointer=model_type_pointer,
            types_mapping=types_mapping,
            parameters=model.parameters or {},
        )

    def create_dynamic_schema_loader(
        self, model: DynamicSchemaLoaderModel, config: Config, **kwargs: Any
    ) -> DynamicSchemaLoader:
        stream_slicer = self._build_stream_slicer_from_partition_router(model.retriever, config)
        combined_slicers = self._build_resumable_cursor(model.retriever, stream_slicer)

        schema_transformations = []
        if model.schema_transformations:
            for transformation_model in model.schema_transformations:
                schema_transformations.append(
                    self._create_component_from_model(model=transformation_model, config=config)
                )
        name = "dynamic_properties"
        retriever = self._create_component_from_model(
            model=model.retriever,
            config=config,
            name=name,
            primary_key=None,
            stream_slicer=combined_slicers,
            transformations=[],
            use_cache=True,
            log_formatter=(
                lambda response: format_http_message(
                    response,
                    f"Schema loader '{name}' request",
                    f"Request performed in order to extract schema.",
                    name,
                    is_auxiliary=True,
                )
            ),
        )
        schema_type_identifier = self._create_component_from_model(
            model.schema_type_identifier, config=config, parameters=model.parameters or {}
        )
        schema_filter = (
            self._create_component_from_model(
                model.schema_filter, config=config, parameters=model.parameters or {}
            )
            if model.schema_filter is not None
            else None
        )

        return DynamicSchemaLoader(
            retriever=retriever,
            config=config,
            schema_transformations=schema_transformations,
            schema_filter=schema_filter,
            schema_type_identifier=schema_type_identifier,
            parameters=model.parameters or {},
        )

    @staticmethod
    def create_json_decoder(model: JsonDecoderModel, config: Config, **kwargs: Any) -> Decoder:
        return JsonDecoder(parameters={})

    def create_csv_decoder(self, model: CsvDecoderModel, config: Config, **kwargs: Any) -> Decoder:
        return CompositeRawDecoder(
            parser=ModelToComponentFactory._get_parser(model, config),
            stream_response=False if self._emit_connector_builder_messages else True,
        )

    def create_jsonl_decoder(
        self, model: JsonlDecoderModel, config: Config, **kwargs: Any
    ) -> Decoder:
        return CompositeRawDecoder(
            parser=ModelToComponentFactory._get_parser(model, config),
            stream_response=False if self._emit_connector_builder_messages else True,
        )

    def create_gzip_decoder(
        self, model: GzipDecoderModel, config: Config, **kwargs: Any
    ) -> Decoder:
        _compressed_response_types = {
            "gzip",
            "x-gzip",
            "gzip, deflate",
            "x-gzip, deflate",
            "application/zip",
            "application/gzip",
            "application/x-gzip",
            "application/x-zip-compressed",
        }

        gzip_parser: GzipParser = ModelToComponentFactory._get_parser(model, config)  # type: ignore  # based on the model, we know this will be a GzipParser

        if self._emit_connector_builder_messages:
            # This is very surprising but if the response is not streamed,
            # CompositeRawDecoder calls response.content and the requests library actually uncompress the data as opposed to response.raw,
            # which uses urllib3 directly and does not uncompress the data.
            return CompositeRawDecoder(gzip_parser.inner_parser, False)

        return CompositeRawDecoder.by_headers(
            [({"Content-Encoding", "Content-Type"}, _compressed_response_types, gzip_parser)],
            stream_response=True,
            fallback_parser=gzip_parser.inner_parser,
        )

    @staticmethod
    def create_incrementing_count_cursor(
        model: IncrementingCountCursorModel, config: Config, **kwargs: Any
    ) -> DatetimeBasedCursor:
        # This should not actually get used anywhere at runtime, but needed to add this to pass checks since
        # we still parse models into components. The issue is that there's no runtime implementation of a
        # IncrementingCountCursor.
        # A known and expected issue with this stub is running a check with the declared IncrementingCountCursor because it is run without ConcurrentCursor.
        return DatetimeBasedCursor(
            cursor_field=model.cursor_field,
            datetime_format="%Y-%m-%d",
            start_datetime="2024-12-12",
            config=config,
            parameters={},
        )

    @staticmethod
    def create_iterable_decoder(
        model: IterableDecoderModel, config: Config, **kwargs: Any
    ) -> IterableDecoder:
        return IterableDecoder(parameters={})

    @staticmethod
    def create_xml_decoder(model: XmlDecoderModel, config: Config, **kwargs: Any) -> XmlDecoder:
        return XmlDecoder(parameters={})

    def create_zipfile_decoder(
        self, model: ZipfileDecoderModel, config: Config, **kwargs: Any
    ) -> ZipfileDecoder:
        return ZipfileDecoder(parser=ModelToComponentFactory._get_parser(model.decoder, config))

    @staticmethod
    def _get_parser(model: BaseModel, config: Config) -> Parser:
        if isinstance(model, JsonDecoderModel):
            # Note that the logic is a bit different from the JsonDecoder as there is some legacy that is maintained to return {} on error cases
            return JsonParser()
        elif isinstance(model, JsonlDecoderModel):
            return JsonLineParser()
        elif isinstance(model, CsvDecoderModel):
            return CsvParser(
                encoding=model.encoding,
                delimiter=model.delimiter,
                set_values_to_none=model.set_values_to_none,
            )
        elif isinstance(model, GzipDecoderModel):
            return GzipParser(
                inner_parser=ModelToComponentFactory._get_parser(model.decoder, config)
            )
        elif isinstance(
            model, (CustomDecoderModel, IterableDecoderModel, XmlDecoderModel, ZipfileDecoderModel)
        ):
            raise ValueError(f"Decoder type {model} does not have parser associated to it")

        raise ValueError(f"Unknown decoder type {model}")

    @staticmethod
    def create_json_file_schema_loader(
        model: JsonFileSchemaLoaderModel, config: Config, **kwargs: Any
    ) -> JsonFileSchemaLoader:
        return JsonFileSchemaLoader(
            file_path=model.file_path or "", config=config, parameters=model.parameters or {}
        )

    @staticmethod
    def create_jwt_authenticator(
        model: JwtAuthenticatorModel, config: Config, **kwargs: Any
    ) -> JwtAuthenticator:
        jwt_headers = model.jwt_headers or JwtHeadersModel(kid=None, typ="JWT", cty=None)
        jwt_payload = model.jwt_payload or JwtPayloadModel(iss=None, sub=None, aud=None)
        return JwtAuthenticator(
            config=config,
            parameters=model.parameters or {},
            algorithm=JwtAlgorithm(model.algorithm.value),
            secret_key=model.secret_key,
            base64_encode_secret_key=model.base64_encode_secret_key,
            token_duration=model.token_duration,
            header_prefix=model.header_prefix,
            kid=jwt_headers.kid,
            typ=jwt_headers.typ,
            cty=jwt_headers.cty,
            iss=jwt_payload.iss,
            sub=jwt_payload.sub,
            aud=jwt_payload.aud,
            additional_jwt_headers=model.additional_jwt_headers,
            additional_jwt_payload=model.additional_jwt_payload,
        )

    def create_list_partition_router(
        self, model: ListPartitionRouterModel, config: Config, **kwargs: Any
    ) -> ListPartitionRouter:
        request_option = (
            self._create_component_from_model(model.request_option, config)
            if model.request_option
            else None
        )
        return ListPartitionRouter(
            cursor_field=model.cursor_field,
            request_option=request_option,
            values=model.values,
            config=config,
            parameters=model.parameters or {},
        )

    @staticmethod
    def create_min_max_datetime(
        model: MinMaxDatetimeModel, config: Config, **kwargs: Any
    ) -> MinMaxDatetime:
        return MinMaxDatetime(
            datetime=model.datetime,
            datetime_format=model.datetime_format or "",
            max_datetime=model.max_datetime or "",
            min_datetime=model.min_datetime or "",
            parameters=model.parameters or {},
        )

    @staticmethod
    def create_no_auth(model: NoAuthModel, config: Config, **kwargs: Any) -> NoAuth:
        return NoAuth(parameters=model.parameters or {})

    @staticmethod
    def create_no_pagination(
        model: NoPaginationModel, config: Config, **kwargs: Any
    ) -> NoPagination:
        return NoPagination(parameters={})

    def create_oauth_authenticator(
        self, model: OAuthAuthenticatorModel, config: Config, **kwargs: Any
    ) -> DeclarativeOauth2Authenticator:
        profile_assertion = (
            self._create_component_from_model(model.profile_assertion, config=config)
            if model.profile_assertion
            else None
        )

        if model.refresh_token_updater:
            # ignore type error because fixing it would have a lot of dependencies, revisit later
            return DeclarativeSingleUseRefreshTokenOauth2Authenticator(  # type: ignore
                config,
                InterpolatedString.create(
                    model.token_refresh_endpoint,  # type: ignore
                    parameters=model.parameters or {},
                ).eval(config),
                access_token_name=InterpolatedString.create(
                    model.access_token_name or "access_token", parameters=model.parameters or {}
                ).eval(config),
                refresh_token_name=model.refresh_token_updater.refresh_token_name,
                expires_in_name=InterpolatedString.create(
                    model.expires_in_name or "expires_in", parameters=model.parameters or {}
                ).eval(config),
                client_id_name=InterpolatedString.create(
                    model.client_id_name or "client_id", parameters=model.parameters or {}
                ).eval(config),
                client_id=InterpolatedString.create(
                    model.client_id, parameters=model.parameters or {}
                ).eval(config)
                if model.client_id
                else model.client_id,
                client_secret_name=InterpolatedString.create(
                    model.client_secret_name or "client_secret", parameters=model.parameters or {}
                ).eval(config),
                client_secret=InterpolatedString.create(
                    model.client_secret, parameters=model.parameters or {}
                ).eval(config)
                if model.client_secret
                else model.client_secret,
                access_token_config_path=model.refresh_token_updater.access_token_config_path,
                refresh_token_config_path=model.refresh_token_updater.refresh_token_config_path,
                token_expiry_date_config_path=model.refresh_token_updater.token_expiry_date_config_path,
                grant_type_name=InterpolatedString.create(
                    model.grant_type_name or "grant_type", parameters=model.parameters or {}
                ).eval(config),
                grant_type=InterpolatedString.create(
                    model.grant_type or "refresh_token", parameters=model.parameters or {}
                ).eval(config),
                refresh_request_body=InterpolatedMapping(
                    model.refresh_request_body or {}, parameters=model.parameters or {}
                ).eval(config),
                refresh_request_headers=InterpolatedMapping(
                    model.refresh_request_headers or {}, parameters=model.parameters or {}
                ).eval(config),
                scopes=model.scopes,
                token_expiry_date_format=model.token_expiry_date_format,
                token_expiry_is_time_of_expiration=bool(model.token_expiry_date_format),
                message_repository=self._message_repository,
                refresh_token_error_status_codes=model.refresh_token_updater.refresh_token_error_status_codes,
                refresh_token_error_key=model.refresh_token_updater.refresh_token_error_key,
                refresh_token_error_values=model.refresh_token_updater.refresh_token_error_values,
            )
        # ignore type error because fixing it would have a lot of dependencies, revisit later
        return DeclarativeOauth2Authenticator(  # type: ignore
            access_token_name=model.access_token_name or "access_token",
            access_token_value=model.access_token_value,
            client_id_name=model.client_id_name or "client_id",
            client_id=model.client_id,
            client_secret_name=model.client_secret_name or "client_secret",
            client_secret=model.client_secret,
            expires_in_name=model.expires_in_name or "expires_in",
            grant_type_name=model.grant_type_name or "grant_type",
            grant_type=model.grant_type or "refresh_token",
            refresh_request_body=model.refresh_request_body,
            refresh_request_headers=model.refresh_request_headers,
            refresh_token_name=model.refresh_token_name or "refresh_token",
            refresh_token=model.refresh_token,
            scopes=model.scopes,
            token_expiry_date=model.token_expiry_date,
            token_expiry_date_format=model.token_expiry_date_format,
            token_expiry_is_time_of_expiration=bool(model.token_expiry_date_format),
            token_refresh_endpoint=model.token_refresh_endpoint,
            config=config,
            parameters=model.parameters or {},
            message_repository=self._message_repository,
            profile_assertion=profile_assertion,
            use_profile_assertion=model.use_profile_assertion,
        )

    def create_offset_increment(
        self,
        model: OffsetIncrementModel,
        config: Config,
        decoder: Decoder,
        extractor_model: Optional[Union[CustomRecordExtractorModel, DpathExtractorModel]] = None,
        **kwargs: Any,
    ) -> OffsetIncrement:
        if isinstance(decoder, PaginationDecoderDecorator):
            inner_decoder = decoder.decoder
        else:
            inner_decoder = decoder
            decoder = PaginationDecoderDecorator(decoder=decoder)

        if self._is_supported_decoder_for_pagination(inner_decoder):
            decoder_to_use = decoder
        else:
            raise ValueError(
                self._UNSUPPORTED_DECODER_ERROR.format(decoder_type=type(inner_decoder))
            )

        # Ideally we would instantiate the runtime extractor from highest most level (in this case the SimpleRetriever)
        # so that it can be shared by OffSetIncrement and RecordSelector. However, due to how we instantiate the
        # decoder with various decorators here, but not in create_record_selector, it is simpler to retain existing
        # behavior by having two separate extractors with identical behavior since they use the same extractor model.
        # When we have more time to investigate we can look into reusing the same component.
        extractor = (
            self._create_component_from_model(
                model=extractor_model, config=config, decoder=decoder_to_use
            )
            if extractor_model
            else None
        )

        return OffsetIncrement(
            page_size=model.page_size,
            config=config,
            decoder=decoder_to_use,
            extractor=extractor,
            inject_on_first_request=model.inject_on_first_request or False,
            parameters=model.parameters or {},
        )

    @staticmethod
    def create_page_increment(
        model: PageIncrementModel, config: Config, **kwargs: Any
    ) -> PageIncrement:
        return PageIncrement(
            page_size=model.page_size,
            config=config,
            start_from_page=model.start_from_page or 0,
            inject_on_first_request=model.inject_on_first_request or False,
            parameters=model.parameters or {},
        )

    def create_parent_stream_config(
        self, model: ParentStreamConfigModel, config: Config, **kwargs: Any
    ) -> ParentStreamConfig:
        declarative_stream = self._create_component_from_model(
            model.stream, config=config, **kwargs
        )
        request_option = (
            self._create_component_from_model(model.request_option, config=config)
            if model.request_option
            else None
        )

        if model.lazy_read_pointer and any("*" in pointer for pointer in model.lazy_read_pointer):
            raise ValueError(
                "The '*' wildcard in 'lazy_read_pointer' is not supported — only direct paths are allowed."
            )

        model_lazy_read_pointer: List[Union[InterpolatedString, str]] = (
            [x for x in model.lazy_read_pointer] if model.lazy_read_pointer else []
        )

        return ParentStreamConfig(
            parent_key=model.parent_key,
            request_option=request_option,
            stream=declarative_stream,
            partition_field=model.partition_field,
            config=config,
            incremental_dependency=model.incremental_dependency or False,
            parameters=model.parameters or {},
            extra_fields=model.extra_fields,
            lazy_read_pointer=model_lazy_read_pointer,
        )

    def create_properties_from_endpoint(
        self, model: PropertiesFromEndpointModel, config: Config, **kwargs: Any
    ) -> PropertiesFromEndpoint:
        retriever = self._create_component_from_model(
            model=model.retriever,
            config=config,
            name="dynamic_properties",
            primary_key=None,
            stream_slicer=None,
            transformations=[],
            use_cache=True,  # Enable caching on the HttpRequester/HttpClient because the properties endpoint will be called for every slice being processed, and it is highly unlikely for the response to different
        )
        return PropertiesFromEndpoint(
            property_field_path=model.property_field_path,
            retriever=retriever,
            config=config,
            parameters=model.parameters or {},
        )

    def create_property_chunking(
        self, model: PropertyChunkingModel, config: Config, **kwargs: Any
    ) -> PropertyChunking:
        record_merge_strategy = (
            self._create_component_from_model(
                model=model.record_merge_strategy, config=config, **kwargs
            )
            if model.record_merge_strategy
            else None
        )

        property_limit_type: PropertyLimitType
        match model.property_limit_type:
            case PropertyLimitTypeModel.property_count:
                property_limit_type = PropertyLimitType.property_count
            case PropertyLimitTypeModel.characters:
                property_limit_type = PropertyLimitType.characters
            case _:
                raise ValueError(f"Invalid PropertyLimitType {property_limit_type}")

        return PropertyChunking(
            property_limit_type=property_limit_type,
            property_limit=model.property_limit,
            record_merge_strategy=record_merge_strategy,
            config=config,
            parameters=model.parameters or {},
        )

    @staticmethod
    def create_request_path(model: RequestPathModel, config: Config, **kwargs: Any) -> RequestPath:
        return RequestPath(parameters={})

    @staticmethod
    def create_request_option(
        model: RequestOptionModel, config: Config, **kwargs: Any
    ) -> RequestOption:
        inject_into = RequestOptionType(model.inject_into.value)
        field_path: Optional[List[Union[InterpolatedString, str]]] = (
            [
                InterpolatedString.create(segment, parameters=kwargs.get("parameters", {}))
                for segment in model.field_path
            ]
            if model.field_path
            else None
        )
        field_name = (
            InterpolatedString.create(model.field_name, parameters=kwargs.get("parameters", {}))
            if model.field_name
            else None
        )
        return RequestOption(
            field_name=field_name,
            field_path=field_path,
            inject_into=inject_into,
            parameters=kwargs.get("parameters", {}),
        )

    def create_record_selector(
        self,
        model: RecordSelectorModel,
        config: Config,
        *,
        name: str,
        transformations: List[RecordTransformation] | None = None,
        decoder: Decoder | None = None,
        client_side_incremental_sync: Dict[str, Any] | None = None,
        file_uploader: Optional[DefaultFileUploader] = None,
        **kwargs: Any,
    ) -> RecordSelector:
        extractor = self._create_component_from_model(
            model=model.extractor, decoder=decoder, config=config
        )
        record_filter = (
            self._create_component_from_model(model.record_filter, config=config)
            if model.record_filter
            else None
        )

        transform_before_filtering = (
            False if model.transform_before_filtering is None else model.transform_before_filtering
        )
        if client_side_incremental_sync:
            record_filter = ClientSideIncrementalRecordFilterDecorator(
                config=config,
                parameters=model.parameters,
                condition=model.record_filter.condition
                if (model.record_filter and hasattr(model.record_filter, "condition"))
                else None,
                **client_side_incremental_sync,
            )
            transform_before_filtering = (
                True
                if model.transform_before_filtering is None
                else model.transform_before_filtering
            )

        if model.schema_normalization is None:
            # default to no schema normalization if not set
            model.schema_normalization = SchemaNormalizationModel.None_

        schema_normalization = (
            TypeTransformer(SCHEMA_TRANSFORMER_TYPE_MAPPING[model.schema_normalization])
            if isinstance(model.schema_normalization, SchemaNormalizationModel)
            else self._create_component_from_model(model.schema_normalization, config=config)  # type: ignore[arg-type] # custom normalization model expected here
        )

        return RecordSelector(
            extractor=extractor,
            name=name,
            config=config,
            record_filter=record_filter,
            transformations=transformations or [],
            file_uploader=file_uploader,
            schema_normalization=schema_normalization,
            parameters=model.parameters or {},
            transform_before_filtering=transform_before_filtering,
        )

    @staticmethod
    def create_remove_fields(
        model: RemoveFieldsModel, config: Config, **kwargs: Any
    ) -> RemoveFields:
        return RemoveFields(
            field_pointers=model.field_pointers, condition=model.condition or "", parameters={}
        )

    def create_selective_authenticator(
        self, model: SelectiveAuthenticatorModel, config: Config, **kwargs: Any
    ) -> DeclarativeAuthenticator:
        authenticators = {
            name: self._create_component_from_model(model=auth, config=config)
            for name, auth in model.authenticators.items()
        }
        # SelectiveAuthenticator will return instance of DeclarativeAuthenticator or raise ValueError error
        return SelectiveAuthenticator(  # type: ignore[abstract]
            config=config,
            authenticators=authenticators,
            authenticator_selection_path=model.authenticator_selection_path,
            **kwargs,
        )

    @staticmethod
    def create_legacy_session_token_authenticator(
        model: LegacySessionTokenAuthenticatorModel, config: Config, *, url_base: str, **kwargs: Any
    ) -> LegacySessionTokenAuthenticator:
        return LegacySessionTokenAuthenticator(
            api_url=url_base,
            header=model.header,
            login_url=model.login_url,
            password=model.password or "",
            session_token=model.session_token or "",
            session_token_response_key=model.session_token_response_key or "",
            username=model.username or "",
            validate_session_url=model.validate_session_url,
            config=config,
            parameters=model.parameters or {},
        )

<<<<<<< HEAD
=======
    def create_simple_retriever(
        self,
        model: SimpleRetrieverModel,
        config: Config,
        *,
        name: str,
        primary_key: Optional[Union[str, List[str], List[List[str]]]],
        stream_slicer: Optional[StreamSlicer],
        request_options_provider: Optional[RequestOptionsProvider] = None,
        stop_condition_cursor: Optional[Cursor] = None,
        client_side_incremental_sync: Optional[Dict[str, Any]] = None,
        transformations: List[RecordTransformation],
        file_uploader: Optional[DefaultFileUploader] = None,
        incremental_sync: Optional[
            Union[
                IncrementingCountCursorModel, DatetimeBasedCursorModel, CustomIncrementalSyncModel
            ]
        ] = None,
        use_cache: Optional[bool] = None,
        log_formatter: Optional[Callable[[Response], Any]] = None,
        **kwargs: Any,
    ) -> SimpleRetriever:
        def _get_url() -> str:
            """
            Closure to get the URL from the requester. This is used to get the URL in the case of a lazy retriever.
            This is needed because the URL is not set until the requester is created.
            """

            _url: str = (
                model.requester.url
                if hasattr(model.requester, "url") and model.requester.url is not None
                else requester.get_url()
            )
            _url_base: str = (
                model.requester.url_base
                if hasattr(model.requester, "url_base") and model.requester.url_base is not None
                else requester.get_url_base()
            )

            return _url or _url_base

        decoder = (
            self._create_component_from_model(model=model.decoder, config=config)
            if model.decoder
            else JsonDecoder(parameters={})
        )
        record_selector = self._create_component_from_model(
            model=model.record_selector,
            name=name,
            config=config,
            decoder=decoder,
            transformations=transformations,
            client_side_incremental_sync=client_side_incremental_sync,
            file_uploader=file_uploader,
        )

        query_properties: Optional[QueryProperties] = None
        query_properties_key: Optional[str] = None
        if self._query_properties_in_request_parameters(model.requester):
            # It is better to be explicit about an error if PropertiesFromEndpoint is defined in multiple
            # places instead of default to request_parameters which isn't clearly documented
            if (
                hasattr(model.requester, "fetch_properties_from_endpoint")
                and model.requester.fetch_properties_from_endpoint
            ):
                raise ValueError(
                    f"PropertiesFromEndpoint should only be specified once per stream, but found in {model.requester.type}.fetch_properties_from_endpoint and {model.requester.type}.request_parameters"
                )

            query_properties_definitions = []
            for key, request_parameter in model.requester.request_parameters.items():  # type: ignore # request_parameters is already validated to be a Mapping using _query_properties_in_request_parameters()
                if isinstance(request_parameter, QueryPropertiesModel):
                    query_properties_key = key
                    query_properties_definitions.append(request_parameter)

            if len(query_properties_definitions) > 1:
                raise ValueError(
                    f"request_parameters only supports defining one QueryProperties field, but found {len(query_properties_definitions)} usages"
                )

            if len(query_properties_definitions) == 1:
                query_properties = self._create_component_from_model(
                    model=query_properties_definitions[0], config=config
                )
        elif (
            hasattr(model.requester, "fetch_properties_from_endpoint")
            and model.requester.fetch_properties_from_endpoint
        ):
            # todo: Deprecate this condition once dependent connectors migrate to query_properties
            query_properties_definition = QueryPropertiesModel(
                type="QueryProperties",
                property_list=model.requester.fetch_properties_from_endpoint,
                always_include_properties=None,
                property_chunking=None,
            )  # type: ignore # $parameters has a default value

            query_properties = self.create_query_properties(
                model=query_properties_definition,
                config=config,
            )
        elif hasattr(model.requester, "query_properties") and model.requester.query_properties:
            query_properties = self.create_query_properties(
                model=model.requester.query_properties,
                config=config,
            )

        requester = self._create_component_from_model(
            model=model.requester,
            decoder=decoder,
            name=name,
            query_properties_key=query_properties_key,
            use_cache=use_cache,
            config=config,
        )

        # Define cursor only if per partition or common incremental support is needed
        cursor = stream_slicer if isinstance(stream_slicer, DeclarativeCursor) else None

        if (
            not isinstance(stream_slicer, DatetimeBasedCursor)
            or type(stream_slicer) is not DatetimeBasedCursor
        ):
            # Many of the custom component implementations of DatetimeBasedCursor override get_request_params() (or other methods).
            # Because we're decoupling RequestOptionsProvider from the Cursor, custom components will eventually need to reimplement
            # their own RequestOptionsProvider. However, right now the existing StreamSlicer/Cursor still can act as the SimpleRetriever's
            # request_options_provider
            request_options_provider = stream_slicer or DefaultRequestOptionsProvider(parameters={})
        elif not request_options_provider:
            request_options_provider = DefaultRequestOptionsProvider(parameters={})

        stream_slicer = stream_slicer or SinglePartitionRouter(parameters={})
        if self._should_limit_slices_fetched():
            stream_slicer = cast(
                StreamSlicer,
                StreamSlicerTestReadDecorator(
                    wrapped_slicer=stream_slicer,
                    maximum_number_of_slices=self._limit_slices_fetched or 5,
                ),
            )

        paginator = (
            self._create_component_from_model(
                model=model.paginator,
                config=config,
                url_base=_get_url(),
                extractor_model=model.record_selector.extractor,
                decoder=decoder,
                cursor_used_for_stop_condition=stop_condition_cursor or None,
            )
            if model.paginator
            else NoPagination(parameters={})
        )

        ignore_stream_slicer_parameters_on_paginated_requests = (
            model.ignore_stream_slicer_parameters_on_paginated_requests or False
        )

        if (
            model.partition_router
            and isinstance(model.partition_router, SubstreamPartitionRouterModel)
            and not bool(self._connector_state_manager.get_stream_state(name, None))
            and any(
                parent_stream_config.lazy_read_pointer
                for parent_stream_config in model.partition_router.parent_stream_configs
            )
        ):
            if incremental_sync:
                if incremental_sync.type != "DatetimeBasedCursor":
                    raise ValueError(
                        f"LazySimpleRetriever only supports DatetimeBasedCursor. Found: {incremental_sync.type}."
                    )

                elif incremental_sync.step or incremental_sync.cursor_granularity:
                    raise ValueError(
                        f"Found more that one slice per parent. LazySimpleRetriever only supports single slice read for stream - {name}."
                    )

            if model.decoder and model.decoder.type != "JsonDecoder":
                raise ValueError(
                    f"LazySimpleRetriever only supports JsonDecoder. Found: {model.decoder.type}."
                )

            return LazySimpleRetriever(
                name=name,
                paginator=paginator,
                primary_key=primary_key,
                requester=requester,
                record_selector=record_selector,
                stream_slicer=stream_slicer,
                request_option_provider=request_options_provider,
                cursor=cursor,
                config=config,
                ignore_stream_slicer_parameters_on_paginated_requests=ignore_stream_slicer_parameters_on_paginated_requests,
                parameters=model.parameters or {},
            )

        return SimpleRetriever(
            name=name,
            paginator=paginator,
            primary_key=primary_key,
            requester=requester,
            record_selector=record_selector,
            stream_slicer=stream_slicer,
            request_option_provider=request_options_provider,
            cursor=cursor,
            config=config,
            ignore_stream_slicer_parameters_on_paginated_requests=ignore_stream_slicer_parameters_on_paginated_requests,
            additional_query_properties=query_properties,
            log_formatter=self._get_log_formatter(log_formatter, name),
            parameters=model.parameters or {},
        )

>>>>>>> f976c728
    def _get_log_formatter(
        self, log_formatter: Callable[[Response], Any] | None, name: str
    ) -> Callable[[Response], Any] | None:
        if self._should_limit_slices_fetched():
            return (
                (
                    lambda response: format_http_message(
                        response,
                        f"Stream '{name}' request",
                        f"Request performed in order to extract records for stream '{name}'",
                        name,
                    )
                )
                if not log_formatter
                else log_formatter
            )
        return None

    def _should_limit_slices_fetched(self) -> bool:
        """
        Returns True if the number of slices fetched should be limited, False otherwise.
        This is used to limit the number of slices fetched during tests.
        """
        return bool(self._limit_slices_fetched or self._emit_connector_builder_messages)

    @staticmethod
    def _remove_query_properties(
        request_parameters: Mapping[str, Union[str, QueryPropertiesModel]],
    ) -> Mapping[str, str]:
        return {
            parameter_field: request_parameter
            for parameter_field, request_parameter in request_parameters.items()
            if not isinstance(request_parameter, QueryPropertiesModel)
        }

    def create_state_delegating_stream(
        self,
        model: StateDelegatingStreamModel,
        config: Config,
        has_parent_state: Optional[bool] = None,
        **kwargs: Any,
    ) -> DeclarativeStream:
        if (
            model.full_refresh_stream.name != model.name
            or model.name != model.incremental_stream.name
        ):
            raise ValueError(
                f"state_delegating_stream, full_refresh_stream name and incremental_stream must have equal names. Instead has {model.name}, {model.full_refresh_stream.name} and {model.incremental_stream.name}."
            )

        stream_model = (
            model.incremental_stream
            if self._connector_state_manager.get_stream_state(model.name, None) or has_parent_state
            else model.full_refresh_stream
        )

        return self._create_component_from_model(stream_model, config=config, **kwargs)  # type: ignore[no-any-return]  # Will be created DeclarativeStream as stream_model is stream description

    def _create_async_job_status_mapping(
        self, model: AsyncJobStatusMapModel, config: Config, **kwargs: Any
    ) -> Mapping[str, AsyncJobStatus]:
        api_status_to_cdk_status = {}
        for cdk_status, api_statuses in model.dict().items():
            if cdk_status == "type":
                # This is an element of the dict because of the typing of the CDK but it is not a CDK status
                continue

            for status in api_statuses:
                if status in api_status_to_cdk_status:
                    raise ValueError(
                        f"API status {status} is already set for CDK status {cdk_status}. Please ensure API statuses are only provided once"
                    )
                api_status_to_cdk_status[status] = self._get_async_job_status(cdk_status)
        return api_status_to_cdk_status

    def _get_async_job_status(self, status: str) -> AsyncJobStatus:
        match status:
            case "running":
                return AsyncJobStatus.RUNNING
            case "completed":
                return AsyncJobStatus.COMPLETED
            case "failed":
                return AsyncJobStatus.FAILED
            case "timeout":
                return AsyncJobStatus.TIMED_OUT
            case _:
                raise ValueError(f"Unsupported CDK status {status}")

    def create_async_retriever(
        self,
        model: AsyncRetrieverModel,
        config: Config,
        *,
        name: str,
        primary_key: Optional[
            Union[str, List[str], List[List[str]]]
        ],  # this seems to be needed to match create_simple_retriever
        stream_slicer: Optional[StreamSlicer],
        client_side_incremental_sync: Optional[Dict[str, Any]] = None,
        transformations: List[RecordTransformation],
        **kwargs: Any,
    ) -> AsyncRetriever:
        def _get_download_retriever() -> SimpleRetriever:
            # We create a record selector for the download retriever
            # with no schema normalization and no transformations, neither record filter
            # as all this occurs in the record_selector of the AsyncRetriever
            record_selector = RecordSelector(
                extractor=download_extractor,
                name=name,
                record_filter=None,
                transformations=[],
                schema_normalization=TypeTransformer(TransformConfig.NoTransform),
                config=config,
                parameters={},
            )
            paginator = (
                self._create_component_from_model(
                    model=model.download_paginator,
                    decoder=decoder,
                    config=config,
                    url_base="",
                )
                if model.download_paginator
                else NoPagination(parameters={})
            )

            return SimpleRetriever(
                requester=download_requester,
                record_selector=record_selector,
                primary_key=None,
                name=name,
                paginator=paginator,
                config=config,
                parameters={},
                log_formatter=self._get_log_formatter(None, name),
            )

        def _get_job_timeout() -> datetime.timedelta:
            user_defined_timeout: Optional[int] = (
                int(
                    InterpolatedString.create(
                        str(model.polling_job_timeout),
                        parameters={},
                    ).eval(config)
                )
                if model.polling_job_timeout
                else None
            )

            # check for user defined timeout during the test read or 15 minutes
            test_read_timeout = datetime.timedelta(minutes=user_defined_timeout or 15)
            # default value for non-connector builder is 60 minutes.
            default_sync_timeout = datetime.timedelta(minutes=user_defined_timeout or 60)

            return (
                test_read_timeout if self._emit_connector_builder_messages else default_sync_timeout
            )

        decoder = (
            self._create_component_from_model(model=model.decoder, config=config)
            if model.decoder
            else JsonDecoder(parameters={})
        )
        record_selector = self._create_component_from_model(
            model=model.record_selector,
            config=config,
            decoder=decoder,
            name=name,
            transformations=transformations,
            client_side_incremental_sync=client_side_incremental_sync,
        )

        stream_slicer = stream_slicer or SinglePartitionRouter(parameters={})
        if self._should_limit_slices_fetched():
            stream_slicer = cast(
                StreamSlicer,
                StreamSlicerTestReadDecorator(
                    wrapped_slicer=stream_slicer,
                    maximum_number_of_slices=self._limit_slices_fetched or 5,
                ),
            )

        creation_requester = self._create_component_from_model(
            model=model.creation_requester,
            decoder=decoder,
            config=config,
            name=f"job creation - {name}",
        )
        polling_requester = self._create_component_from_model(
            model=model.polling_requester,
            decoder=decoder,
            config=config,
            name=f"job polling - {name}",
        )
        job_download_components_name = f"job download - {name}"
        download_decoder = (
            self._create_component_from_model(model=model.download_decoder, config=config)
            if model.download_decoder
            else JsonDecoder(parameters={})
        )
        download_extractor = (
            self._create_component_from_model(
                model=model.download_extractor,
                config=config,
                decoder=download_decoder,
                parameters=model.parameters,
            )
            if model.download_extractor
            else DpathExtractor(
                [],
                config=config,
                decoder=download_decoder,
                parameters=model.parameters or {},
            )
        )
        download_requester = self._create_component_from_model(
            model=model.download_requester,
            decoder=download_decoder,
            config=config,
            name=job_download_components_name,
        )
        download_retriever = _get_download_retriever()
        abort_requester = (
            self._create_component_from_model(
                model=model.abort_requester,
                decoder=decoder,
                config=config,
                name=f"job abort - {name}",
            )
            if model.abort_requester
            else None
        )
        delete_requester = (
            self._create_component_from_model(
                model=model.delete_requester,
                decoder=decoder,
                config=config,
                name=f"job delete - {name}",
            )
            if model.delete_requester
            else None
        )
        download_target_requester = (
            self._create_component_from_model(
                model=model.download_target_requester,
                decoder=decoder,
                config=config,
                name=f"job extract_url - {name}",
            )
            if model.download_target_requester
            else None
        )
        status_extractor = self._create_component_from_model(
            model=model.status_extractor, decoder=decoder, config=config, name=name
        )
        download_target_extractor = self._create_component_from_model(
            model=model.download_target_extractor,
            decoder=decoder,
            config=config,
            name=name,
        )

        job_repository: AsyncJobRepository = AsyncHttpJobRepository(
            creation_requester=creation_requester,
            polling_requester=polling_requester,
            download_retriever=download_retriever,
            download_target_requester=download_target_requester,
            abort_requester=abort_requester,
            delete_requester=delete_requester,
            status_extractor=status_extractor,
            status_mapping=self._create_async_job_status_mapping(model.status_mapping, config),
            download_target_extractor=download_target_extractor,
            job_timeout=_get_job_timeout(),
        )

        async_job_partition_router = AsyncJobPartitionRouter(
            job_orchestrator_factory=lambda stream_slices: AsyncJobOrchestrator(
                job_repository,
                stream_slices,
                self._job_tracker,
                self._message_repository,
                # FIXME work would need to be done here in order to detect if a stream as a parent stream that is bulk
                has_bulk_parent=False,
                # set the `job_max_retry` to 1 for the `Connector Builder`` use-case.
                # `None` == default retry is set to 3 attempts, under the hood.
                job_max_retry=1 if self._emit_connector_builder_messages else None,
            ),
            stream_slicer=stream_slicer,
            config=config,
            parameters=model.parameters or {},
        )

        return AsyncRetriever(
            record_selector=record_selector,
            stream_slicer=async_job_partition_router,
            config=config,
            parameters=model.parameters or {},
        )

    def create_spec(self, model: SpecModel, config: Config, **kwargs: Any) -> Spec:
        config_migrations = [
            self._create_component_from_model(migration, config)
            for migration in (
                model.config_normalization_rules.config_migrations
                if (
                    model.config_normalization_rules
                    and model.config_normalization_rules.config_migrations
                )
                else []
            )
        ]
        config_transformations = [
            self._create_component_from_model(transformation, config)
            for transformation in (
                model.config_normalization_rules.transformations
                if (
                    model.config_normalization_rules
                    and model.config_normalization_rules.transformations
                )
                else []
            )
        ]
        config_validations = [
            self._create_component_from_model(validation, config)
            for validation in (
                model.config_normalization_rules.validations
                if (
                    model.config_normalization_rules
                    and model.config_normalization_rules.validations
                )
                else []
            )
        ]

        return Spec(
            connection_specification=model.connection_specification,
            documentation_url=model.documentation_url,
            advanced_auth=model.advanced_auth,
            parameters={},
            config_migrations=config_migrations,
            config_transformations=config_transformations,
            config_validations=config_validations,
        )

    def create_substream_partition_router(
        self, model: SubstreamPartitionRouterModel, config: Config, **kwargs: Any
    ) -> SubstreamPartitionRouter:
        parent_stream_configs = []
        if model.parent_stream_configs:
            parent_stream_configs.extend(
                [
                    self._create_message_repository_substream_wrapper(
                        model=parent_stream_config, config=config, **kwargs
                    )
                    for parent_stream_config in model.parent_stream_configs
                ]
            )

        return SubstreamPartitionRouter(
            parent_stream_configs=parent_stream_configs,
            parameters=model.parameters or {},
            config=config,
        )

    def _create_message_repository_substream_wrapper(
        self, model: ParentStreamConfigModel, config: Config, **kwargs: Any
    ) -> Any:
        substream_factory = ModelToComponentFactory(
            limit_pages_fetched_per_slice=self._limit_pages_fetched_per_slice,
            limit_slices_fetched=self._limit_slices_fetched,
            emit_connector_builder_messages=self._emit_connector_builder_messages,
            disable_retries=self._disable_retries,
            disable_cache=self._disable_cache,
            message_repository=LogAppenderMessageRepositoryDecorator(
                {"airbyte_cdk": {"stream": {"is_substream": True}}, "http": {"is_auxiliary": True}},
                self._message_repository,
                self._evaluate_log_level(self._emit_connector_builder_messages),
            ),
        )

        # This flag will be used exclusively for StateDelegatingStream when a parent stream is created
        has_parent_state = bool(
            self._connector_state_manager.get_stream_state(kwargs.get("stream_name", ""), None)
            if model.incremental_dependency
            else False
        )
        return substream_factory._create_component_from_model(
            model=model, config=config, has_parent_state=has_parent_state, **kwargs
        )

    @staticmethod
    def create_wait_time_from_header(
        model: WaitTimeFromHeaderModel, config: Config, **kwargs: Any
    ) -> WaitTimeFromHeaderBackoffStrategy:
        return WaitTimeFromHeaderBackoffStrategy(
            header=model.header,
            parameters=model.parameters or {},
            config=config,
            regex=model.regex,
            max_waiting_time_in_seconds=model.max_waiting_time_in_seconds
            if model.max_waiting_time_in_seconds is not None
            else None,
        )

    @staticmethod
    def create_wait_until_time_from_header(
        model: WaitUntilTimeFromHeaderModel, config: Config, **kwargs: Any
    ) -> WaitUntilTimeFromHeaderBackoffStrategy:
        return WaitUntilTimeFromHeaderBackoffStrategy(
            header=model.header,
            parameters=model.parameters or {},
            config=config,
            min_wait=model.min_wait,
            regex=model.regex,
        )

    def get_message_repository(self) -> MessageRepository:
        return self._message_repository

    def _evaluate_log_level(self, emit_connector_builder_messages: bool) -> Level:
        return Level.DEBUG if emit_connector_builder_messages else Level.INFO

    @staticmethod
    def create_components_mapping_definition(
        model: ComponentMappingDefinitionModel, config: Config, **kwargs: Any
    ) -> ComponentMappingDefinition:
        interpolated_value = InterpolatedString.create(
            model.value, parameters=model.parameters or {}
        )
        field_path = [
            InterpolatedString.create(path, parameters=model.parameters or {})
            for path in model.field_path
        ]
        return ComponentMappingDefinition(
            field_path=field_path,  # type: ignore[arg-type] # field_path can be str and InterpolatedString
            value=interpolated_value,
            value_type=ModelToComponentFactory._json_schema_type_name_to_type(model.value_type),
            create_or_update=model.create_or_update,
            condition=model.condition,
            parameters=model.parameters or {},
        )

    def create_http_components_resolver(
        self, model: HttpComponentsResolverModel, config: Config, stream_name: Optional[str] = None
    ) -> Any:
        stream_slicer = self._build_stream_slicer_from_partition_router(model.retriever, config)
        combined_slicers = self._build_resumable_cursor(model.retriever, stream_slicer)

        retriever = self._create_component_from_model(
            model=model.retriever,
            config=config,
            name=f"{stream_name if stream_name else '__http_components_resolver'}",
            primary_key=None,
            stream_slicer=stream_slicer if stream_slicer else combined_slicers,
            transformations=[],
        )

        components_mapping = []
        for component_mapping_definition_model in model.components_mapping:
            if component_mapping_definition_model.condition:
                raise ValueError("`condition` is only supported for     `ConfigComponentsResolver`")
            components_mapping.append(
                self._create_component_from_model(
                    model=component_mapping_definition_model,
                    value_type=ModelToComponentFactory._json_schema_type_name_to_type(
                        component_mapping_definition_model.value_type
                    ),
                    config=config,
                )
            )

        return HttpComponentsResolver(
            retriever=retriever,
            config=config,
            components_mapping=components_mapping,
            parameters=model.parameters or {},
        )

    @staticmethod
    def create_stream_config(
        model: StreamConfigModel, config: Config, **kwargs: Any
    ) -> StreamConfig:
        model_configs_pointer: List[Union[InterpolatedString, str]] = (
            [x for x in model.configs_pointer] if model.configs_pointer else []
        )

        return StreamConfig(
            configs_pointer=model_configs_pointer,
            default_values=model.default_values,
            parameters=model.parameters or {},
        )

    def create_config_components_resolver(
        self,
        model: ConfigComponentsResolverModel,
        config: Config,
    ) -> Any:
        model_stream_configs = (
            model.stream_config if isinstance(model.stream_config, list) else [model.stream_config]
        )

        stream_configs = [
            self._create_component_from_model(
                stream_config, config=config, parameters=model.parameters or {}
            )
            for stream_config in model_stream_configs
        ]

        components_mapping = [
            self._create_component_from_model(
                model=components_mapping_definition_model,
                value_type=ModelToComponentFactory._json_schema_type_name_to_type(
                    components_mapping_definition_model.value_type
                ),
                config=config,
                parameters=model.parameters,
            )
            for components_mapping_definition_model in model.components_mapping
        ]

        return ConfigComponentsResolver(
            stream_configs=stream_configs,
            config=config,
            components_mapping=components_mapping,
            parameters=model.parameters or {},
        )

    def create_parametrized_components_resolver(
        self,
        model: ParametrizedComponentsResolverModel,
        config: Config,
    ) -> ParametrizedComponentsResolver:
        stream_parameters = StreamParametersDefinition(
            list_of_parameters_for_stream=model.stream_parameters.list_of_parameters_for_stream
        )

        components_mapping = []
        for components_mapping_definition_model in model.components_mapping:
            if components_mapping_definition_model.condition:
                raise ValueError("`condition` is only supported for `ConfigComponentsResolver`")
            components_mapping.append(
                self._create_component_from_model(
                    model=components_mapping_definition_model,
                    value_type=ModelToComponentFactory._json_schema_type_name_to_type(
                        components_mapping_definition_model.value_type
                    ),
                    config=config,
                )
            )
        return ParametrizedComponentsResolver(
            stream_parameters=stream_parameters,
            config=config,
            components_mapping=components_mapping,
            parameters=model.parameters or {},
        )

    _UNSUPPORTED_DECODER_ERROR = (
        "Specified decoder of {decoder_type} is not supported for pagination."
        "Please set as `JsonDecoder`, `XmlDecoder`, or a `CompositeRawDecoder` with an inner_parser of `JsonParser` or `GzipParser` instead."
        "If using `GzipParser`, please ensure that the lowest level inner_parser is a `JsonParser`."
    )

    def _is_supported_decoder_for_pagination(self, decoder: Decoder) -> bool:
        if isinstance(decoder, (JsonDecoder, XmlDecoder)):
            return True
        elif isinstance(decoder, CompositeRawDecoder):
            return self._is_supported_parser_for_pagination(decoder.parser)
        else:
            return False

    def _is_supported_parser_for_pagination(self, parser: Parser) -> bool:
        if isinstance(parser, JsonParser):
            return True
        elif isinstance(parser, GzipParser):
            return isinstance(parser.inner_parser, JsonParser)
        else:
            return False

    def create_http_api_budget(
        self, model: HTTPAPIBudgetModel, config: Config, **kwargs: Any
    ) -> HttpAPIBudget:
        policies = [
            self._create_component_from_model(model=policy, config=config)
            for policy in model.policies
        ]

        return HttpAPIBudget(
            policies=policies,
            ratelimit_reset_header=model.ratelimit_reset_header or "ratelimit-reset",
            ratelimit_remaining_header=model.ratelimit_remaining_header or "ratelimit-remaining",
            status_codes_for_ratelimit_hit=model.status_codes_for_ratelimit_hit or [429],
        )

    def create_fixed_window_call_rate_policy(
        self, model: FixedWindowCallRatePolicyModel, config: Config, **kwargs: Any
    ) -> FixedWindowCallRatePolicy:
        matchers = [
            self._create_component_from_model(model=matcher, config=config)
            for matcher in model.matchers
        ]

        # Set the initial reset timestamp to 10 days from now.
        # This value will be updated by the first request.
        return FixedWindowCallRatePolicy(
            next_reset_ts=datetime.datetime.now() + datetime.timedelta(days=10),
            period=parse_duration(model.period),
            call_limit=model.call_limit,
            matchers=matchers,
        )

    def create_file_uploader(
        self, model: FileUploaderModel, config: Config, **kwargs: Any
    ) -> FileUploader:
        name = "File Uploader"
        requester = self._create_component_from_model(
            model=model.requester,
            config=config,
            name=name,
            **kwargs,
        )
        download_target_extractor = self._create_component_from_model(
            model=model.download_target_extractor,
            config=config,
            name=name,
            **kwargs,
        )
        emit_connector_builder_messages = self._emit_connector_builder_messages
        file_uploader = DefaultFileUploader(
            requester=requester,
            download_target_extractor=download_target_extractor,
            config=config,
            file_writer=NoopFileWriter()
            if emit_connector_builder_messages
            else LocalFileSystemFileWriter(),
            parameters=model.parameters or {},
            filename_extractor=model.filename_extractor if model.filename_extractor else None,
        )

        return (
            ConnectorBuilderFileUploader(file_uploader)
            if emit_connector_builder_messages
            else file_uploader
        )

    def create_moving_window_call_rate_policy(
        self, model: MovingWindowCallRatePolicyModel, config: Config, **kwargs: Any
    ) -> MovingWindowCallRatePolicy:
        rates = [
            self._create_component_from_model(model=rate, config=config) for rate in model.rates
        ]
        matchers = [
            self._create_component_from_model(model=matcher, config=config)
            for matcher in model.matchers
        ]
        return MovingWindowCallRatePolicy(
            rates=rates,
            matchers=matchers,
        )

    def create_unlimited_call_rate_policy(
        self, model: UnlimitedCallRatePolicyModel, config: Config, **kwargs: Any
    ) -> UnlimitedCallRatePolicy:
        matchers = [
            self._create_component_from_model(model=matcher, config=config)
            for matcher in model.matchers
        ]

        return UnlimitedCallRatePolicy(
            matchers=matchers,
        )

    def create_rate(self, model: RateModel, config: Config, **kwargs: Any) -> Rate:
        interpolated_limit = InterpolatedString.create(str(model.limit), parameters={})
        return Rate(
            limit=int(interpolated_limit.eval(config=config)),
            interval=parse_duration(model.interval),
        )

    def create_http_request_matcher(
        self, model: HttpRequestRegexMatcherModel, config: Config, **kwargs: Any
    ) -> HttpRequestRegexMatcher:
        return HttpRequestRegexMatcher(
            method=model.method,
            url_base=model.url_base,
            url_path_pattern=model.url_path_pattern,
            params=model.params,
            headers=model.headers,
        )

    def set_api_budget(self, component_definition: ComponentDefinition, config: Config) -> None:
        self._api_budget = self.create_component(
            model_type=HTTPAPIBudgetModel, component_definition=component_definition, config=config
        )

    def create_grouping_partition_router(
        self, model: GroupingPartitionRouterModel, config: Config, **kwargs: Any
    ) -> GroupingPartitionRouter:
        underlying_router = self._create_component_from_model(
            model=model.underlying_partition_router, config=config
        )
        if model.group_size < 1:
            raise ValueError(f"Group size must be greater than 0, got {model.group_size}")

        # Request options in underlying partition routers are not supported for GroupingPartitionRouter
        # because they are specific to individual partitions and cannot be aggregated or handled
        # when grouping, potentially leading to incorrect API calls. Any request customization
        # should be managed at the stream level through the requester's configuration.
        if isinstance(underlying_router, SubstreamPartitionRouter):
            if any(
                parent_config.request_option
                for parent_config in underlying_router.parent_stream_configs
            ):
                raise ValueError("Request options are not supported for GroupingPartitionRouter.")

        if isinstance(underlying_router, ListPartitionRouter):
            if underlying_router.request_option:
                raise ValueError("Request options are not supported for GroupingPartitionRouter.")

        return GroupingPartitionRouter(
            group_size=model.group_size,
            underlying_partition_router=underlying_router,
            deduplicate=model.deduplicate if model.deduplicate is not None else True,
            config=config,
        )<|MERGE_RESOLUTION|>--- conflicted
+++ resolved
@@ -3194,221 +3194,6 @@
             parameters=model.parameters or {},
         )
 
-<<<<<<< HEAD
-=======
-    def create_simple_retriever(
-        self,
-        model: SimpleRetrieverModel,
-        config: Config,
-        *,
-        name: str,
-        primary_key: Optional[Union[str, List[str], List[List[str]]]],
-        stream_slicer: Optional[StreamSlicer],
-        request_options_provider: Optional[RequestOptionsProvider] = None,
-        stop_condition_cursor: Optional[Cursor] = None,
-        client_side_incremental_sync: Optional[Dict[str, Any]] = None,
-        transformations: List[RecordTransformation],
-        file_uploader: Optional[DefaultFileUploader] = None,
-        incremental_sync: Optional[
-            Union[
-                IncrementingCountCursorModel, DatetimeBasedCursorModel, CustomIncrementalSyncModel
-            ]
-        ] = None,
-        use_cache: Optional[bool] = None,
-        log_formatter: Optional[Callable[[Response], Any]] = None,
-        **kwargs: Any,
-    ) -> SimpleRetriever:
-        def _get_url() -> str:
-            """
-            Closure to get the URL from the requester. This is used to get the URL in the case of a lazy retriever.
-            This is needed because the URL is not set until the requester is created.
-            """
-
-            _url: str = (
-                model.requester.url
-                if hasattr(model.requester, "url") and model.requester.url is not None
-                else requester.get_url()
-            )
-            _url_base: str = (
-                model.requester.url_base
-                if hasattr(model.requester, "url_base") and model.requester.url_base is not None
-                else requester.get_url_base()
-            )
-
-            return _url or _url_base
-
-        decoder = (
-            self._create_component_from_model(model=model.decoder, config=config)
-            if model.decoder
-            else JsonDecoder(parameters={})
-        )
-        record_selector = self._create_component_from_model(
-            model=model.record_selector,
-            name=name,
-            config=config,
-            decoder=decoder,
-            transformations=transformations,
-            client_side_incremental_sync=client_side_incremental_sync,
-            file_uploader=file_uploader,
-        )
-
-        query_properties: Optional[QueryProperties] = None
-        query_properties_key: Optional[str] = None
-        if self._query_properties_in_request_parameters(model.requester):
-            # It is better to be explicit about an error if PropertiesFromEndpoint is defined in multiple
-            # places instead of default to request_parameters which isn't clearly documented
-            if (
-                hasattr(model.requester, "fetch_properties_from_endpoint")
-                and model.requester.fetch_properties_from_endpoint
-            ):
-                raise ValueError(
-                    f"PropertiesFromEndpoint should only be specified once per stream, but found in {model.requester.type}.fetch_properties_from_endpoint and {model.requester.type}.request_parameters"
-                )
-
-            query_properties_definitions = []
-            for key, request_parameter in model.requester.request_parameters.items():  # type: ignore # request_parameters is already validated to be a Mapping using _query_properties_in_request_parameters()
-                if isinstance(request_parameter, QueryPropertiesModel):
-                    query_properties_key = key
-                    query_properties_definitions.append(request_parameter)
-
-            if len(query_properties_definitions) > 1:
-                raise ValueError(
-                    f"request_parameters only supports defining one QueryProperties field, but found {len(query_properties_definitions)} usages"
-                )
-
-            if len(query_properties_definitions) == 1:
-                query_properties = self._create_component_from_model(
-                    model=query_properties_definitions[0], config=config
-                )
-        elif (
-            hasattr(model.requester, "fetch_properties_from_endpoint")
-            and model.requester.fetch_properties_from_endpoint
-        ):
-            # todo: Deprecate this condition once dependent connectors migrate to query_properties
-            query_properties_definition = QueryPropertiesModel(
-                type="QueryProperties",
-                property_list=model.requester.fetch_properties_from_endpoint,
-                always_include_properties=None,
-                property_chunking=None,
-            )  # type: ignore # $parameters has a default value
-
-            query_properties = self.create_query_properties(
-                model=query_properties_definition,
-                config=config,
-            )
-        elif hasattr(model.requester, "query_properties") and model.requester.query_properties:
-            query_properties = self.create_query_properties(
-                model=model.requester.query_properties,
-                config=config,
-            )
-
-        requester = self._create_component_from_model(
-            model=model.requester,
-            decoder=decoder,
-            name=name,
-            query_properties_key=query_properties_key,
-            use_cache=use_cache,
-            config=config,
-        )
-
-        # Define cursor only if per partition or common incremental support is needed
-        cursor = stream_slicer if isinstance(stream_slicer, DeclarativeCursor) else None
-
-        if (
-            not isinstance(stream_slicer, DatetimeBasedCursor)
-            or type(stream_slicer) is not DatetimeBasedCursor
-        ):
-            # Many of the custom component implementations of DatetimeBasedCursor override get_request_params() (or other methods).
-            # Because we're decoupling RequestOptionsProvider from the Cursor, custom components will eventually need to reimplement
-            # their own RequestOptionsProvider. However, right now the existing StreamSlicer/Cursor still can act as the SimpleRetriever's
-            # request_options_provider
-            request_options_provider = stream_slicer or DefaultRequestOptionsProvider(parameters={})
-        elif not request_options_provider:
-            request_options_provider = DefaultRequestOptionsProvider(parameters={})
-
-        stream_slicer = stream_slicer or SinglePartitionRouter(parameters={})
-        if self._should_limit_slices_fetched():
-            stream_slicer = cast(
-                StreamSlicer,
-                StreamSlicerTestReadDecorator(
-                    wrapped_slicer=stream_slicer,
-                    maximum_number_of_slices=self._limit_slices_fetched or 5,
-                ),
-            )
-
-        paginator = (
-            self._create_component_from_model(
-                model=model.paginator,
-                config=config,
-                url_base=_get_url(),
-                extractor_model=model.record_selector.extractor,
-                decoder=decoder,
-                cursor_used_for_stop_condition=stop_condition_cursor or None,
-            )
-            if model.paginator
-            else NoPagination(parameters={})
-        )
-
-        ignore_stream_slicer_parameters_on_paginated_requests = (
-            model.ignore_stream_slicer_parameters_on_paginated_requests or False
-        )
-
-        if (
-            model.partition_router
-            and isinstance(model.partition_router, SubstreamPartitionRouterModel)
-            and not bool(self._connector_state_manager.get_stream_state(name, None))
-            and any(
-                parent_stream_config.lazy_read_pointer
-                for parent_stream_config in model.partition_router.parent_stream_configs
-            )
-        ):
-            if incremental_sync:
-                if incremental_sync.type != "DatetimeBasedCursor":
-                    raise ValueError(
-                        f"LazySimpleRetriever only supports DatetimeBasedCursor. Found: {incremental_sync.type}."
-                    )
-
-                elif incremental_sync.step or incremental_sync.cursor_granularity:
-                    raise ValueError(
-                        f"Found more that one slice per parent. LazySimpleRetriever only supports single slice read for stream - {name}."
-                    )
-
-            if model.decoder and model.decoder.type != "JsonDecoder":
-                raise ValueError(
-                    f"LazySimpleRetriever only supports JsonDecoder. Found: {model.decoder.type}."
-                )
-
-            return LazySimpleRetriever(
-                name=name,
-                paginator=paginator,
-                primary_key=primary_key,
-                requester=requester,
-                record_selector=record_selector,
-                stream_slicer=stream_slicer,
-                request_option_provider=request_options_provider,
-                cursor=cursor,
-                config=config,
-                ignore_stream_slicer_parameters_on_paginated_requests=ignore_stream_slicer_parameters_on_paginated_requests,
-                parameters=model.parameters or {},
-            )
-
-        return SimpleRetriever(
-            name=name,
-            paginator=paginator,
-            primary_key=primary_key,
-            requester=requester,
-            record_selector=record_selector,
-            stream_slicer=stream_slicer,
-            request_option_provider=request_options_provider,
-            cursor=cursor,
-            config=config,
-            ignore_stream_slicer_parameters_on_paginated_requests=ignore_stream_slicer_parameters_on_paginated_requests,
-            additional_query_properties=query_properties,
-            log_formatter=self._get_log_formatter(log_formatter, name),
-            parameters=model.parameters or {},
-        )
-
->>>>>>> f976c728
     def _get_log_formatter(
         self, log_formatter: Callable[[Response], Any] | None, name: str
     ) -> Callable[[Response], Any] | None:
