#
# Copyright (c) 2023 Airbyte, Inc., all rights reserved.
#

from __future__ import annotations

import datetime
import importlib
import inspect
import re
from functools import partial
from typing import (
    Any,
    Callable,
    Dict,
    List,
    Mapping,
    MutableMapping,
    Optional,
    Type,
    Union,
    get_args,
    get_origin,
    get_type_hints,
)

from isodate import parse_duration
from pydantic.v1 import BaseModel

from airbyte_cdk.models import FailureType, Level
from airbyte_cdk.sources.connector_state_manager import ConnectorStateManager
from airbyte_cdk.sources.declarative.async_job.job_orchestrator import AsyncJobOrchestrator
from airbyte_cdk.sources.declarative.async_job.job_tracker import JobTracker
from airbyte_cdk.sources.declarative.async_job.repository import AsyncJobRepository
from airbyte_cdk.sources.declarative.async_job.status import AsyncJobStatus
from airbyte_cdk.sources.declarative.auth import DeclarativeOauth2Authenticator, JwtAuthenticator
from airbyte_cdk.sources.declarative.auth.declarative_authenticator import (
    DeclarativeAuthenticator,
    NoAuth,
)
from airbyte_cdk.sources.declarative.auth.jwt import JwtAlgorithm
from airbyte_cdk.sources.declarative.auth.oauth import (
    DeclarativeSingleUseRefreshTokenOauth2Authenticator,
)
from airbyte_cdk.sources.declarative.auth.selective_authenticator import SelectiveAuthenticator
from airbyte_cdk.sources.declarative.auth.token import (
    ApiKeyAuthenticator,
    BasicHttpAuthenticator,
    BearerAuthenticator,
    LegacySessionTokenAuthenticator,
)
from airbyte_cdk.sources.declarative.auth.token_provider import (
    InterpolatedStringTokenProvider,
    SessionTokenProvider,
    TokenProvider,
)
from airbyte_cdk.sources.declarative.checks import CheckDynamicStream, CheckStream
from airbyte_cdk.sources.declarative.concurrency_level import ConcurrencyLevel
from airbyte_cdk.sources.declarative.datetime import MinMaxDatetime
from airbyte_cdk.sources.declarative.declarative_stream import DeclarativeStream
from airbyte_cdk.sources.declarative.decoders import (
    Decoder,
    IterableDecoder,
    JsonDecoder,
    PaginationDecoderDecorator,
    XmlDecoder,
    ZipfileDecoder,
)
from airbyte_cdk.sources.declarative.decoders.composite_raw_decoder import (
    CompositeRawDecoder,
    CsvParser,
    GzipParser,
    JsonLineParser,
    JsonParser,
    Parser,
)
from airbyte_cdk.sources.declarative.extractors import (
    DpathExtractor,
    RecordFilter,
    RecordSelector,
    ResponseToFileExtractor,
)
from airbyte_cdk.sources.declarative.extractors.record_filter import (
    ClientSideIncrementalRecordFilterDecorator,
)
from airbyte_cdk.sources.declarative.incremental import (
    ChildPartitionResumableFullRefreshCursor,
    ConcurrentCursorFactory,
    ConcurrentPerPartitionCursor,
    CursorFactory,
    DatetimeBasedCursor,
    DeclarativeCursor,
    GlobalSubstreamCursor,
    PerPartitionCursor,
    PerPartitionWithGlobalCursor,
    ResumableFullRefreshCursor,
)
from airbyte_cdk.sources.declarative.interpolation import InterpolatedString
from airbyte_cdk.sources.declarative.interpolation.interpolated_mapping import InterpolatedMapping
from airbyte_cdk.sources.declarative.migrations.legacy_to_per_partition_state_migration import (
    LegacyToPerPartitionStateMigration,
)
from airbyte_cdk.sources.declarative.models import (
    CustomStateMigration,
    GzipDecoder,
)
from airbyte_cdk.sources.declarative.models.declarative_component_schema import (
    AddedFieldDefinition as AddedFieldDefinitionModel,
)
from airbyte_cdk.sources.declarative.models.declarative_component_schema import (
    AddFields as AddFieldsModel,
)
from airbyte_cdk.sources.declarative.models.declarative_component_schema import (
    ApiKeyAuthenticator as ApiKeyAuthenticatorModel,
)
from airbyte_cdk.sources.declarative.models.declarative_component_schema import (
    AsyncJobStatusMap as AsyncJobStatusMapModel,
)
from airbyte_cdk.sources.declarative.models.declarative_component_schema import (
    AsyncRetriever as AsyncRetrieverModel,
)
from airbyte_cdk.sources.declarative.models.declarative_component_schema import (
    BasicHttpAuthenticator as BasicHttpAuthenticatorModel,
)
from airbyte_cdk.sources.declarative.models.declarative_component_schema import (
    BearerAuthenticator as BearerAuthenticatorModel,
)
from airbyte_cdk.sources.declarative.models.declarative_component_schema import (
    CheckDynamicStream as CheckDynamicStreamModel,
)
from airbyte_cdk.sources.declarative.models.declarative_component_schema import (
    CheckStream as CheckStreamModel,
)
from airbyte_cdk.sources.declarative.models.declarative_component_schema import (
    ComplexFieldType as ComplexFieldTypeModel,
)
from airbyte_cdk.sources.declarative.models.declarative_component_schema import (
    ComponentMappingDefinition as ComponentMappingDefinitionModel,
)
from airbyte_cdk.sources.declarative.models.declarative_component_schema import (
    CompositeErrorHandler as CompositeErrorHandlerModel,
)
from airbyte_cdk.sources.declarative.models.declarative_component_schema import (
    ConcurrencyLevel as ConcurrencyLevelModel,
)
from airbyte_cdk.sources.declarative.models.declarative_component_schema import (
    ConfigComponentsResolver as ConfigComponentsResolverModel,
)
from airbyte_cdk.sources.declarative.models.declarative_component_schema import (
    ConstantBackoffStrategy as ConstantBackoffStrategyModel,
)
from airbyte_cdk.sources.declarative.models.declarative_component_schema import (
    CsvDecoder as CsvDecoderModel,
)
from airbyte_cdk.sources.declarative.models.declarative_component_schema import (
    CursorPagination as CursorPaginationModel,
)
from airbyte_cdk.sources.declarative.models.declarative_component_schema import (
    CustomAuthenticator as CustomAuthenticatorModel,
)
from airbyte_cdk.sources.declarative.models.declarative_component_schema import (
    CustomBackoffStrategy as CustomBackoffStrategyModel,
)
from airbyte_cdk.sources.declarative.models.declarative_component_schema import (
    CustomDecoder as CustomDecoderModel,
)
from airbyte_cdk.sources.declarative.models.declarative_component_schema import (
    CustomErrorHandler as CustomErrorHandlerModel,
)
from airbyte_cdk.sources.declarative.models.declarative_component_schema import (
    CustomIncrementalSync as CustomIncrementalSyncModel,
)
from airbyte_cdk.sources.declarative.models.declarative_component_schema import (
    CustomPaginationStrategy as CustomPaginationStrategyModel,
)
from airbyte_cdk.sources.declarative.models.declarative_component_schema import (
    CustomPartitionRouter as CustomPartitionRouterModel,
)
from airbyte_cdk.sources.declarative.models.declarative_component_schema import (
    CustomRecordExtractor as CustomRecordExtractorModel,
)
from airbyte_cdk.sources.declarative.models.declarative_component_schema import (
    CustomRecordFilter as CustomRecordFilterModel,
)
from airbyte_cdk.sources.declarative.models.declarative_component_schema import (
    CustomRequester as CustomRequesterModel,
)
from airbyte_cdk.sources.declarative.models.declarative_component_schema import (
    CustomRetriever as CustomRetrieverModel,
)
from airbyte_cdk.sources.declarative.models.declarative_component_schema import (
    CustomSchemaLoader as CustomSchemaLoader,
)
from airbyte_cdk.sources.declarative.models.declarative_component_schema import (
    CustomSchemaNormalization as CustomSchemaNormalizationModel,
)
from airbyte_cdk.sources.declarative.models.declarative_component_schema import (
    CustomTransformation as CustomTransformationModel,
)
from airbyte_cdk.sources.declarative.models.declarative_component_schema import (
    DatetimeBasedCursor as DatetimeBasedCursorModel,
)
from airbyte_cdk.sources.declarative.models.declarative_component_schema import (
    DeclarativeStream as DeclarativeStreamModel,
)
from airbyte_cdk.sources.declarative.models.declarative_component_schema import (
    DefaultErrorHandler as DefaultErrorHandlerModel,
)
from airbyte_cdk.sources.declarative.models.declarative_component_schema import (
    DefaultPaginator as DefaultPaginatorModel,
)
from airbyte_cdk.sources.declarative.models.declarative_component_schema import (
    DpathExtractor as DpathExtractorModel,
)
from airbyte_cdk.sources.declarative.models.declarative_component_schema import (
    DpathFlattenFields as DpathFlattenFieldsModel,
)
from airbyte_cdk.sources.declarative.models.declarative_component_schema import (
    DynamicSchemaLoader as DynamicSchemaLoaderModel,
)
from airbyte_cdk.sources.declarative.models.declarative_component_schema import (
    ExponentialBackoffStrategy as ExponentialBackoffStrategyModel,
)
from airbyte_cdk.sources.declarative.models.declarative_component_schema import (
    FixedWindowCallRatePolicy as FixedWindowCallRatePolicyModel,
)
from airbyte_cdk.sources.declarative.models.declarative_component_schema import (
    FlattenFields as FlattenFieldsModel,
)
from airbyte_cdk.sources.declarative.models.declarative_component_schema import (
    GzipDecoder as GzipDecoderModel,
)
from airbyte_cdk.sources.declarative.models.declarative_component_schema import (
    HTTPAPIBudget as HTTPAPIBudgetModel,
)
from airbyte_cdk.sources.declarative.models.declarative_component_schema import (
    HttpComponentsResolver as HttpComponentsResolverModel,
)
from airbyte_cdk.sources.declarative.models.declarative_component_schema import (
    HttpRequester as HttpRequesterModel,
)
from airbyte_cdk.sources.declarative.models.declarative_component_schema import (
    HttpRequestRegexMatcher as HttpRequestRegexMatcherModel,
)
from airbyte_cdk.sources.declarative.models.declarative_component_schema import (
    HttpResponseFilter as HttpResponseFilterModel,
)
from airbyte_cdk.sources.declarative.models.declarative_component_schema import (
    InlineSchemaLoader as InlineSchemaLoaderModel,
)
from airbyte_cdk.sources.declarative.models.declarative_component_schema import (
    IterableDecoder as IterableDecoderModel,
)
from airbyte_cdk.sources.declarative.models.declarative_component_schema import (
    JsonDecoder as JsonDecoderModel,
)
from airbyte_cdk.sources.declarative.models.declarative_component_schema import (
    JsonFileSchemaLoader as JsonFileSchemaLoaderModel,
)
from airbyte_cdk.sources.declarative.models.declarative_component_schema import (
    JsonlDecoder as JsonlDecoderModel,
)
from airbyte_cdk.sources.declarative.models.declarative_component_schema import (
    JwtAuthenticator as JwtAuthenticatorModel,
)
from airbyte_cdk.sources.declarative.models.declarative_component_schema import (
    JwtHeaders as JwtHeadersModel,
)
from airbyte_cdk.sources.declarative.models.declarative_component_schema import (
    JwtPayload as JwtPayloadModel,
)
from airbyte_cdk.sources.declarative.models.declarative_component_schema import (
    KeysReplace as KeysReplaceModel,
)
from airbyte_cdk.sources.declarative.models.declarative_component_schema import (
    KeysToLower as KeysToLowerModel,
)
from airbyte_cdk.sources.declarative.models.declarative_component_schema import (
    KeysToSnakeCase as KeysToSnakeCaseModel,
)
from airbyte_cdk.sources.declarative.models.declarative_component_schema import (
    LegacySessionTokenAuthenticator as LegacySessionTokenAuthenticatorModel,
)
from airbyte_cdk.sources.declarative.models.declarative_component_schema import (
    LegacyToPerPartitionStateMigration as LegacyToPerPartitionStateMigrationModel,
)
from airbyte_cdk.sources.declarative.models.declarative_component_schema import (
    ListPartitionRouter as ListPartitionRouterModel,
)
from airbyte_cdk.sources.declarative.models.declarative_component_schema import (
    MinMaxDatetime as MinMaxDatetimeModel,
)
from airbyte_cdk.sources.declarative.models.declarative_component_schema import (
    MovingWindowCallRatePolicy as MovingWindowCallRatePolicyModel,
)
from airbyte_cdk.sources.declarative.models.declarative_component_schema import (
    NoAuth as NoAuthModel,
)
from airbyte_cdk.sources.declarative.models.declarative_component_schema import (
    NoPagination as NoPaginationModel,
)
from airbyte_cdk.sources.declarative.models.declarative_component_schema import (
    OAuthAuthenticator as OAuthAuthenticatorModel,
)
from airbyte_cdk.sources.declarative.models.declarative_component_schema import (
    OffsetIncrement as OffsetIncrementModel,
)
from airbyte_cdk.sources.declarative.models.declarative_component_schema import (
    PageIncrement as PageIncrementModel,
)
from airbyte_cdk.sources.declarative.models.declarative_component_schema import (
    ParentStreamConfig as ParentStreamConfigModel,
)
from airbyte_cdk.sources.declarative.models.declarative_component_schema import (
    Rate as RateModel,
)
from airbyte_cdk.sources.declarative.models.declarative_component_schema import (
    RecordFilter as RecordFilterModel,
)
from airbyte_cdk.sources.declarative.models.declarative_component_schema import (
    RecordSelector as RecordSelectorModel,
)
from airbyte_cdk.sources.declarative.models.declarative_component_schema import (
    RemoveFields as RemoveFieldsModel,
)
from airbyte_cdk.sources.declarative.models.declarative_component_schema import (
    RequestOption as RequestOptionModel,
)
from airbyte_cdk.sources.declarative.models.declarative_component_schema import (
    RequestPath as RequestPathModel,
)
from airbyte_cdk.sources.declarative.models.declarative_component_schema import (
    ResponseToFileExtractor as ResponseToFileExtractorModel,
)
from airbyte_cdk.sources.declarative.models.declarative_component_schema import (
    SchemaNormalization as SchemaNormalizationModel,
)
from airbyte_cdk.sources.declarative.models.declarative_component_schema import (
    SchemaTypeIdentifier as SchemaTypeIdentifierModel,
)
from airbyte_cdk.sources.declarative.models.declarative_component_schema import (
    SelectiveAuthenticator as SelectiveAuthenticatorModel,
)
from airbyte_cdk.sources.declarative.models.declarative_component_schema import (
    SessionTokenAuthenticator as SessionTokenAuthenticatorModel,
)
from airbyte_cdk.sources.declarative.models.declarative_component_schema import (
    SimpleRetriever as SimpleRetrieverModel,
)
from airbyte_cdk.sources.declarative.models.declarative_component_schema import Spec as SpecModel
from airbyte_cdk.sources.declarative.models.declarative_component_schema import (
    StateDelegatingRetriever as StateDelegatingRetrieverModel,
)
from airbyte_cdk.sources.declarative.models.declarative_component_schema import (
    StreamConfig as StreamConfigModel,
)
from airbyte_cdk.sources.declarative.models.declarative_component_schema import (
    SubstreamPartitionRouter as SubstreamPartitionRouterModel,
)
from airbyte_cdk.sources.declarative.models.declarative_component_schema import (
    TypesMap as TypesMapModel,
)
from airbyte_cdk.sources.declarative.models.declarative_component_schema import (
    UnlimitedCallRatePolicy as UnlimitedCallRatePolicyModel,
)
from airbyte_cdk.sources.declarative.models.declarative_component_schema import ValueType
from airbyte_cdk.sources.declarative.models.declarative_component_schema import (
    WaitTimeFromHeader as WaitTimeFromHeaderModel,
)
from airbyte_cdk.sources.declarative.models.declarative_component_schema import (
    WaitUntilTimeFromHeader as WaitUntilTimeFromHeaderModel,
)
from airbyte_cdk.sources.declarative.models.declarative_component_schema import (
    XmlDecoder as XmlDecoderModel,
)
from airbyte_cdk.sources.declarative.models.declarative_component_schema import (
    ZipfileDecoder as ZipfileDecoderModel,
)
from airbyte_cdk.sources.declarative.parsers.custom_code_compiler import (
    COMPONENTS_MODULE_NAME,
    SDM_COMPONENTS_MODULE_NAME,
)
from airbyte_cdk.sources.declarative.partition_routers import (
    CartesianProductStreamSlicer,
    ListPartitionRouter,
    PartitionRouter,
    SinglePartitionRouter,
    SubstreamPartitionRouter,
)
from airbyte_cdk.sources.declarative.partition_routers.async_job_partition_router import (
    AsyncJobPartitionRouter,
)
from airbyte_cdk.sources.declarative.partition_routers.substream_partition_router import (
    ParentStreamConfig,
)
from airbyte_cdk.sources.declarative.requesters import HttpRequester, RequestOption
from airbyte_cdk.sources.declarative.requesters.error_handlers import (
    CompositeErrorHandler,
    DefaultErrorHandler,
    HttpResponseFilter,
)
from airbyte_cdk.sources.declarative.requesters.error_handlers.backoff_strategies import (
    ConstantBackoffStrategy,
    ExponentialBackoffStrategy,
    WaitTimeFromHeaderBackoffStrategy,
    WaitUntilTimeFromHeaderBackoffStrategy,
)
from airbyte_cdk.sources.declarative.requesters.http_job_repository import AsyncHttpJobRepository
from airbyte_cdk.sources.declarative.requesters.paginators import (
    DefaultPaginator,
    NoPagination,
    PaginatorTestReadDecorator,
)
from airbyte_cdk.sources.declarative.requesters.paginators.strategies import (
    CursorPaginationStrategy,
    CursorStopCondition,
    OffsetIncrement,
    PageIncrement,
    StopConditionPaginationStrategyDecorator,
)
from airbyte_cdk.sources.declarative.requesters.request_option import RequestOptionType
from airbyte_cdk.sources.declarative.requesters.request_options import (
    DatetimeBasedRequestOptionsProvider,
    DefaultRequestOptionsProvider,
    InterpolatedRequestOptionsProvider,
    RequestOptionsProvider,
)
from airbyte_cdk.sources.declarative.requesters.request_path import RequestPath
from airbyte_cdk.sources.declarative.requesters.requester import HttpMethod
from airbyte_cdk.sources.declarative.resolvers import (
    ComponentMappingDefinition,
    ConfigComponentsResolver,
    HttpComponentsResolver,
    StreamConfig,
)
from airbyte_cdk.sources.declarative.retrievers import (
    AsyncRetriever,
    SimpleRetriever,
    SimpleRetrieverTestReadDecorator,
    StateDelegatingRetriever,
)
from airbyte_cdk.sources.declarative.schema import (
    ComplexFieldType,
    DefaultSchemaLoader,
    DynamicSchemaLoader,
    InlineSchemaLoader,
    JsonFileSchemaLoader,
    SchemaTypeIdentifier,
    TypesMap,
)
from airbyte_cdk.sources.declarative.spec import Spec
from airbyte_cdk.sources.declarative.stream_slicers import StreamSlicer
from airbyte_cdk.sources.declarative.transformations import (
    AddFields,
    RecordTransformation,
    RemoveFields,
)
from airbyte_cdk.sources.declarative.transformations.add_fields import AddedFieldDefinition
from airbyte_cdk.sources.declarative.transformations.dpath_flatten_fields import (
    DpathFlattenFields,
)
from airbyte_cdk.sources.declarative.transformations.flatten_fields import (
    FlattenFields,
)
from airbyte_cdk.sources.declarative.transformations.keys_replace_transformation import (
    KeysReplaceTransformation,
)
from airbyte_cdk.sources.declarative.transformations.keys_to_lower_transformation import (
    KeysToLowerTransformation,
)
from airbyte_cdk.sources.declarative.transformations.keys_to_snake_transformation import (
    KeysToSnakeCaseTransformation,
)
from airbyte_cdk.sources.message import (
    InMemoryMessageRepository,
    LogAppenderMessageRepositoryDecorator,
    MessageRepository,
    NoopMessageRepository,
)
from airbyte_cdk.sources.streams.call_rate import (
    APIBudget,
    FixedWindowCallRatePolicy,
    HttpAPIBudget,
    HttpRequestRegexMatcher,
    MovingWindowCallRatePolicy,
    Rate,
    UnlimitedCallRatePolicy,
)
from airbyte_cdk.sources.streams.concurrent.clamping import (
    ClampingEndProvider,
    ClampingStrategy,
    DayClampingStrategy,
    MonthClampingStrategy,
    NoClamping,
    WeekClampingStrategy,
    Weekday,
)
from airbyte_cdk.sources.streams.concurrent.cursor import ConcurrentCursor, CursorField
from airbyte_cdk.sources.streams.concurrent.state_converters.datetime_stream_state_converter import (
    CustomFormatConcurrentStreamStateConverter,
    DateTimeStreamStateConverter,
)
from airbyte_cdk.sources.streams.http.error_handlers.response_models import ResponseAction
from airbyte_cdk.sources.types import Config
from airbyte_cdk.sources.utils.transform import TransformConfig, TypeTransformer

ComponentDefinition = Mapping[str, Any]

SCHEMA_TRANSFORMER_TYPE_MAPPING = {
    SchemaNormalizationModel.None_: TransformConfig.NoTransform,
    SchemaNormalizationModel.Default: TransformConfig.DefaultSchemaNormalization,
}


class ModelToComponentFactory:
    EPOCH_DATETIME_FORMAT = "%s"

    def __init__(
        self,
        limit_pages_fetched_per_slice: Optional[int] = None,
        limit_slices_fetched: Optional[int] = None,
        emit_connector_builder_messages: bool = False,
        disable_retries: bool = False,
        disable_cache: bool = False,
        disable_resumable_full_refresh: bool = False,
        message_repository: Optional[MessageRepository] = None,
        connector_state_manager: Optional[ConnectorStateManager] = None,
    ):
        self._init_mappings()
        self._limit_pages_fetched_per_slice = limit_pages_fetched_per_slice
        self._limit_slices_fetched = limit_slices_fetched
        self._emit_connector_builder_messages = emit_connector_builder_messages
        self._disable_retries = disable_retries
        self._disable_cache = disable_cache
        self._disable_resumable_full_refresh = disable_resumable_full_refresh
        self._message_repository = message_repository or InMemoryMessageRepository(
            self._evaluate_log_level(emit_connector_builder_messages)
        )
        self._connector_state_manager = connector_state_manager or ConnectorStateManager()
        self._api_budget: Optional[Union[APIBudget, HttpAPIBudget]] = None

    def _init_mappings(self) -> None:
        self.PYDANTIC_MODEL_TO_CONSTRUCTOR: Mapping[Type[BaseModel], Callable[..., Any]] = {
            AddedFieldDefinitionModel: self.create_added_field_definition,
            AddFieldsModel: self.create_add_fields,
            ApiKeyAuthenticatorModel: self.create_api_key_authenticator,
            BasicHttpAuthenticatorModel: self.create_basic_http_authenticator,
            BearerAuthenticatorModel: self.create_bearer_authenticator,
            CheckStreamModel: self.create_check_stream,
            CheckDynamicStreamModel: self.create_check_dynamic_stream,
            CompositeErrorHandlerModel: self.create_composite_error_handler,
            ConcurrencyLevelModel: self.create_concurrency_level,
            ConstantBackoffStrategyModel: self.create_constant_backoff_strategy,
            CsvDecoderModel: self.create_csv_decoder,
            CursorPaginationModel: self.create_cursor_pagination,
            CustomAuthenticatorModel: self.create_custom_component,
            CustomBackoffStrategyModel: self.create_custom_component,
            CustomDecoderModel: self.create_custom_component,
            CustomErrorHandlerModel: self.create_custom_component,
            CustomIncrementalSyncModel: self.create_custom_component,
            CustomRecordExtractorModel: self.create_custom_component,
            CustomRecordFilterModel: self.create_custom_component,
            CustomRequesterModel: self.create_custom_component,
            CustomRetrieverModel: self.create_custom_component,
            CustomSchemaLoader: self.create_custom_component,
            CustomSchemaNormalizationModel: self.create_custom_component,
            CustomStateMigration: self.create_custom_component,
            CustomPaginationStrategyModel: self.create_custom_component,
            CustomPartitionRouterModel: self.create_custom_component,
            CustomTransformationModel: self.create_custom_component,
            DatetimeBasedCursorModel: self.create_datetime_based_cursor,
            DeclarativeStreamModel: self.create_declarative_stream,
            DefaultErrorHandlerModel: self.create_default_error_handler,
            DefaultPaginatorModel: self.create_default_paginator,
            DpathExtractorModel: self.create_dpath_extractor,
            ResponseToFileExtractorModel: self.create_response_to_file_extractor,
            ExponentialBackoffStrategyModel: self.create_exponential_backoff_strategy,
            SessionTokenAuthenticatorModel: self.create_session_token_authenticator,
            HttpRequesterModel: self.create_http_requester,
            HttpResponseFilterModel: self.create_http_response_filter,
            InlineSchemaLoaderModel: self.create_inline_schema_loader,
            JsonDecoderModel: self.create_json_decoder,
            JsonlDecoderModel: self.create_jsonl_decoder,
            GzipDecoderModel: self.create_gzip_decoder,
            KeysToLowerModel: self.create_keys_to_lower_transformation,
            KeysToSnakeCaseModel: self.create_keys_to_snake_transformation,
            KeysReplaceModel: self.create_keys_replace_transformation,
            FlattenFieldsModel: self.create_flatten_fields,
            DpathFlattenFieldsModel: self.create_dpath_flatten_fields,
            IterableDecoderModel: self.create_iterable_decoder,
            XmlDecoderModel: self.create_xml_decoder,
            JsonFileSchemaLoaderModel: self.create_json_file_schema_loader,
            DynamicSchemaLoaderModel: self.create_dynamic_schema_loader,
            SchemaTypeIdentifierModel: self.create_schema_type_identifier,
            TypesMapModel: self.create_types_map,
            ComplexFieldTypeModel: self.create_complex_field_type,
            JwtAuthenticatorModel: self.create_jwt_authenticator,
            LegacyToPerPartitionStateMigrationModel: self.create_legacy_to_per_partition_state_migration,
            ListPartitionRouterModel: self.create_list_partition_router,
            MinMaxDatetimeModel: self.create_min_max_datetime,
            NoAuthModel: self.create_no_auth,
            NoPaginationModel: self.create_no_pagination,
            OAuthAuthenticatorModel: self.create_oauth_authenticator,
            OffsetIncrementModel: self.create_offset_increment,
            PageIncrementModel: self.create_page_increment,
            ParentStreamConfigModel: self.create_parent_stream_config,
            RecordFilterModel: self.create_record_filter,
            RecordSelectorModel: self.create_record_selector,
            RemoveFieldsModel: self.create_remove_fields,
            RequestPathModel: self.create_request_path,
            RequestOptionModel: self.create_request_option,
            LegacySessionTokenAuthenticatorModel: self.create_legacy_session_token_authenticator,
            SelectiveAuthenticatorModel: self.create_selective_authenticator,
            SimpleRetrieverModel: self.create_simple_retriever,
            StateDelegatingRetrieverModel: self.create_state_delegating_retriever,
            SpecModel: self.create_spec,
            SubstreamPartitionRouterModel: self.create_substream_partition_router,
            WaitTimeFromHeaderModel: self.create_wait_time_from_header,
            WaitUntilTimeFromHeaderModel: self.create_wait_until_time_from_header,
            AsyncRetrieverModel: self.create_async_retriever,
            HttpComponentsResolverModel: self.create_http_components_resolver,
            ConfigComponentsResolverModel: self.create_config_components_resolver,
            StreamConfigModel: self.create_stream_config,
            ComponentMappingDefinitionModel: self.create_components_mapping_definition,
            ZipfileDecoderModel: self.create_zipfile_decoder,
            HTTPAPIBudgetModel: self.create_http_api_budget,
            FixedWindowCallRatePolicyModel: self.create_fixed_window_call_rate_policy,
            MovingWindowCallRatePolicyModel: self.create_moving_window_call_rate_policy,
            UnlimitedCallRatePolicyModel: self.create_unlimited_call_rate_policy,
            RateModel: self.create_rate,
            HttpRequestRegexMatcherModel: self.create_http_request_matcher,
        }

        # Needed for the case where we need to perform a second parse on the fields of a custom component
        self.TYPE_NAME_TO_MODEL = {cls.__name__: cls for cls in self.PYDANTIC_MODEL_TO_CONSTRUCTOR}

    def create_component(
        self,
        model_type: Type[BaseModel],
        component_definition: ComponentDefinition,
        config: Config,
        **kwargs: Any,
    ) -> Any:
        """
        Takes a given Pydantic model type and Mapping representing a component definition and creates a declarative component and
        subcomponents which will be used at runtime. This is done by first parsing the mapping into a Pydantic model and then creating
        creating declarative components from that model.

        :param model_type: The type of declarative component that is being initialized
        :param component_definition: The mapping that represents a declarative component
        :param config: The connector config that is provided by the customer
        :return: The declarative component to be used at runtime
        """

        component_type = component_definition.get("type")
        if component_definition.get("type") != model_type.__name__:
            raise ValueError(
                f"Expected manifest component of type {model_type.__name__}, but received {component_type} instead"
            )

        declarative_component_model = model_type.parse_obj(component_definition)

        if not isinstance(declarative_component_model, model_type):
            raise ValueError(
                f"Expected {model_type.__name__} component, but received {declarative_component_model.__class__.__name__}"
            )

        return self._create_component_from_model(
            model=declarative_component_model, config=config, **kwargs
        )

    def _create_component_from_model(self, model: BaseModel, config: Config, **kwargs: Any) -> Any:
        if model.__class__ not in self.PYDANTIC_MODEL_TO_CONSTRUCTOR:
            raise ValueError(
                f"{model.__class__} with attributes {model} is not a valid component type"
            )
        component_constructor = self.PYDANTIC_MODEL_TO_CONSTRUCTOR.get(model.__class__)
        if not component_constructor:
            raise ValueError(f"Could not find constructor for {model.__class__}")
        return component_constructor(model=model, config=config, **kwargs)

    @staticmethod
    def create_added_field_definition(
        model: AddedFieldDefinitionModel, config: Config, **kwargs: Any
    ) -> AddedFieldDefinition:
        interpolated_value = InterpolatedString.create(
            model.value, parameters=model.parameters or {}
        )
        return AddedFieldDefinition(
            path=model.path,
            value=interpolated_value,
            value_type=ModelToComponentFactory._json_schema_type_name_to_type(model.value_type),
            parameters=model.parameters or {},
        )

    def create_add_fields(self, model: AddFieldsModel, config: Config, **kwargs: Any) -> AddFields:
        added_field_definitions = [
            self._create_component_from_model(
                model=added_field_definition_model,
                value_type=ModelToComponentFactory._json_schema_type_name_to_type(
                    added_field_definition_model.value_type
                ),
                config=config,
            )
            for added_field_definition_model in model.fields
        ]
        return AddFields(fields=added_field_definitions, parameters=model.parameters or {})

    def create_keys_to_lower_transformation(
        self, model: KeysToLowerModel, config: Config, **kwargs: Any
    ) -> KeysToLowerTransformation:
        return KeysToLowerTransformation()

    def create_keys_to_snake_transformation(
        self, model: KeysToSnakeCaseModel, config: Config, **kwargs: Any
    ) -> KeysToSnakeCaseTransformation:
        return KeysToSnakeCaseTransformation()

    def create_keys_replace_transformation(
        self, model: KeysReplaceModel, config: Config, **kwargs: Any
    ) -> KeysReplaceTransformation:
        return KeysReplaceTransformation(
            old=model.old, new=model.new, parameters=model.parameters or {}
        )

    def create_flatten_fields(
        self, model: FlattenFieldsModel, config: Config, **kwargs: Any
    ) -> FlattenFields:
        return FlattenFields(
            flatten_lists=model.flatten_lists if model.flatten_lists is not None else True
        )

    def create_dpath_flatten_fields(
        self, model: DpathFlattenFieldsModel, config: Config, **kwargs: Any
    ) -> DpathFlattenFields:
        model_field_path: List[Union[InterpolatedString, str]] = [x for x in model.field_path]
        return DpathFlattenFields(
            config=config,
            field_path=model_field_path,
            delete_origin_value=model.delete_origin_value
            if model.delete_origin_value is not None
            else False,
            parameters=model.parameters or {},
        )

    @staticmethod
    def _json_schema_type_name_to_type(value_type: Optional[ValueType]) -> Optional[Type[Any]]:
        if not value_type:
            return None
        names_to_types = {
            ValueType.string: str,
            ValueType.number: float,
            ValueType.integer: int,
            ValueType.boolean: bool,
        }
        return names_to_types[value_type]

    def create_api_key_authenticator(
        self,
        model: ApiKeyAuthenticatorModel,
        config: Config,
        token_provider: Optional[TokenProvider] = None,
        **kwargs: Any,
    ) -> ApiKeyAuthenticator:
        if model.inject_into is None and model.header is None:
            raise ValueError(
                "Expected either inject_into or header to be set for ApiKeyAuthenticator"
            )

        if model.inject_into is not None and model.header is not None:
            raise ValueError(
                "inject_into and header cannot be set both for ApiKeyAuthenticator - remove the deprecated header option"
            )

        if token_provider is not None and model.api_token != "":
            raise ValueError(
                "If token_provider is set, api_token is ignored and has to be set to empty string."
            )

        request_option = (
            self._create_component_from_model(
                model.inject_into, config, parameters=model.parameters or {}
            )
            if model.inject_into
            else RequestOption(
                inject_into=RequestOptionType.header,
                field_name=model.header or "",
                parameters=model.parameters or {},
            )
        )

        return ApiKeyAuthenticator(
            token_provider=(
                token_provider
                if token_provider is not None
                else InterpolatedStringTokenProvider(
                    api_token=model.api_token or "",
                    config=config,
                    parameters=model.parameters or {},
                )
            ),
            request_option=request_option,
            config=config,
            parameters=model.parameters or {},
        )

    def create_legacy_to_per_partition_state_migration(
        self,
        model: LegacyToPerPartitionStateMigrationModel,
        config: Mapping[str, Any],
        declarative_stream: DeclarativeStreamModel,
    ) -> LegacyToPerPartitionStateMigration:
        retriever = declarative_stream.retriever
        if not isinstance(retriever, SimpleRetrieverModel):
            raise ValueError(
                f"LegacyToPerPartitionStateMigrations can only be applied on a DeclarativeStream with a SimpleRetriever. Got {type(retriever)}"
            )
        partition_router = retriever.partition_router
        if not isinstance(
            partition_router, (SubstreamPartitionRouterModel, CustomPartitionRouterModel)
        ):
            raise ValueError(
                f"LegacyToPerPartitionStateMigrations can only be applied on a SimpleRetriever with a Substream partition router. Got {type(partition_router)}"
            )
        if not hasattr(partition_router, "parent_stream_configs"):
            raise ValueError(
                "LegacyToPerPartitionStateMigrations can only be applied with a parent stream configuration."
            )

        if not hasattr(declarative_stream, "incremental_sync"):
            raise ValueError(
                "LegacyToPerPartitionStateMigrations can only be applied with an incremental_sync configuration."
            )

        return LegacyToPerPartitionStateMigration(
            partition_router,  # type: ignore # was already checked above
            declarative_stream.incremental_sync,  # type: ignore # was already checked. Migration can be applied only to incremental streams.
            config,
            declarative_stream.parameters,  # type: ignore # different type is expected here Mapping[str, Any], got Dict[str, Any]
        )

    def create_session_token_authenticator(
        self, model: SessionTokenAuthenticatorModel, config: Config, name: str, **kwargs: Any
    ) -> Union[ApiKeyAuthenticator, BearerAuthenticator]:
        decoder = (
            self._create_component_from_model(model=model.decoder, config=config)
            if model.decoder
            else JsonDecoder(parameters={})
        )
        login_requester = self._create_component_from_model(
            model=model.login_requester,
            config=config,
            name=f"{name}_login_requester",
            decoder=decoder,
        )
        token_provider = SessionTokenProvider(
            login_requester=login_requester,
            session_token_path=model.session_token_path,
            expiration_duration=parse_duration(model.expiration_duration)
            if model.expiration_duration
            else None,
            parameters=model.parameters or {},
            message_repository=self._message_repository,
            decoder=decoder,
        )
        if model.request_authentication.type == "Bearer":
            return ModelToComponentFactory.create_bearer_authenticator(
                BearerAuthenticatorModel(type="BearerAuthenticator", api_token=""),  # type: ignore # $parameters has a default value
                config,
                token_provider=token_provider,
            )
        else:
            return self.create_api_key_authenticator(
                ApiKeyAuthenticatorModel(
                    type="ApiKeyAuthenticator",
                    api_token="",
                    inject_into=model.request_authentication.inject_into,
                ),  # type: ignore # $parameters and headers default to None
                config=config,
                token_provider=token_provider,
            )

    @staticmethod
    def create_basic_http_authenticator(
        model: BasicHttpAuthenticatorModel, config: Config, **kwargs: Any
    ) -> BasicHttpAuthenticator:
        return BasicHttpAuthenticator(
            password=model.password or "",
            username=model.username,
            config=config,
            parameters=model.parameters or {},
        )

    @staticmethod
    def create_bearer_authenticator(
        model: BearerAuthenticatorModel,
        config: Config,
        token_provider: Optional[TokenProvider] = None,
        **kwargs: Any,
    ) -> BearerAuthenticator:
        if token_provider is not None and model.api_token != "":
            raise ValueError(
                "If token_provider is set, api_token is ignored and has to be set to empty string."
            )
        return BearerAuthenticator(
            token_provider=(
                token_provider
                if token_provider is not None
                else InterpolatedStringTokenProvider(
                    api_token=model.api_token or "",
                    config=config,
                    parameters=model.parameters or {},
                )
            ),
            config=config,
            parameters=model.parameters or {},
        )

    @staticmethod
    def create_check_stream(model: CheckStreamModel, config: Config, **kwargs: Any) -> CheckStream:
        return CheckStream(stream_names=model.stream_names, parameters={})

    @staticmethod
    def create_check_dynamic_stream(
        model: CheckDynamicStreamModel, config: Config, **kwargs: Any
    ) -> CheckDynamicStream:
        assert model.use_check_availability is not None  # for mypy

        use_check_availability = model.use_check_availability

        return CheckDynamicStream(
            stream_count=model.stream_count,
            use_check_availability=use_check_availability,
            parameters={},
        )

    def create_composite_error_handler(
        self, model: CompositeErrorHandlerModel, config: Config, **kwargs: Any
    ) -> CompositeErrorHandler:
        error_handlers = [
            self._create_component_from_model(model=error_handler_model, config=config)
            for error_handler_model in model.error_handlers
        ]
        return CompositeErrorHandler(
            error_handlers=error_handlers, parameters=model.parameters or {}
        )

    @staticmethod
    def create_concurrency_level(
        model: ConcurrencyLevelModel, config: Config, **kwargs: Any
    ) -> ConcurrencyLevel:
        return ConcurrencyLevel(
            default_concurrency=model.default_concurrency,
            max_concurrency=model.max_concurrency,
            config=config,
            parameters={},
        )

    @staticmethod
    def apply_stream_state_migrations(
        stream_state_migrations: List[Any] | None, stream_state: MutableMapping[str, Any]
    ) -> MutableMapping[str, Any]:
        if stream_state_migrations:
            for state_migration in stream_state_migrations:
                if state_migration.should_migrate(stream_state):
                    # The state variable is expected to be mutable but the migrate method returns an immutable mapping.
                    stream_state = dict(state_migration.migrate(stream_state))
        return stream_state

    def create_concurrent_cursor_from_datetime_based_cursor(
        self,
        model_type: Type[BaseModel],
        component_definition: ComponentDefinition,
        stream_name: str,
        stream_namespace: Optional[str],
        config: Config,
        message_repository: Optional[MessageRepository] = None,
        runtime_lookback_window: Optional[datetime.timedelta] = None,
        stream_state_migrations: Optional[List[Any]] = None,
        **kwargs: Any,
    ) -> ConcurrentCursor:
        # Per-partition incremental streams can dynamically create child cursors which will pass their current
        # state via the stream_state keyword argument. Incremental syncs without parent streams use the
        # incoming state and connector_state_manager that is initialized when the component factory is created
        stream_state = (
            self._connector_state_manager.get_stream_state(stream_name, stream_namespace)
            if "stream_state" not in kwargs
            else kwargs["stream_state"]
        )
        stream_state = self.apply_stream_state_migrations(stream_state_migrations, stream_state)

        component_type = component_definition.get("type")
        if component_definition.get("type") != model_type.__name__:
            raise ValueError(
                f"Expected manifest component of type {model_type.__name__}, but received {component_type} instead"
            )

        datetime_based_cursor_model = model_type.parse_obj(component_definition)

        if not isinstance(datetime_based_cursor_model, DatetimeBasedCursorModel):
            raise ValueError(
                f"Expected {model_type.__name__} component, but received {datetime_based_cursor_model.__class__.__name__}"
            )

        interpolated_cursor_field = InterpolatedString.create(
            datetime_based_cursor_model.cursor_field,
            parameters=datetime_based_cursor_model.parameters or {},
        )
        cursor_field = CursorField(interpolated_cursor_field.eval(config=config))

        interpolated_partition_field_start = InterpolatedString.create(
            datetime_based_cursor_model.partition_field_start or "start_time",
            parameters=datetime_based_cursor_model.parameters or {},
        )
        interpolated_partition_field_end = InterpolatedString.create(
            datetime_based_cursor_model.partition_field_end or "end_time",
            parameters=datetime_based_cursor_model.parameters or {},
        )

        slice_boundary_fields = (
            interpolated_partition_field_start.eval(config=config),
            interpolated_partition_field_end.eval(config=config),
        )

        datetime_format = datetime_based_cursor_model.datetime_format

        cursor_granularity = (
            parse_duration(datetime_based_cursor_model.cursor_granularity)
            if datetime_based_cursor_model.cursor_granularity
            else None
        )

        lookback_window = None
        interpolated_lookback_window = (
            InterpolatedString.create(
                datetime_based_cursor_model.lookback_window,
                parameters=datetime_based_cursor_model.parameters or {},
            )
            if datetime_based_cursor_model.lookback_window
            else None
        )
        if interpolated_lookback_window:
            evaluated_lookback_window = interpolated_lookback_window.eval(config=config)
            if evaluated_lookback_window:
                lookback_window = parse_duration(evaluated_lookback_window)

        connector_state_converter: DateTimeStreamStateConverter
        connector_state_converter = CustomFormatConcurrentStreamStateConverter(
            datetime_format=datetime_format,
            input_datetime_formats=datetime_based_cursor_model.cursor_datetime_formats,
            is_sequential_state=True,  # ConcurrentPerPartitionCursor only works with sequential state
            cursor_granularity=cursor_granularity,
        )

        # Adjusts the stream state by applying the runtime lookback window.
        # This is used to ensure correct state handling in case of failed partitions.
        stream_state_value = stream_state.get(cursor_field.cursor_field_key)
        if runtime_lookback_window and stream_state_value:
            new_stream_state = (
                connector_state_converter.parse_timestamp(stream_state_value)
                - runtime_lookback_window
            )
            stream_state[cursor_field.cursor_field_key] = connector_state_converter.output_format(
                new_stream_state
            )

        start_date_runtime_value: Union[InterpolatedString, str, MinMaxDatetime]
        if isinstance(datetime_based_cursor_model.start_datetime, MinMaxDatetimeModel):
            start_date_runtime_value = self.create_min_max_datetime(
                model=datetime_based_cursor_model.start_datetime, config=config
            )
        else:
            start_date_runtime_value = datetime_based_cursor_model.start_datetime

        end_date_runtime_value: Optional[Union[InterpolatedString, str, MinMaxDatetime]]
        if isinstance(datetime_based_cursor_model.end_datetime, MinMaxDatetimeModel):
            end_date_runtime_value = self.create_min_max_datetime(
                model=datetime_based_cursor_model.end_datetime, config=config
            )
        else:
            end_date_runtime_value = datetime_based_cursor_model.end_datetime

        interpolated_start_date = MinMaxDatetime.create(
            interpolated_string_or_min_max_datetime=start_date_runtime_value,
            parameters=datetime_based_cursor_model.parameters,
        )
        interpolated_end_date = (
            None
            if not end_date_runtime_value
            else MinMaxDatetime.create(
                end_date_runtime_value, datetime_based_cursor_model.parameters
            )
        )

        # If datetime format is not specified then start/end datetime should inherit it from the stream slicer
        if not interpolated_start_date.datetime_format:
            interpolated_start_date.datetime_format = datetime_format
        if interpolated_end_date and not interpolated_end_date.datetime_format:
            interpolated_end_date.datetime_format = datetime_format

        start_date = interpolated_start_date.get_datetime(config=config)
        end_date_provider = (
            partial(interpolated_end_date.get_datetime, config)
            if interpolated_end_date
            else connector_state_converter.get_end_provider()
        )

        if (
            datetime_based_cursor_model.step and not datetime_based_cursor_model.cursor_granularity
        ) or (
            not datetime_based_cursor_model.step and datetime_based_cursor_model.cursor_granularity
        ):
            raise ValueError(
                f"If step is defined, cursor_granularity should be as well and vice-versa. "
                f"Right now, step is `{datetime_based_cursor_model.step}` and cursor_granularity is `{datetime_based_cursor_model.cursor_granularity}`"
            )

        # When step is not defined, default to a step size from the starting date to the present moment
        step_length = datetime.timedelta.max
        interpolated_step = (
            InterpolatedString.create(
                datetime_based_cursor_model.step,
                parameters=datetime_based_cursor_model.parameters or {},
            )
            if datetime_based_cursor_model.step
            else None
        )
        if interpolated_step:
            evaluated_step = interpolated_step.eval(config)
            if evaluated_step:
                step_length = parse_duration(evaluated_step)

        clamping_strategy: ClampingStrategy = NoClamping()
        if datetime_based_cursor_model.clamping:
            # While it is undesirable to interpolate within the model factory (as opposed to at runtime),
            # it is still better than shifting interpolation low-code concept into the ConcurrentCursor runtime
            # object which we want to keep agnostic of being low-code
            target = InterpolatedString(
                string=datetime_based_cursor_model.clamping.target,
                parameters=datetime_based_cursor_model.parameters or {},
            )
            evaluated_target = target.eval(config=config)
            match evaluated_target:
                case "DAY":
                    clamping_strategy = DayClampingStrategy()
                    end_date_provider = ClampingEndProvider(
                        DayClampingStrategy(is_ceiling=False),
                        end_date_provider,  # type: ignore  # Having issues w/ inspection for GapType and CursorValueType as shown in existing tests. Confirmed functionality is working in practice
                        granularity=cursor_granularity or datetime.timedelta(seconds=1),
                    )
                case "WEEK":
                    if (
                        not datetime_based_cursor_model.clamping.target_details
                        or "weekday" not in datetime_based_cursor_model.clamping.target_details
                    ):
                        raise ValueError(
                            "Given WEEK clamping, weekday needs to be provided as target_details"
                        )
                    weekday = self._assemble_weekday(
                        datetime_based_cursor_model.clamping.target_details["weekday"]
                    )
                    clamping_strategy = WeekClampingStrategy(weekday)
                    end_date_provider = ClampingEndProvider(
                        WeekClampingStrategy(weekday, is_ceiling=False),
                        end_date_provider,  # type: ignore  # Having issues w/ inspection for GapType and CursorValueType as shown in existing tests. Confirmed functionality is working in practice
                        granularity=cursor_granularity or datetime.timedelta(days=1),
                    )
                case "MONTH":
                    clamping_strategy = MonthClampingStrategy()
                    end_date_provider = ClampingEndProvider(
                        MonthClampingStrategy(is_ceiling=False),
                        end_date_provider,  # type: ignore  # Having issues w/ inspection for GapType and CursorValueType as shown in existing tests. Confirmed functionality is working in practice
                        granularity=cursor_granularity or datetime.timedelta(days=1),
                    )
                case _:
                    raise ValueError(
                        f"Invalid clamping target {evaluated_target}, expected DAY, WEEK, MONTH"
                    )

        return ConcurrentCursor(
            stream_name=stream_name,
            stream_namespace=stream_namespace,
            stream_state=stream_state,
            message_repository=message_repository or self._message_repository,
            connector_state_manager=self._connector_state_manager,
            connector_state_converter=connector_state_converter,
            cursor_field=cursor_field,
            slice_boundary_fields=slice_boundary_fields,
            start=start_date,  # type: ignore  # Having issues w/ inspection for GapType and CursorValueType as shown in existing tests. Confirmed functionality is working in practice
            end_provider=end_date_provider,  # type: ignore  # Having issues w/ inspection for GapType and CursorValueType as shown in existing tests. Confirmed functionality is working in practice
            lookback_window=lookback_window,
            slice_range=step_length,
            cursor_granularity=cursor_granularity,
            clamping_strategy=clamping_strategy,
        )

    def _assemble_weekday(self, weekday: str) -> Weekday:
        match weekday:
            case "MONDAY":
                return Weekday.MONDAY
            case "TUESDAY":
                return Weekday.TUESDAY
            case "WEDNESDAY":
                return Weekday.WEDNESDAY
            case "THURSDAY":
                return Weekday.THURSDAY
            case "FRIDAY":
                return Weekday.FRIDAY
            case "SATURDAY":
                return Weekday.SATURDAY
            case "SUNDAY":
                return Weekday.SUNDAY
            case _:
                raise ValueError(f"Unknown weekday {weekday}")

    def create_concurrent_cursor_from_perpartition_cursor(
        self,
        state_manager: ConnectorStateManager,
        model_type: Type[BaseModel],
        component_definition: ComponentDefinition,
        stream_name: str,
        stream_namespace: Optional[str],
        config: Config,
        stream_state: MutableMapping[str, Any],
        partition_router: PartitionRouter,
        stream_state_migrations: Optional[List[Any]] = None,
        **kwargs: Any,
    ) -> ConcurrentPerPartitionCursor:
        component_type = component_definition.get("type")
        if component_definition.get("type") != model_type.__name__:
            raise ValueError(
                f"Expected manifest component of type {model_type.__name__}, but received {component_type} instead"
            )

        datetime_based_cursor_model = model_type.parse_obj(component_definition)

        if not isinstance(datetime_based_cursor_model, DatetimeBasedCursorModel):
            raise ValueError(
                f"Expected {model_type.__name__} component, but received {datetime_based_cursor_model.__class__.__name__}"
            )

        interpolated_cursor_field = InterpolatedString.create(
            datetime_based_cursor_model.cursor_field,
            parameters=datetime_based_cursor_model.parameters or {},
        )
        cursor_field = CursorField(interpolated_cursor_field.eval(config=config))

        datetime_format = datetime_based_cursor_model.datetime_format

        cursor_granularity = (
            parse_duration(datetime_based_cursor_model.cursor_granularity)
            if datetime_based_cursor_model.cursor_granularity
            else None
        )

        connector_state_converter: DateTimeStreamStateConverter
        connector_state_converter = CustomFormatConcurrentStreamStateConverter(
            datetime_format=datetime_format,
            input_datetime_formats=datetime_based_cursor_model.cursor_datetime_formats,
            is_sequential_state=True,  # ConcurrentPerPartitionCursor only works with sequential state
            cursor_granularity=cursor_granularity,
        )

        # Create the cursor factory
        cursor_factory = ConcurrentCursorFactory(
            partial(
                self.create_concurrent_cursor_from_datetime_based_cursor,
                state_manager=state_manager,
                model_type=model_type,
                component_definition=component_definition,
                stream_name=stream_name,
                stream_namespace=stream_namespace,
                config=config,
                message_repository=NoopMessageRepository(),
                stream_state_migrations=stream_state_migrations,
            )
        )
        stream_state = self.apply_stream_state_migrations(stream_state_migrations, stream_state)

        # Return the concurrent cursor and state converter
        return ConcurrentPerPartitionCursor(
            cursor_factory=cursor_factory,
            partition_router=partition_router,
            stream_name=stream_name,
            stream_namespace=stream_namespace,
            stream_state=stream_state,
            message_repository=self._message_repository,  # type: ignore
            connector_state_manager=state_manager,
            connector_state_converter=connector_state_converter,
            cursor_field=cursor_field,
        )

    @staticmethod
    def create_constant_backoff_strategy(
        model: ConstantBackoffStrategyModel, config: Config, **kwargs: Any
    ) -> ConstantBackoffStrategy:
        return ConstantBackoffStrategy(
            backoff_time_in_seconds=model.backoff_time_in_seconds,
            config=config,
            parameters=model.parameters or {},
        )

    def create_cursor_pagination(
        self, model: CursorPaginationModel, config: Config, decoder: Decoder, **kwargs: Any
    ) -> CursorPaginationStrategy:
        if isinstance(decoder, PaginationDecoderDecorator):
            inner_decoder = decoder.decoder
        else:
            inner_decoder = decoder
            decoder = PaginationDecoderDecorator(decoder=decoder)

        if self._is_supported_decoder_for_pagination(inner_decoder):
            decoder_to_use = decoder
        else:
            raise ValueError(
                self._UNSUPPORTED_DECODER_ERROR.format(decoder_type=type(inner_decoder))
            )

        return CursorPaginationStrategy(
            cursor_value=model.cursor_value,
            decoder=decoder_to_use,
            page_size=model.page_size,
            stop_condition=model.stop_condition,
            config=config,
            parameters=model.parameters or {},
        )

    def create_custom_component(self, model: Any, config: Config, **kwargs: Any) -> Any:
        """
        Generically creates a custom component based on the model type and a class_name reference to the custom Python class being
        instantiated. Only the model's additional properties that match the custom class definition are passed to the constructor
        :param model: The Pydantic model of the custom component being created
        :param config: The custom defined connector config
        :return: The declarative component built from the Pydantic model to be used at runtime
        """
        custom_component_class = self._get_class_from_fully_qualified_class_name(model.class_name)
        component_fields = get_type_hints(custom_component_class)
        model_args = model.dict()
        model_args["config"] = config

        # There are cases where a parent component will pass arguments to a child component via kwargs. When there are field collisions
        # we defer to these arguments over the component's definition
        for key, arg in kwargs.items():
            model_args[key] = arg

        # Pydantic is unable to parse a custom component's fields that are subcomponents into models because their fields and types are not
        # defined in the schema. The fields and types are defined within the Python class implementation. Pydantic can only parse down to
        # the custom component and this code performs a second parse to convert the sub-fields first into models, then declarative components
        for model_field, model_value in model_args.items():
            # If a custom component field doesn't have a type set, we try to use the type hints to infer the type
            if (
                isinstance(model_value, dict)
                and "type" not in model_value
                and model_field in component_fields
            ):
                derived_type = self._derive_component_type_from_type_hints(
                    component_fields.get(model_field)
                )
                if derived_type:
                    model_value["type"] = derived_type

            if self._is_component(model_value):
                model_args[model_field] = self._create_nested_component(
                    model, model_field, model_value, config
                )
            elif isinstance(model_value, list):
                vals = []
                for v in model_value:
                    if isinstance(v, dict) and "type" not in v and model_field in component_fields:
                        derived_type = self._derive_component_type_from_type_hints(
                            component_fields.get(model_field)
                        )
                        if derived_type:
                            v["type"] = derived_type
                    if self._is_component(v):
                        vals.append(self._create_nested_component(model, model_field, v, config))
                    else:
                        vals.append(v)
                model_args[model_field] = vals

        kwargs = {
            class_field: model_args[class_field]
            for class_field in component_fields.keys()
            if class_field in model_args
        }
        return custom_component_class(**kwargs)

    @staticmethod
    def _get_class_from_fully_qualified_class_name(
        full_qualified_class_name: str,
    ) -> Any:
        """Get a class from its fully qualified name.

        If a custom components module is needed, we assume it is already registered - probably
        as `source_declarative_manifest.components` or `components`.

        Args:
            full_qualified_class_name (str): The fully qualified name of the class (e.g., "module.ClassName").

        Returns:
            Any: The class object.

        Raises:
            ValueError: If the class cannot be loaded.
        """
        split = full_qualified_class_name.split(".")
        module_name_full = ".".join(split[:-1])
        class_name = split[-1]

        try:
            module_ref = importlib.import_module(module_name_full)
        except ModuleNotFoundError as e:
            raise ValueError(f"Could not load module `{module_name_full}`.") from e

        try:
            return getattr(module_ref, class_name)
        except AttributeError as e:
            raise ValueError(
                f"Could not load class `{class_name}` from module `{module_name_full}`.",
            ) from e

    @staticmethod
    def _derive_component_type_from_type_hints(field_type: Any) -> Optional[str]:
        interface = field_type
        while True:
            origin = get_origin(interface)
            if origin:
                # Unnest types until we reach the raw type
                # List[T] -> T
                # Optional[List[T]] -> T
                args = get_args(interface)
                interface = args[0]
            else:
                break
        if isinstance(interface, type) and not ModelToComponentFactory.is_builtin_type(interface):
            return interface.__name__
        return None

    @staticmethod
    def is_builtin_type(cls: Optional[Type[Any]]) -> bool:
        if not cls:
            return False
        return cls.__module__ == "builtins"

    @staticmethod
    def _extract_missing_parameters(error: TypeError) -> List[str]:
        parameter_search = re.search(r"keyword-only.*:\s(.*)", str(error))
        if parameter_search:
            return re.findall(r"\'(.+?)\'", parameter_search.group(1))
        else:
            return []

    def _create_nested_component(
        self, model: Any, model_field: str, model_value: Any, config: Config
    ) -> Any:
        type_name = model_value.get("type", None)
        if not type_name:
            # If no type is specified, we can assume this is a dictionary object which can be returned instead of a subcomponent
            return model_value

        model_type = self.TYPE_NAME_TO_MODEL.get(type_name, None)
        if model_type:
            parsed_model = model_type.parse_obj(model_value)
            try:
                # To improve usability of the language, certain fields are shared between components. This can come in the form of
                # a parent component passing some of its fields to a child component or the parent extracting fields from other child
                # components and passing it to others. One example is the DefaultPaginator referencing the HttpRequester url_base
                # while constructing a SimpleRetriever. However, custom components don't support this behavior because they are created
                # generically in create_custom_component(). This block allows developers to specify extra arguments in $parameters that
                # are needed by a component and could not be shared.
                model_constructor = self.PYDANTIC_MODEL_TO_CONSTRUCTOR.get(parsed_model.__class__)
                constructor_kwargs = inspect.getfullargspec(model_constructor).kwonlyargs
                model_parameters = model_value.get("$parameters", {})
                matching_parameters = {
                    kwarg: model_parameters[kwarg]
                    for kwarg in constructor_kwargs
                    if kwarg in model_parameters
                }
                return self._create_component_from_model(
                    model=parsed_model, config=config, **matching_parameters
                )
            except TypeError as error:
                missing_parameters = self._extract_missing_parameters(error)
                if missing_parameters:
                    raise ValueError(
                        f"Error creating component '{type_name}' with parent custom component {model.class_name}: Please provide "
                        + ", ".join(
                            (
                                f"{type_name}.$parameters.{parameter}"
                                for parameter in missing_parameters
                            )
                        )
                    )
                raise TypeError(
                    f"Error creating component '{type_name}' with parent custom component {model.class_name}: {error}"
                )
        else:
            raise ValueError(
                f"Error creating custom component {model.class_name}. Subcomponent creation has not been implemented for '{type_name}'"
            )

    @staticmethod
    def _is_component(model_value: Any) -> bool:
        return isinstance(model_value, dict) and model_value.get("type") is not None

    def create_datetime_based_cursor(
        self, model: DatetimeBasedCursorModel, config: Config, **kwargs: Any
    ) -> DatetimeBasedCursor:
        start_datetime: Union[str, MinMaxDatetime] = (
            model.start_datetime
            if isinstance(model.start_datetime, str)
            else self.create_min_max_datetime(model.start_datetime, config)
        )
        end_datetime: Union[str, MinMaxDatetime, None] = None
        if model.is_data_feed and model.end_datetime:
            raise ValueError("Data feed does not support end_datetime")
        if model.is_data_feed and model.is_client_side_incremental:
            raise ValueError(
                "`Client side incremental` cannot be applied with `data feed`. Choose only 1 from them."
            )
        if model.end_datetime:
            end_datetime = (
                model.end_datetime
                if isinstance(model.end_datetime, str)
                else self.create_min_max_datetime(model.end_datetime, config)
            )

        end_time_option = (
            self._create_component_from_model(
                model.end_time_option, config, parameters=model.parameters or {}
            )
            if model.end_time_option
            else None
        )
        start_time_option = (
            self._create_component_from_model(
                model.start_time_option, config, parameters=model.parameters or {}
            )
            if model.start_time_option
            else None
        )

        return DatetimeBasedCursor(
            cursor_field=model.cursor_field,
            cursor_datetime_formats=model.cursor_datetime_formats
            if model.cursor_datetime_formats
            else [],
            cursor_granularity=model.cursor_granularity,
            datetime_format=model.datetime_format,
            end_datetime=end_datetime,
            start_datetime=start_datetime,
            step=model.step,
            end_time_option=end_time_option,
            lookback_window=model.lookback_window,
            start_time_option=start_time_option,
            partition_field_end=model.partition_field_end,
            partition_field_start=model.partition_field_start,
            message_repository=self._message_repository,
            is_compare_strictly=model.is_compare_strictly,
            config=config,
            parameters=model.parameters or {},
        )

    def create_declarative_stream(
        self, model: DeclarativeStreamModel, config: Config, **kwargs: Any
    ) -> DeclarativeStream:
        # When constructing a declarative stream, we assemble the incremental_sync component and retriever's partition_router field
        # components if they exist into a single CartesianProductStreamSlicer. This is then passed back as an argument when constructing the
        # Retriever. This is done in the declarative stream not the retriever to support custom retrievers. The custom create methods in
        # the factory only support passing arguments to the component constructors, whereas this performs a merge of all slicers into one.
        combined_slicers = self._merge_stream_slicers(model=model, config=config)

        primary_key = model.primary_key.__root__ if model.primary_key else None
        stop_condition_on_cursor = (
            model.incremental_sync
            and hasattr(model.incremental_sync, "is_data_feed")
            and model.incremental_sync.is_data_feed
        )
        client_side_incremental_sync = None
        if (
            model.incremental_sync
            and hasattr(model.incremental_sync, "is_client_side_incremental")
            and model.incremental_sync.is_client_side_incremental
        ):
            supported_slicers = (
                DatetimeBasedCursor,
                GlobalSubstreamCursor,
                PerPartitionWithGlobalCursor,
            )
            if combined_slicers and not isinstance(combined_slicers, supported_slicers):
                raise ValueError(
                    "Unsupported Slicer is used. PerPartitionWithGlobalCursor should be used here instead"
                )
            cursor = (
                combined_slicers
                if isinstance(
                    combined_slicers, (PerPartitionWithGlobalCursor, GlobalSubstreamCursor)
                )
                else self._create_component_from_model(model=model.incremental_sync, config=config)
            )

            client_side_incremental_sync = {"cursor": cursor}

        if model.incremental_sync and isinstance(model.incremental_sync, DatetimeBasedCursorModel):
            cursor_model = model.incremental_sync

            end_time_option = (
                self._create_component_from_model(
                    cursor_model.end_time_option, config, parameters=cursor_model.parameters or {}
                )
                if cursor_model.end_time_option
                else None
            )
            start_time_option = (
                self._create_component_from_model(
                    cursor_model.start_time_option, config, parameters=cursor_model.parameters or {}
                )
                if cursor_model.start_time_option
                else None
            )

            request_options_provider = DatetimeBasedRequestOptionsProvider(
                start_time_option=start_time_option,
                end_time_option=end_time_option,
                partition_field_start=cursor_model.partition_field_end,
                partition_field_end=cursor_model.partition_field_end,
                config=config,
                parameters=model.parameters or {},
            )
        else:
            request_options_provider = None

        transformations = []
        if model.transformations:
            for transformation_model in model.transformations:
                transformations.append(
                    self._create_component_from_model(model=transformation_model, config=config)
                )
        retriever = self._create_component_from_model(
            model=model.retriever,
            config=config,
            name=model.name,
            primary_key=primary_key,
            stream_slicer=combined_slicers,
            request_options_provider=request_options_provider,
            stop_condition_on_cursor=stop_condition_on_cursor,
            client_side_incremental_sync=client_side_incremental_sync,
            transformations=transformations,
        )
        cursor_field = model.incremental_sync.cursor_field if model.incremental_sync else None

        if model.state_migrations:
            state_transformations = [
                self._create_component_from_model(state_migration, config, declarative_stream=model)
                for state_migration in model.state_migrations
            ]
        else:
            state_transformations = []

        if model.schema_loader:
            schema_loader = self._create_component_from_model(
                model=model.schema_loader, config=config
            )
        else:
            options = model.parameters or {}
            if "name" not in options:
                options["name"] = model.name
            schema_loader = DefaultSchemaLoader(config=config, parameters=options)

        return DeclarativeStream(
            name=model.name or "",
            primary_key=primary_key,
            retriever=retriever,
            schema_loader=schema_loader,
            stream_cursor_field=cursor_field or "",
            state_migrations=state_transformations,
            config=config,
            parameters=model.parameters or {},
        )

    def _build_stream_slicer_from_partition_router(
        self,
        model: Union[
            AsyncRetrieverModel,
            CustomRetrieverModel,
            SimpleRetrieverModel,
            StateDelegatingRetrieverModel,
        ],
        config: Config,
    ) -> Optional[PartitionRouter]:
        if (
            hasattr(model, "partition_router")
            and isinstance(model, SimpleRetrieverModel | AsyncRetrieverModel)
            and model.partition_router
        ):
            stream_slicer_model = model.partition_router
            if isinstance(stream_slicer_model, list):
                return CartesianProductStreamSlicer(
                    [
                        self._create_component_from_model(model=slicer, config=config)
                        for slicer in stream_slicer_model
                    ],
                    parameters={},
                )
            else:
<<<<<<< HEAD
                return self._create_component_from_model(model=stream_slicer_model, config=config)  # type: ignore[no-any-return] # Will be created PartitionRouter as stream_slicer_model is model.partition_router
=======
                return self._create_component_from_model(model=stream_slicer_model, config=config)  # type: ignore[no-any-return]
                # Will be created PartitionRouter as stream_slicer_model is model.partition_router
>>>>>>> 1c382827
        return None

    def _build_incremental_cursor(
        self,
        model: DeclarativeStreamModel,
        stream_slicer: Optional[PartitionRouter],
        config: Config,
    ) -> Optional[StreamSlicer]:
        if model.incremental_sync and stream_slicer:
            if model.retriever.type == "AsyncRetriever":
                return self.create_concurrent_cursor_from_perpartition_cursor(  # type: ignore # This is a known issue that we are creating and returning a ConcurrentCursor which does not technically implement the (low-code) StreamSlicer. However, (low-code) StreamSlicer and ConcurrentCursor both implement StreamSlicer.stream_slices() which is the primary method needed for checkpointing
                    state_manager=self._connector_state_manager,
                    model_type=DatetimeBasedCursorModel,
                    component_definition=model.incremental_sync.__dict__,
                    stream_name=model.name or "",
                    stream_namespace=None,
                    config=config or {},
                    stream_state={},
                    partition_router=stream_slicer,
                )

            incremental_sync_model = model.incremental_sync
            cursor_component = self._create_component_from_model(
                model=incremental_sync_model, config=config
            )
            is_global_cursor = (
                hasattr(incremental_sync_model, "global_substream_cursor")
                and incremental_sync_model.global_substream_cursor
            )

            if is_global_cursor:
                return GlobalSubstreamCursor(
                    stream_cursor=cursor_component, partition_router=stream_slicer
                )
            return PerPartitionWithGlobalCursor(
                cursor_factory=CursorFactory(
                    lambda: self._create_component_from_model(
                        model=incremental_sync_model, config=config
                    ),
                ),
                partition_router=stream_slicer,
                stream_cursor=cursor_component,
            )
        elif model.incremental_sync:
            if model.retriever.type == "AsyncRetriever":
                return self.create_concurrent_cursor_from_datetime_based_cursor(  # type: ignore # This is a known issue that we are creating and returning a ConcurrentCursor which does not technically implement the (low-code) StreamSlicer. However, (low-code) StreamSlicer and ConcurrentCursor both implement StreamSlicer.stream_slices() which is the primary method needed for checkpointing
                    model_type=DatetimeBasedCursorModel,
                    component_definition=model.incremental_sync.__dict__,
                    stream_name=model.name or "",
                    stream_namespace=None,
                    config=config or {},
                    stream_state_migrations=model.state_migrations,
                )
            return self._create_component_from_model(model=model.incremental_sync, config=config)  # type: ignore[no-any-return]  # Will be created Cursor as stream_slicer_model is model.incremental_sync
        return None

    def _build_resumable_cursor(
        self,
        model: Union[
            AsyncRetrieverModel,
            CustomRetrieverModel,
            SimpleRetrieverModel,
            StateDelegatingRetrieverModel,
        ],
        stream_slicer: Optional[PartitionRouter],
    ) -> Optional[StreamSlicer]:
        if hasattr(model, "paginator") and model.paginator and not stream_slicer:
            # For the regular Full-Refresh streams, we use the high level `ResumableFullRefreshCursor`
            return ResumableFullRefreshCursor(parameters={})
        elif stream_slicer:
            # For the Full-Refresh sub-streams, we use the nested `ChildPartitionResumableFullRefreshCursor`
            return PerPartitionCursor(
                cursor_factory=CursorFactory(
                    create_function=partial(ChildPartitionResumableFullRefreshCursor, {})
                ),
                partition_router=stream_slicer,
            )
        return None

    def _merge_stream_slicers(
            self, model: DeclarativeStreamModel, config: Config
    ) -> Optional[StreamSlicer]:
        if model.retriever.type == "StateDelegatingRetriever" and not model.incremental_sync:
            raise ValueError("StateDelegatingRetriever requires 'incremental_sync' to be enabled.")

        if model.retriever.type == "AsyncRetriever":
            is_not_datetime_cursor = model.incremental_sync.type != "DatetimeBasedCursor" if model.incremental_sync else None
            is_partition_router = bool(model.retriever.partition_router) if model.incremental_sync else None

            if is_not_datetime_cursor:
                # We are currently in a transition to the Concurrent CDK and AsyncRetriever can only work with the
                # support or unordered slices (for example, when we trigger reports for January and February, the report
                # in February can be completed first). Once we have support for custom concurrent cursor or have a new
                # implementation available in the CDK, we can enable more cursors here.
                raise ValueError("AsyncRetriever with cursor other than DatetimeBasedCursor is not supported yet.")

            if is_partition_router:
                # Note that this development is also done in parallel to the per partition development which once merged
                # we could support here by calling create_concurrent_cursor_from_perpartition_cursor
                raise ValueError("Per partition state is not supported yet for AsyncRetriever.")

        stream_slicer = self._build_stream_slicer_from_partition_router(model.retriever, config)

        if model.incremental_sync:
            return self._build_incremental_cursor(model, stream_slicer, config)

        return stream_slicer if self._disable_resumable_full_refresh else self._build_resumable_cursor(model.retriever, stream_slicer)

    def create_default_error_handler(
        self, model: DefaultErrorHandlerModel, config: Config, **kwargs: Any
    ) -> DefaultErrorHandler:
        backoff_strategies = []
        if model.backoff_strategies:
            for backoff_strategy_model in model.backoff_strategies:
                backoff_strategies.append(
                    self._create_component_from_model(model=backoff_strategy_model, config=config)
                )

        response_filters = []
        if model.response_filters:
            for response_filter_model in model.response_filters:
                response_filters.append(
                    self._create_component_from_model(model=response_filter_model, config=config)
                )
        response_filters.append(
            HttpResponseFilter(config=config, parameters=model.parameters or {})
        )

        return DefaultErrorHandler(
            backoff_strategies=backoff_strategies,
            max_retries=model.max_retries,
            response_filters=response_filters,
            config=config,
            parameters=model.parameters or {},
        )

    def create_default_paginator(
        self,
        model: DefaultPaginatorModel,
        config: Config,
        *,
        url_base: str,
        decoder: Optional[Decoder] = None,
        cursor_used_for_stop_condition: Optional[DeclarativeCursor] = None,
    ) -> Union[DefaultPaginator, PaginatorTestReadDecorator]:
        if decoder:
            if self._is_supported_decoder_for_pagination(decoder):
                decoder_to_use = PaginationDecoderDecorator(decoder=decoder)
            else:
                raise ValueError(self._UNSUPPORTED_DECODER_ERROR.format(decoder_type=type(decoder)))
        else:
            decoder_to_use = PaginationDecoderDecorator(decoder=JsonDecoder(parameters={}))
        page_size_option = (
            self._create_component_from_model(model=model.page_size_option, config=config)
            if model.page_size_option
            else None
        )
        page_token_option = (
            self._create_component_from_model(model=model.page_token_option, config=config)
            if model.page_token_option
            else None
        )
        pagination_strategy = self._create_component_from_model(
            model=model.pagination_strategy, config=config, decoder=decoder_to_use
        )
        if cursor_used_for_stop_condition:
            pagination_strategy = StopConditionPaginationStrategyDecorator(
                pagination_strategy, CursorStopCondition(cursor_used_for_stop_condition)
            )
        paginator = DefaultPaginator(
            decoder=decoder_to_use,
            page_size_option=page_size_option,
            page_token_option=page_token_option,
            pagination_strategy=pagination_strategy,
            url_base=url_base,
            config=config,
            parameters=model.parameters or {},
        )
        if self._limit_pages_fetched_per_slice:
            return PaginatorTestReadDecorator(paginator, self._limit_pages_fetched_per_slice)
        return paginator

    def create_dpath_extractor(
        self,
        model: DpathExtractorModel,
        config: Config,
        decoder: Optional[Decoder] = None,
        **kwargs: Any,
    ) -> DpathExtractor:
        if decoder:
            decoder_to_use = decoder
        else:
            decoder_to_use = JsonDecoder(parameters={})
        model_field_path: List[Union[InterpolatedString, str]] = [x for x in model.field_path]
        return DpathExtractor(
            decoder=decoder_to_use,
            field_path=model_field_path,
            config=config,
            parameters=model.parameters or {},
        )

    def create_response_to_file_extractor(
        self,
        model: ResponseToFileExtractorModel,
        **kwargs: Any,
    ) -> ResponseToFileExtractor:
        return ResponseToFileExtractor(parameters=model.parameters or {})

    @staticmethod
    def create_exponential_backoff_strategy(
        model: ExponentialBackoffStrategyModel, config: Config
    ) -> ExponentialBackoffStrategy:
        return ExponentialBackoffStrategy(
            factor=model.factor or 5, parameters=model.parameters or {}, config=config
        )

    def create_http_requester(
        self,
        model: HttpRequesterModel,
        config: Config,
        decoder: Decoder = JsonDecoder(parameters={}),
        *,
        name: str,
    ) -> HttpRequester:
        authenticator = (
            self._create_component_from_model(
                model=model.authenticator,
                config=config,
                url_base=model.url_base,
                name=name,
                decoder=decoder,
            )
            if model.authenticator
            else None
        )
        error_handler = (
            self._create_component_from_model(model=model.error_handler, config=config)
            if model.error_handler
            else DefaultErrorHandler(
                backoff_strategies=[],
                response_filters=[],
                config=config,
                parameters=model.parameters or {},
            )
        )

        api_budget = self._api_budget

        request_options_provider = InterpolatedRequestOptionsProvider(
            request_body_data=model.request_body_data,
            request_body_json=model.request_body_json,
            request_headers=model.request_headers,
            request_parameters=model.request_parameters,
            config=config,
            parameters=model.parameters or {},
        )

        assert model.use_cache is not None  # for mypy
        assert model.http_method is not None  # for mypy

        use_cache = model.use_cache and not self._disable_cache

        return HttpRequester(
            name=name,
            url_base=model.url_base,
            path=model.path,
            authenticator=authenticator,
            error_handler=error_handler,
            api_budget=api_budget,
            http_method=HttpMethod[model.http_method.value],
            request_options_provider=request_options_provider,
            config=config,
            disable_retries=self._disable_retries,
            parameters=model.parameters or {},
            message_repository=self._message_repository,
            use_cache=use_cache,
            decoder=decoder,
            stream_response=decoder.is_stream_response() if decoder else False,
        )

    @staticmethod
    def create_http_response_filter(
        model: HttpResponseFilterModel, config: Config, **kwargs: Any
    ) -> HttpResponseFilter:
        if model.action:
            action = ResponseAction(model.action.value)
        else:
            action = None

        failure_type = FailureType(model.failure_type.value) if model.failure_type else None

        http_codes = (
            set(model.http_codes) if model.http_codes else set()
        )  # JSON schema notation has no set data type. The schema enforces an array of unique elements

        return HttpResponseFilter(
            action=action,
            failure_type=failure_type,
            error_message=model.error_message or "",
            error_message_contains=model.error_message_contains or "",
            http_codes=http_codes,
            predicate=model.predicate or "",
            config=config,
            parameters=model.parameters or {},
        )

    @staticmethod
    def create_inline_schema_loader(
        model: InlineSchemaLoaderModel, config: Config, **kwargs: Any
    ) -> InlineSchemaLoader:
        return InlineSchemaLoader(schema=model.schema_ or {}, parameters={})

    def create_complex_field_type(
        self, model: ComplexFieldTypeModel, config: Config, **kwargs: Any
    ) -> ComplexFieldType:
        items = (
            self._create_component_from_model(model=model.items, config=config)
            if isinstance(model.items, ComplexFieldTypeModel)
            else model.items
        )

        return ComplexFieldType(field_type=model.field_type, items=items)

    def create_types_map(self, model: TypesMapModel, config: Config, **kwargs: Any) -> TypesMap:
        target_type = (
            self._create_component_from_model(model=model.target_type, config=config)
            if isinstance(model.target_type, ComplexFieldTypeModel)
            else model.target_type
        )

        return TypesMap(
            target_type=target_type,
            current_type=model.current_type,
            condition=model.condition if model.condition is not None else "True",
        )

    def create_schema_type_identifier(
        self, model: SchemaTypeIdentifierModel, config: Config, **kwargs: Any
    ) -> SchemaTypeIdentifier:
        types_mapping = []
        if model.types_mapping:
            types_mapping.extend(
                [
                    self._create_component_from_model(types_map, config=config)
                    for types_map in model.types_mapping
                ]
            )
        model_schema_pointer: List[Union[InterpolatedString, str]] = (
            [x for x in model.schema_pointer] if model.schema_pointer else []
        )
        model_key_pointer: List[Union[InterpolatedString, str]] = [x for x in model.key_pointer]
        model_type_pointer: Optional[List[Union[InterpolatedString, str]]] = (
            [x for x in model.type_pointer] if model.type_pointer else None
        )

        return SchemaTypeIdentifier(
            schema_pointer=model_schema_pointer,
            key_pointer=model_key_pointer,
            type_pointer=model_type_pointer,
            types_mapping=types_mapping,
            parameters=model.parameters or {},
        )

    def create_dynamic_schema_loader(
        self, model: DynamicSchemaLoaderModel, config: Config, **kwargs: Any
    ) -> DynamicSchemaLoader:
        stream_slicer = self._build_stream_slicer_from_partition_router(model.retriever, config)
        combined_slicers = self._build_resumable_cursor(model.retriever, stream_slicer)

        schema_transformations = []
        if model.schema_transformations:
            for transformation_model in model.schema_transformations:
                schema_transformations.append(
                    self._create_component_from_model(model=transformation_model, config=config)
                )

        retriever = self._create_component_from_model(
            model=model.retriever,
            config=config,
            name="",
            primary_key=None,
            stream_slicer=combined_slicers,
            transformations=[],
        )
        schema_type_identifier = self._create_component_from_model(
            model.schema_type_identifier, config=config, parameters=model.parameters or {}
        )
        return DynamicSchemaLoader(
            retriever=retriever,
            config=config,
            schema_transformations=schema_transformations,
            schema_type_identifier=schema_type_identifier,
            parameters=model.parameters or {},
        )

    @staticmethod
    def create_json_decoder(model: JsonDecoderModel, config: Config, **kwargs: Any) -> Decoder:
        return JsonDecoder(parameters={})

    @staticmethod
    def create_csv_decoder(model: CsvDecoderModel, config: Config, **kwargs: Any) -> Decoder:
        return CompositeRawDecoder(
            parser=ModelToComponentFactory._get_parser(model, config), stream_response=True
        )

    @staticmethod
    def create_jsonl_decoder(model: JsonlDecoderModel, config: Config, **kwargs: Any) -> Decoder:
        return CompositeRawDecoder(
            parser=ModelToComponentFactory._get_parser(model, config), stream_response=True
        )

    @staticmethod
    def create_gzip_decoder(model: GzipDecoderModel, config: Config, **kwargs: Any) -> Decoder:
        return CompositeRawDecoder(
            parser=ModelToComponentFactory._get_parser(model, config), stream_response=True
        )

    @staticmethod
    def create_iterable_decoder(
        model: IterableDecoderModel, config: Config, **kwargs: Any
    ) -> IterableDecoder:
        return IterableDecoder(parameters={})

    @staticmethod
    def create_xml_decoder(model: XmlDecoderModel, config: Config, **kwargs: Any) -> XmlDecoder:
        return XmlDecoder(parameters={})

    def create_zipfile_decoder(
        self, model: ZipfileDecoderModel, config: Config, **kwargs: Any
    ) -> ZipfileDecoder:
        return ZipfileDecoder(parser=ModelToComponentFactory._get_parser(model.decoder, config))

    @staticmethod
    def _get_parser(model: BaseModel, config: Config) -> Parser:
        if isinstance(model, JsonDecoderModel):
            # Note that the logic is a bit different from the JsonDecoder as there is some legacy that is maintained to return {} on error cases
            return JsonParser()
        elif isinstance(model, JsonlDecoderModel):
            return JsonLineParser()
        elif isinstance(model, CsvDecoderModel):
            return CsvParser(encoding=model.encoding, delimiter=model.delimiter)
        elif isinstance(model, GzipDecoderModel):
            return GzipParser(
                inner_parser=ModelToComponentFactory._get_parser(model.decoder, config)
            )
        elif isinstance(
            model, (CustomDecoderModel, IterableDecoderModel, XmlDecoderModel, ZipfileDecoderModel)
        ):
            raise ValueError(f"Decoder type {model} does not have parser associated to it")

        raise ValueError(f"Unknown decoder type {model}")

    @staticmethod
    def create_json_file_schema_loader(
        model: JsonFileSchemaLoaderModel, config: Config, **kwargs: Any
    ) -> JsonFileSchemaLoader:
        return JsonFileSchemaLoader(
            file_path=model.file_path or "", config=config, parameters=model.parameters or {}
        )

    @staticmethod
    def create_jwt_authenticator(
        model: JwtAuthenticatorModel, config: Config, **kwargs: Any
    ) -> JwtAuthenticator:
        jwt_headers = model.jwt_headers or JwtHeadersModel(kid=None, typ="JWT", cty=None)
        jwt_payload = model.jwt_payload or JwtPayloadModel(iss=None, sub=None, aud=None)
        return JwtAuthenticator(
            config=config,
            parameters=model.parameters or {},
            algorithm=JwtAlgorithm(model.algorithm.value),
            secret_key=model.secret_key,
            base64_encode_secret_key=model.base64_encode_secret_key,
            token_duration=model.token_duration,
            header_prefix=model.header_prefix,
            kid=jwt_headers.kid,
            typ=jwt_headers.typ,
            cty=jwt_headers.cty,
            iss=jwt_payload.iss,
            sub=jwt_payload.sub,
            aud=jwt_payload.aud,
            additional_jwt_headers=model.additional_jwt_headers,
            additional_jwt_payload=model.additional_jwt_payload,
        )

    def create_list_partition_router(
        self, model: ListPartitionRouterModel, config: Config, **kwargs: Any
    ) -> ListPartitionRouter:
        request_option = (
            self._create_component_from_model(model.request_option, config)
            if model.request_option
            else None
        )
        return ListPartitionRouter(
            cursor_field=model.cursor_field,
            request_option=request_option,
            values=model.values,
            config=config,
            parameters=model.parameters or {},
        )

    @staticmethod
    def create_min_max_datetime(
        model: MinMaxDatetimeModel, config: Config, **kwargs: Any
    ) -> MinMaxDatetime:
        return MinMaxDatetime(
            datetime=model.datetime,
            datetime_format=model.datetime_format or "",
            max_datetime=model.max_datetime or "",
            min_datetime=model.min_datetime or "",
            parameters=model.parameters or {},
        )

    @staticmethod
    def create_no_auth(model: NoAuthModel, config: Config, **kwargs: Any) -> NoAuth:
        return NoAuth(parameters=model.parameters or {})

    @staticmethod
    def create_no_pagination(
        model: NoPaginationModel, config: Config, **kwargs: Any
    ) -> NoPagination:
        return NoPagination(parameters={})

    def create_oauth_authenticator(
        self, model: OAuthAuthenticatorModel, config: Config, **kwargs: Any
    ) -> DeclarativeOauth2Authenticator:
        profile_assertion = (
            self._create_component_from_model(model.profile_assertion, config=config)
            if model.profile_assertion
            else None
        )

        if model.refresh_token_updater:
            # ignore type error because fixing it would have a lot of dependencies, revisit later
            return DeclarativeSingleUseRefreshTokenOauth2Authenticator(  # type: ignore
                config,
                InterpolatedString.create(
                    model.token_refresh_endpoint,  # type: ignore
                    parameters=model.parameters or {},
                ).eval(config),
                access_token_name=InterpolatedString.create(
                    model.access_token_name or "access_token", parameters=model.parameters or {}
                ).eval(config),
                refresh_token_name=model.refresh_token_updater.refresh_token_name,
                expires_in_name=InterpolatedString.create(
                    model.expires_in_name or "expires_in", parameters=model.parameters or {}
                ).eval(config),
                client_id_name=InterpolatedString.create(
                    model.client_id_name or "client_id", parameters=model.parameters or {}
                ).eval(config),
                client_id=InterpolatedString.create(
                    model.client_id, parameters=model.parameters or {}
                ).eval(config)
                if model.client_id
                else model.client_id,
                client_secret_name=InterpolatedString.create(
                    model.client_secret_name or "client_secret", parameters=model.parameters or {}
                ).eval(config),
                client_secret=InterpolatedString.create(
                    model.client_secret, parameters=model.parameters or {}
                ).eval(config)
                if model.client_secret
                else model.client_secret,
                access_token_config_path=model.refresh_token_updater.access_token_config_path,
                refresh_token_config_path=model.refresh_token_updater.refresh_token_config_path,
                token_expiry_date_config_path=model.refresh_token_updater.token_expiry_date_config_path,
                grant_type_name=InterpolatedString.create(
                    model.grant_type_name or "grant_type", parameters=model.parameters or {}
                ).eval(config),
                grant_type=InterpolatedString.create(
                    model.grant_type or "refresh_token", parameters=model.parameters or {}
                ).eval(config),
                refresh_request_body=InterpolatedMapping(
                    model.refresh_request_body or {}, parameters=model.parameters or {}
                ).eval(config),
                refresh_request_headers=InterpolatedMapping(
                    model.refresh_request_headers or {}, parameters=model.parameters or {}
                ).eval(config),
                scopes=model.scopes,
                token_expiry_date_format=model.token_expiry_date_format,
                message_repository=self._message_repository,
                refresh_token_error_status_codes=model.refresh_token_updater.refresh_token_error_status_codes,
                refresh_token_error_key=model.refresh_token_updater.refresh_token_error_key,
                refresh_token_error_values=model.refresh_token_updater.refresh_token_error_values,
            )
        # ignore type error because fixing it would have a lot of dependencies, revisit later
        return DeclarativeOauth2Authenticator(  # type: ignore
            access_token_name=model.access_token_name or "access_token",
            access_token_value=model.access_token_value,
            client_id_name=model.client_id_name or "client_id",
            client_id=model.client_id,
            client_secret_name=model.client_secret_name or "client_secret",
            client_secret=model.client_secret,
            expires_in_name=model.expires_in_name or "expires_in",
            grant_type_name=model.grant_type_name or "grant_type",
            grant_type=model.grant_type or "refresh_token",
            refresh_request_body=model.refresh_request_body,
            refresh_request_headers=model.refresh_request_headers,
            refresh_token_name=model.refresh_token_name or "refresh_token",
            refresh_token=model.refresh_token,
            scopes=model.scopes,
            token_expiry_date=model.token_expiry_date,
            token_expiry_date_format=model.token_expiry_date_format,
            token_expiry_is_time_of_expiration=bool(model.token_expiry_date_format),
            token_refresh_endpoint=model.token_refresh_endpoint,
            config=config,
            parameters=model.parameters or {},
            message_repository=self._message_repository,
            profile_assertion=profile_assertion,
            use_profile_assertion=model.use_profile_assertion,
        )

    def create_offset_increment(
        self, model: OffsetIncrementModel, config: Config, decoder: Decoder, **kwargs: Any
    ) -> OffsetIncrement:
        if isinstance(decoder, PaginationDecoderDecorator):
            inner_decoder = decoder.decoder
        else:
            inner_decoder = decoder
            decoder = PaginationDecoderDecorator(decoder=decoder)

        if self._is_supported_decoder_for_pagination(inner_decoder):
            decoder_to_use = decoder
        else:
            raise ValueError(
                self._UNSUPPORTED_DECODER_ERROR.format(decoder_type=type(inner_decoder))
            )

        return OffsetIncrement(
            page_size=model.page_size,
            config=config,
            decoder=decoder_to_use,
            inject_on_first_request=model.inject_on_first_request or False,
            parameters=model.parameters or {},
        )

    @staticmethod
    def create_page_increment(
        model: PageIncrementModel, config: Config, **kwargs: Any
    ) -> PageIncrement:
        return PageIncrement(
            page_size=model.page_size,
            config=config,
            start_from_page=model.start_from_page or 0,
            inject_on_first_request=model.inject_on_first_request or False,
            parameters=model.parameters or {},
        )

    def create_parent_stream_config(
        self, model: ParentStreamConfigModel, config: Config, **kwargs: Any
    ) -> ParentStreamConfig:
        declarative_stream = self._create_component_from_model(model.stream, config=config)
        request_option = (
            self._create_component_from_model(model.request_option, config=config)
            if model.request_option
            else None
        )
        return ParentStreamConfig(
            parent_key=model.parent_key,
            request_option=request_option,
            stream=declarative_stream,
            partition_field=model.partition_field,
            config=config,
            incremental_dependency=model.incremental_dependency or False,
            parameters=model.parameters or {},
            extra_fields=model.extra_fields,
        )

    @staticmethod
    def create_record_filter(
        model: RecordFilterModel, config: Config, **kwargs: Any
    ) -> RecordFilter:
        return RecordFilter(
            condition=model.condition or "", config=config, parameters=model.parameters or {}
        )

    @staticmethod
    def create_request_path(model: RequestPathModel, config: Config, **kwargs: Any) -> RequestPath:
        return RequestPath(parameters={})

    @staticmethod
    def create_request_option(
        model: RequestOptionModel, config: Config, **kwargs: Any
    ) -> RequestOption:
        inject_into = RequestOptionType(model.inject_into.value)
        field_path: Optional[List[Union[InterpolatedString, str]]] = (
            [
                InterpolatedString.create(segment, parameters=kwargs.get("parameters", {}))
                for segment in model.field_path
            ]
            if model.field_path
            else None
        )
        field_name = (
            InterpolatedString.create(model.field_name, parameters=kwargs.get("parameters", {}))
            if model.field_name
            else None
        )
        return RequestOption(
            field_name=field_name,
            field_path=field_path,
            inject_into=inject_into,
            parameters=kwargs.get("parameters", {}),
        )

    def create_record_selector(
        self,
        model: RecordSelectorModel,
        config: Config,
        *,
        name: str,
        transformations: List[RecordTransformation] | None = None,
        decoder: Decoder | None = None,
        client_side_incremental_sync: Dict[str, Any] | None = None,
        **kwargs: Any,
    ) -> RecordSelector:
        extractor = self._create_component_from_model(
            model=model.extractor, decoder=decoder, config=config
        )
        record_filter = (
            self._create_component_from_model(model.record_filter, config=config)
            if model.record_filter
            else None
        )
        if client_side_incremental_sync:
            record_filter = ClientSideIncrementalRecordFilterDecorator(
                config=config,
                parameters=model.parameters,
                condition=model.record_filter.condition
                if (model.record_filter and hasattr(model.record_filter, "condition"))
                else None,
                **client_side_incremental_sync,
            )
        schema_normalization = (
            TypeTransformer(SCHEMA_TRANSFORMER_TYPE_MAPPING[model.schema_normalization])
            if isinstance(model.schema_normalization, SchemaNormalizationModel)
<<<<<<< HEAD
            else self._create_component_from_model(model.schema_normalization, config=config)  # type: ignore[arg-type] # custom normalization model expected here
=======
            else self._create_component_from_model(model.schema_normalization, config=config)
            # type: ignore[arg-type] # custom normalization model expected here
>>>>>>> 1c382827
        )

        return RecordSelector(
            extractor=extractor,
            name=name,
            config=config,
            record_filter=record_filter,
            transformations=transformations or [],
            schema_normalization=schema_normalization,
            parameters=model.parameters or {},
        )

    @staticmethod
    def create_remove_fields(
        model: RemoveFieldsModel, config: Config, **kwargs: Any
    ) -> RemoveFields:
        return RemoveFields(
            field_pointers=model.field_pointers, condition=model.condition or "", parameters={}
        )

    def create_selective_authenticator(
        self, model: SelectiveAuthenticatorModel, config: Config, **kwargs: Any
    ) -> DeclarativeAuthenticator:
        authenticators = {
            name: self._create_component_from_model(model=auth, config=config)
            for name, auth in model.authenticators.items()
        }
        # SelectiveAuthenticator will return instance of DeclarativeAuthenticator or raise ValueError error
        return SelectiveAuthenticator(  # type: ignore[abstract]
            config=config,
            authenticators=authenticators,
            authenticator_selection_path=model.authenticator_selection_path,
            **kwargs,
        )

    @staticmethod
    def create_legacy_session_token_authenticator(
        model: LegacySessionTokenAuthenticatorModel, config: Config, *, url_base: str, **kwargs: Any
    ) -> LegacySessionTokenAuthenticator:
        return LegacySessionTokenAuthenticator(
            api_url=url_base,
            header=model.header,
            login_url=model.login_url,
            password=model.password or "",
            session_token=model.session_token or "",
            session_token_response_key=model.session_token_response_key or "",
            username=model.username or "",
            validate_session_url=model.validate_session_url,
            config=config,
            parameters=model.parameters or {},
        )

    def create_simple_retriever(
        self,
        model: SimpleRetrieverModel,
        config: Config,
        *,
        name: str,
        primary_key: Optional[Union[str, List[str], List[List[str]]]],
        stream_slicer: Optional[StreamSlicer],
        request_options_provider: Optional[RequestOptionsProvider] = None,
        stop_condition_on_cursor: bool = False,
        client_side_incremental_sync: Optional[Dict[str, Any]] = None,
        transformations: List[RecordTransformation],
    ) -> SimpleRetriever:
        decoder = (
            self._create_component_from_model(model=model.decoder, config=config)
            if model.decoder
            else JsonDecoder(parameters={})
        )
        requester = self._create_component_from_model(
            model=model.requester, decoder=decoder, config=config, name=name
        )
        record_selector = self._create_component_from_model(
            model=model.record_selector,
            name=name,
            config=config,
            decoder=decoder,
            transformations=transformations,
            client_side_incremental_sync=client_side_incremental_sync,
        )
        url_base = (
            model.requester.url_base
            if hasattr(model.requester, "url_base")
            else requester.get_url_base()
        )

        # Define cursor only if per partition or common incremental support is needed
        cursor = stream_slicer if isinstance(stream_slicer, DeclarativeCursor) else None

        if (
            not isinstance(stream_slicer, DatetimeBasedCursor)
            or type(stream_slicer) is not DatetimeBasedCursor
        ):
            # Many of the custom component implementations of DatetimeBasedCursor override get_request_params() (or other methods).
            # Because we're decoupling RequestOptionsProvider from the Cursor, custom components will eventually need to reimplement
            # their own RequestOptionsProvider. However, right now the existing StreamSlicer/Cursor still can act as the SimpleRetriever's
            # request_options_provider
            request_options_provider = stream_slicer or DefaultRequestOptionsProvider(parameters={})
        elif not request_options_provider:
            request_options_provider = DefaultRequestOptionsProvider(parameters={})

        stream_slicer = stream_slicer or SinglePartitionRouter(parameters={})

        cursor_used_for_stop_condition = cursor if stop_condition_on_cursor else None
        paginator = (
            self._create_component_from_model(
                model=model.paginator,
                config=config,
                url_base=url_base,
                decoder=decoder,
                cursor_used_for_stop_condition=cursor_used_for_stop_condition,
            )
            if model.paginator
            else NoPagination(parameters={})
        )

        ignore_stream_slicer_parameters_on_paginated_requests = (
            model.ignore_stream_slicer_parameters_on_paginated_requests or False
        )

        if self._limit_slices_fetched or self._emit_connector_builder_messages:
            return SimpleRetrieverTestReadDecorator(
                name=name,
                paginator=paginator,
                primary_key=primary_key,
                requester=requester,
                record_selector=record_selector,
                stream_slicer=stream_slicer,
                request_option_provider=request_options_provider,
                cursor=cursor,
                config=config,
                maximum_number_of_slices=self._limit_slices_fetched or 5,
                ignore_stream_slicer_parameters_on_paginated_requests=ignore_stream_slicer_parameters_on_paginated_requests,
                parameters=model.parameters or {},
            )
        return SimpleRetriever(
            name=name,
            paginator=paginator,
            primary_key=primary_key,
            requester=requester,
            record_selector=record_selector,
            stream_slicer=stream_slicer,
            request_option_provider=request_options_provider,
            cursor=cursor,
            config=config,
            ignore_stream_slicer_parameters_on_paginated_requests=ignore_stream_slicer_parameters_on_paginated_requests,
            parameters=model.parameters or {},
        )

    def create_state_delegating_retriever(
        self,
        model: StateDelegatingRetrieverModel,
        config: Config,
        *,
        name: str,
        primary_key: Optional[Union[str, List[str], List[List[str]]]],
        stream_slicer: Optional[StreamSlicer],
        request_options_provider: Optional[RequestOptionsProvider] = None,
        stop_condition_on_cursor: bool = False,
        client_side_incremental_sync: Optional[Dict[str, Any]] = None,
        transformations: List[RecordTransformation],
    ) -> StateDelegatingRetriever:
        if not isinstance(stream_slicer, DeclarativeCursor):
            raise ValueError("StateDelegatingRetriever requires a DeclarativeCursor")

        full_data_retriever = self._create_component_from_model(
            model=model.full_data_retriever,
            config=config,
            name=name,
            primary_key=primary_key,
            stream_slicer=stream_slicer,
            request_options_provider=request_options_provider,
            stop_condition_on_cursor=stop_condition_on_cursor,
            client_side_incremental_sync=client_side_incremental_sync,
            transformations=transformations,
        )

        incremental_data_retriever = self._create_component_from_model(
            model=model.incremental_data_retriever,
            config=config,
            name=name,
            primary_key=primary_key,
            stream_slicer=stream_slicer,
            request_options_provider=request_options_provider,
            stop_condition_on_cursor=stop_condition_on_cursor,
            client_side_incremental_sync=client_side_incremental_sync,
            transformations=transformations,
        )

        return StateDelegatingRetriever(
            full_data_retriever=full_data_retriever,
            incremental_data_retriever=incremental_data_retriever,
            cursor=stream_slicer,
        )

    def _create_async_job_status_mapping(
        self, model: AsyncJobStatusMapModel, config: Config, **kwargs: Any
    ) -> Mapping[str, AsyncJobStatus]:
        api_status_to_cdk_status = {}
        for cdk_status, api_statuses in model.dict().items():
            if cdk_status == "type":
                # This is an element of the dict because of the typing of the CDK but it is not a CDK status
                continue

            for status in api_statuses:
                if status in api_status_to_cdk_status:
                    raise ValueError(
                        f"API status {status} is already set for CDK status {cdk_status}. Please ensure API statuses are only provided once"
                    )
                api_status_to_cdk_status[status] = self._get_async_job_status(cdk_status)
        return api_status_to_cdk_status

    def _get_async_job_status(self, status: str) -> AsyncJobStatus:
        match status:
            case "running":
                return AsyncJobStatus.RUNNING
            case "completed":
                return AsyncJobStatus.COMPLETED
            case "failed":
                return AsyncJobStatus.FAILED
            case "timeout":
                return AsyncJobStatus.TIMED_OUT
            case _:
                raise ValueError(f"Unsupported CDK status {status}")

    def create_async_retriever(
        self,
        model: AsyncRetrieverModel,
        config: Config,
        *,
        name: str,
        primary_key: Optional[
            Union[str, List[str], List[List[str]]]
        ],  # this seems to be needed to match create_simple_retriever
        stream_slicer: Optional[StreamSlicer],
        client_side_incremental_sync: Optional[Dict[str, Any]] = None,
        transformations: List[RecordTransformation],
        **kwargs: Any,
    ) -> AsyncRetriever:
        decoder = (
            self._create_component_from_model(model=model.decoder, config=config)
            if model.decoder
            else JsonDecoder(parameters={})
        )
        record_selector = self._create_component_from_model(
            model=model.record_selector,
            config=config,
            decoder=decoder,
            name=name,
            transformations=transformations,
            client_side_incremental_sync=client_side_incremental_sync,
        )
        stream_slicer = stream_slicer or SinglePartitionRouter(parameters={})
        creation_requester = self._create_component_from_model(
            model=model.creation_requester,
            decoder=decoder,
            config=config,
            name=f"job creation - {name}",
        )
        polling_requester = self._create_component_from_model(
            model=model.polling_requester,
            decoder=decoder,
            config=config,
            name=f"job polling - {name}",
        )
        job_download_components_name = f"job download - {name}"
        download_decoder = (
            self._create_component_from_model(model=model.download_decoder, config=config)
            if model.download_decoder
            else JsonDecoder(parameters={})
        )
        download_extractor = (
            self._create_component_from_model(
                model=model.download_extractor,
                config=config,
                decoder=download_decoder,
                parameters=model.parameters,
            )
            if model.download_extractor
            else DpathExtractor(
                [],
                config=config,
                decoder=download_decoder,
                parameters=model.parameters or {},
            )
        )
        download_requester = self._create_component_from_model(
            model=model.download_requester,
            decoder=download_decoder,
            config=config,
            name=job_download_components_name,
        )
        download_retriever = SimpleRetriever(
            requester=download_requester,
            record_selector=RecordSelector(
                extractor=download_extractor,
                name=name,
                record_filter=None,
                transformations=transformations,
                schema_normalization=TypeTransformer(TransformConfig.NoTransform),
                config=config,
                parameters={},
            ),
            primary_key=None,
            name=job_download_components_name,
            paginator=(
                self._create_component_from_model(
                    model=model.download_paginator, decoder=decoder, config=config, url_base=""
                )
                if model.download_paginator
                else NoPagination(parameters={})
            ),
            config=config,
            parameters={},
        )
        abort_requester = (
            self._create_component_from_model(
                model=model.abort_requester,
                decoder=decoder,
                config=config,
                name=f"job abort - {name}",
            )
            if model.abort_requester
            else None
        )
        delete_requester = (
            self._create_component_from_model(
                model=model.delete_requester,
                decoder=decoder,
                config=config,
                name=f"job delete - {name}",
            )
            if model.delete_requester
            else None
        )
        url_requester = (
            self._create_component_from_model(
                model=model.url_requester,
                decoder=decoder,
                config=config,
                name=f"job extract_url - {name}",
            )
            if model.url_requester
            else None
        )
        status_extractor = self._create_component_from_model(
            model=model.status_extractor, decoder=decoder, config=config, name=name
        )
        urls_extractor = self._create_component_from_model(
            model=model.urls_extractor, decoder=decoder, config=config, name=name
        )
        job_repository: AsyncJobRepository = AsyncHttpJobRepository(
            creation_requester=creation_requester,
            polling_requester=polling_requester,
            download_retriever=download_retriever,
            url_requester=url_requester,
            abort_requester=abort_requester,
            delete_requester=delete_requester,
            status_extractor=status_extractor,
            status_mapping=self._create_async_job_status_mapping(model.status_mapping, config),
            urls_extractor=urls_extractor,
        )

        async_job_partition_router = AsyncJobPartitionRouter(
            job_orchestrator_factory=lambda stream_slices: AsyncJobOrchestrator(
                job_repository,
                stream_slices,
                JobTracker(1),
                # FIXME eventually make the number of concurrent jobs in the API configurable. Until then, we limit to 1
                self._message_repository,
                has_bulk_parent=False,
                # FIXME work would need to be done here in order to detect if a stream as a parent stream that is bulk
            ),
            stream_slicer=stream_slicer,
            config=config,
            parameters=model.parameters or {},
        )

        return AsyncRetriever(
            record_selector=record_selector,
            stream_slicer=async_job_partition_router,
            config=config,
            parameters=model.parameters or {},
        )

    @staticmethod
    def create_spec(model: SpecModel, config: Config, **kwargs: Any) -> Spec:
        return Spec(
            connection_specification=model.connection_specification,
            documentation_url=model.documentation_url,
            advanced_auth=model.advanced_auth,
            parameters={},
        )

    def create_substream_partition_router(
        self, model: SubstreamPartitionRouterModel, config: Config, **kwargs: Any
    ) -> SubstreamPartitionRouter:
        parent_stream_configs = []
        if model.parent_stream_configs:
            parent_stream_configs.extend(
                [
                    self._create_message_repository_substream_wrapper(
                        model=parent_stream_config, config=config
                    )
                    for parent_stream_config in model.parent_stream_configs
                ]
            )

        return SubstreamPartitionRouter(
            parent_stream_configs=parent_stream_configs,
            parameters=model.parameters or {},
            config=config,
        )

    def _create_message_repository_substream_wrapper(
        self, model: ParentStreamConfigModel, config: Config
    ) -> Any:
        substream_factory = ModelToComponentFactory(
            limit_pages_fetched_per_slice=self._limit_pages_fetched_per_slice,
            limit_slices_fetched=self._limit_slices_fetched,
            emit_connector_builder_messages=self._emit_connector_builder_messages,
            disable_retries=self._disable_retries,
            disable_cache=self._disable_cache,
            message_repository=LogAppenderMessageRepositoryDecorator(
                {"airbyte_cdk": {"stream": {"is_substream": True}}, "http": {"is_auxiliary": True}},
                self._message_repository,
                self._evaluate_log_level(self._emit_connector_builder_messages),
            ),
        )
        return substream_factory._create_component_from_model(model=model, config=config)

    @staticmethod
    def create_wait_time_from_header(
        model: WaitTimeFromHeaderModel, config: Config, **kwargs: Any
    ) -> WaitTimeFromHeaderBackoffStrategy:
        return WaitTimeFromHeaderBackoffStrategy(
            header=model.header,
            parameters=model.parameters or {},
            config=config,
            regex=model.regex,
            max_waiting_time_in_seconds=model.max_waiting_time_in_seconds
            if model.max_waiting_time_in_seconds is not None
            else None,
        )

    @staticmethod
    def create_wait_until_time_from_header(
        model: WaitUntilTimeFromHeaderModel, config: Config, **kwargs: Any
    ) -> WaitUntilTimeFromHeaderBackoffStrategy:
        return WaitUntilTimeFromHeaderBackoffStrategy(
            header=model.header,
            parameters=model.parameters or {},
            config=config,
            min_wait=model.min_wait,
            regex=model.regex,
        )

    def get_message_repository(self) -> MessageRepository:
        return self._message_repository

    def _evaluate_log_level(self, emit_connector_builder_messages: bool) -> Level:
        return Level.DEBUG if emit_connector_builder_messages else Level.INFO

    @staticmethod
    def create_components_mapping_definition(
        model: ComponentMappingDefinitionModel, config: Config, **kwargs: Any
    ) -> ComponentMappingDefinition:
        interpolated_value = InterpolatedString.create(
            model.value, parameters=model.parameters or {}
        )
        field_path = [
            InterpolatedString.create(path, parameters=model.parameters or {})
            for path in model.field_path
        ]
        return ComponentMappingDefinition(
            field_path=field_path,  # type: ignore[arg-type] # field_path can be str and InterpolatedString
            value=interpolated_value,
            value_type=ModelToComponentFactory._json_schema_type_name_to_type(model.value_type),
            parameters=model.parameters or {},
        )

    def create_http_components_resolver(
        self, model: HttpComponentsResolverModel, config: Config
    ) -> Any:
        stream_slicer = self._build_stream_slicer_from_partition_router(model.retriever, config)
        combined_slicers = self._build_resumable_cursor(model.retriever, stream_slicer)

        retriever = self._create_component_from_model(
            model=model.retriever,
            config=config,
            name="",
            primary_key=None,
            stream_slicer=stream_slicer if stream_slicer else combined_slicers,
            transformations=[],
        )

        components_mapping = [
            self._create_component_from_model(
                model=components_mapping_definition_model,
                value_type=ModelToComponentFactory._json_schema_type_name_to_type(
                    components_mapping_definition_model.value_type
                ),
                config=config,
            )
            for components_mapping_definition_model in model.components_mapping
        ]

        return HttpComponentsResolver(
            retriever=retriever,
            config=config,
            components_mapping=components_mapping,
            parameters=model.parameters or {},
        )

    @staticmethod
    def create_stream_config(
        model: StreamConfigModel, config: Config, **kwargs: Any
    ) -> StreamConfig:
        model_configs_pointer: List[Union[InterpolatedString, str]] = (
            [x for x in model.configs_pointer] if model.configs_pointer else []
        )

        return StreamConfig(
            configs_pointer=model_configs_pointer,
            parameters=model.parameters or {},
        )

    def create_config_components_resolver(
        self, model: ConfigComponentsResolverModel, config: Config
    ) -> Any:
        stream_config = self._create_component_from_model(
            model.stream_config, config=config, parameters=model.parameters or {}
        )

        components_mapping = [
            self._create_component_from_model(
                model=components_mapping_definition_model,
                value_type=ModelToComponentFactory._json_schema_type_name_to_type(
                    components_mapping_definition_model.value_type
                ),
                config=config,
            )
            for components_mapping_definition_model in model.components_mapping
        ]

        return ConfigComponentsResolver(
            stream_config=stream_config,
            config=config,
            components_mapping=components_mapping,
            parameters=model.parameters or {},
        )

    _UNSUPPORTED_DECODER_ERROR = (
        "Specified decoder of {decoder_type} is not supported for pagination."
        "Please set as `JsonDecoder`, `XmlDecoder`, or a `CompositeRawDecoder` with an inner_parser of `JsonParser` or `GzipParser` instead."
        "If using `GzipParser`, please ensure that the lowest level inner_parser is a `JsonParser`."
    )

    def _is_supported_decoder_for_pagination(self, decoder: Decoder) -> bool:
        if isinstance(decoder, (JsonDecoder, XmlDecoder)):
            return True
        elif isinstance(decoder, CompositeRawDecoder):
            return self._is_supported_parser_for_pagination(decoder.parser)
        else:
            return False

    def _is_supported_parser_for_pagination(self, parser: Parser) -> bool:
        if isinstance(parser, JsonParser):
            return True
        elif isinstance(parser, GzipParser):
            return isinstance(parser.inner_parser, JsonParser)
        else:
            return False

    def create_http_api_budget(
        self, model: HTTPAPIBudgetModel, config: Config, **kwargs: Any
    ) -> HttpAPIBudget:
        policies = [
            self._create_component_from_model(model=policy, config=config)
            for policy in model.policies
        ]

        return HttpAPIBudget(
            policies=policies,
            ratelimit_reset_header=model.ratelimit_reset_header or "ratelimit-reset",
            ratelimit_remaining_header=model.ratelimit_remaining_header or "ratelimit-remaining",
            status_codes_for_ratelimit_hit=model.status_codes_for_ratelimit_hit or [429],
        )

    def create_fixed_window_call_rate_policy(
        self, model: FixedWindowCallRatePolicyModel, config: Config, **kwargs: Any
    ) -> FixedWindowCallRatePolicy:
        matchers = [
            self._create_component_from_model(model=matcher, config=config)
            for matcher in model.matchers
        ]

        # Set the initial reset timestamp to 10 days from now.
        # This value will be updated by the first request.
        return FixedWindowCallRatePolicy(
            next_reset_ts=datetime.datetime.now() + datetime.timedelta(days=10),
            period=parse_duration(model.period),
            call_limit=model.call_limit,
            matchers=matchers,
        )

    def create_moving_window_call_rate_policy(
        self, model: MovingWindowCallRatePolicyModel, config: Config, **kwargs: Any
    ) -> MovingWindowCallRatePolicy:
        rates = [
            self._create_component_from_model(model=rate, config=config) for rate in model.rates
        ]
        matchers = [
            self._create_component_from_model(model=matcher, config=config)
            for matcher in model.matchers
        ]
        return MovingWindowCallRatePolicy(
            rates=rates,
            matchers=matchers,
        )

    def create_unlimited_call_rate_policy(
        self, model: UnlimitedCallRatePolicyModel, config: Config, **kwargs: Any
    ) -> UnlimitedCallRatePolicy:
        matchers = [
            self._create_component_from_model(model=matcher, config=config)
            for matcher in model.matchers
        ]

        return UnlimitedCallRatePolicy(
            matchers=matchers,
        )

    def create_rate(self, model: RateModel, config: Config, **kwargs: Any) -> Rate:
        return Rate(
            limit=model.limit,
            interval=parse_duration(model.interval),
        )

    def create_http_request_matcher(
        self, model: HttpRequestRegexMatcherModel, config: Config, **kwargs: Any
    ) -> HttpRequestRegexMatcher:
        return HttpRequestRegexMatcher(
            method=model.method,
            url_base=model.url_base,
            url_path_pattern=model.url_path_pattern,
            params=model.params,
            headers=model.headers,
        )

    def set_api_budget(self, component_definition: ComponentDefinition, config: Config) -> None:
        self._api_budget = self.create_component(
            model_type=HTTPAPIBudgetModel, component_definition=component_definition, config=config
        )<|MERGE_RESOLUTION|>--- conflicted
+++ resolved
@@ -1703,12 +1703,7 @@
                     parameters={},
                 )
             else:
-<<<<<<< HEAD
                 return self._create_component_from_model(model=stream_slicer_model, config=config)  # type: ignore[no-any-return] # Will be created PartitionRouter as stream_slicer_model is model.partition_router
-=======
-                return self._create_component_from_model(model=stream_slicer_model, config=config)  # type: ignore[no-any-return]
-                # Will be created PartitionRouter as stream_slicer_model is model.partition_router
->>>>>>> 1c382827
         return None
 
     def _build_incremental_cursor(
@@ -2444,12 +2439,7 @@
         schema_normalization = (
             TypeTransformer(SCHEMA_TRANSFORMER_TYPE_MAPPING[model.schema_normalization])
             if isinstance(model.schema_normalization, SchemaNormalizationModel)
-<<<<<<< HEAD
             else self._create_component_from_model(model.schema_normalization, config=config)  # type: ignore[arg-type] # custom normalization model expected here
-=======
-            else self._create_component_from_model(model.schema_normalization, config=config)
-            # type: ignore[arg-type] # custom normalization model expected here
->>>>>>> 1c382827
         )
 
         return RecordSelector(
