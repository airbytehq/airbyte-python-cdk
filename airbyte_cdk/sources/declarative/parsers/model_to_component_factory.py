#
# Copyright (c) 2025 Airbyte, Inc., all rights reserved.
#

from __future__ import annotations

import datetime
import importlib
import inspect
import logging
import re
from functools import partial
from typing import (
    Any,
    Callable,
    Dict,
    List,
    Mapping,
    MutableMapping,
    Optional,
    Type,
    Union,
    cast,
    get_args,
    get_origin,
    get_type_hints,
)

from isodate import parse_duration
from pydantic.v1 import BaseModel
from requests import Response

from airbyte_cdk.connector_builder.models import (
    LogMessage as ConnectorBuilderLogMessage,
)
from airbyte_cdk.models import (
    FailureType,
    Level,
    AirbyteStateMessage,
    AirbyteStreamState,
    AirbyteStateBlob,
    AirbyteStateType,
    StreamDescriptor,
)
from airbyte_cdk.sources.connector_state_manager import ConnectorStateManager
from airbyte_cdk.sources.declarative.async_job.job_orchestrator import AsyncJobOrchestrator
from airbyte_cdk.sources.declarative.async_job.job_tracker import JobTracker
from airbyte_cdk.sources.declarative.async_job.repository import AsyncJobRepository
from airbyte_cdk.sources.declarative.async_job.status import AsyncJobStatus
from airbyte_cdk.sources.declarative.auth import DeclarativeOauth2Authenticator, JwtAuthenticator
from airbyte_cdk.sources.declarative.auth.declarative_authenticator import (
    DeclarativeAuthenticator,
    NoAuth,
)
from airbyte_cdk.sources.declarative.auth.jwt import JwtAlgorithm
from airbyte_cdk.sources.declarative.auth.oauth import (
    DeclarativeSingleUseRefreshTokenOauth2Authenticator,
)
from airbyte_cdk.sources.declarative.auth.selective_authenticator import SelectiveAuthenticator
from airbyte_cdk.sources.declarative.auth.token import (
    ApiKeyAuthenticator,
    BasicHttpAuthenticator,
    BearerAuthenticator,
    LegacySessionTokenAuthenticator,
)
from airbyte_cdk.sources.declarative.auth.token_provider import (
    InterpolatedStringTokenProvider,
    SessionTokenProvider,
    TokenProvider,
)
from airbyte_cdk.sources.declarative.checks import (
    CheckDynamicStream,
    CheckStream,
    DynamicStreamCheckConfig,
)
from airbyte_cdk.sources.declarative.concurrency_level import ConcurrencyLevel
from airbyte_cdk.sources.declarative.datetime.min_max_datetime import MinMaxDatetime
from airbyte_cdk.sources.declarative.declarative_stream import DeclarativeStream
from airbyte_cdk.sources.declarative.decoders import (
    Decoder,
    IterableDecoder,
    JsonDecoder,
    PaginationDecoderDecorator,
    XmlDecoder,
    ZipfileDecoder,
)
from airbyte_cdk.sources.declarative.decoders.composite_raw_decoder import (
    CompositeRawDecoder,
    CsvParser,
    GzipParser,
    JsonLineParser,
    JsonParser,
    Parser,
)
from airbyte_cdk.sources.declarative.extractors import (
    DpathExtractor,
    RecordFilter,
    RecordSelector,
    ResponseToFileExtractor,
)
from airbyte_cdk.sources.declarative.extractors.record_filter import (
    ClientSideIncrementalRecordFilterDecorator,
)
from airbyte_cdk.sources.declarative.incremental import (
    ConcurrentCursorFactory,
    ConcurrentPerPartitionCursor,
    CursorFactory,
    DatetimeBasedCursor,
    DeclarativeCursor,
    GlobalSubstreamCursor,
    PerPartitionWithGlobalCursor,
)
from airbyte_cdk.sources.declarative.interpolation import InterpolatedString
from airbyte_cdk.sources.declarative.interpolation.interpolated_mapping import InterpolatedMapping
from airbyte_cdk.sources.declarative.migrations.legacy_to_per_partition_state_migration import (
    LegacyToPerPartitionStateMigration,
)
from airbyte_cdk.sources.declarative.models import (
    CustomStateMigration,
)
from airbyte_cdk.sources.declarative.models.base_model_with_deprecations import (
    DEPRECATION_LOGS_TAG,
    BaseModelWithDeprecations,
)
from airbyte_cdk.sources.declarative.models.declarative_component_schema import (
    AddedFieldDefinition as AddedFieldDefinitionModel,
)
from airbyte_cdk.sources.declarative.models.declarative_component_schema import (
    AddFields as AddFieldsModel,
)
from airbyte_cdk.sources.declarative.models.declarative_component_schema import (
    ApiKeyAuthenticator as ApiKeyAuthenticatorModel,
)
from airbyte_cdk.sources.declarative.models.declarative_component_schema import (
    AsyncJobStatusMap as AsyncJobStatusMapModel,
)
from airbyte_cdk.sources.declarative.models.declarative_component_schema import (
    AsyncRetriever as AsyncRetrieverModel,
)
from airbyte_cdk.sources.declarative.models.declarative_component_schema import (
    BasicHttpAuthenticator as BasicHttpAuthenticatorModel,
)
from airbyte_cdk.sources.declarative.models.declarative_component_schema import (
    BearerAuthenticator as BearerAuthenticatorModel,
)
from airbyte_cdk.sources.declarative.models.declarative_component_schema import (
    CheckDynamicStream as CheckDynamicStreamModel,
)
from airbyte_cdk.sources.declarative.models.declarative_component_schema import (
    CheckStream as CheckStreamModel,
)
from airbyte_cdk.sources.declarative.models.declarative_component_schema import (
    ComplexFieldType as ComplexFieldTypeModel,
)
from airbyte_cdk.sources.declarative.models.declarative_component_schema import (
    ComponentMappingDefinition as ComponentMappingDefinitionModel,
)
from airbyte_cdk.sources.declarative.models.declarative_component_schema import (
    CompositeErrorHandler as CompositeErrorHandlerModel,
)
from airbyte_cdk.sources.declarative.models.declarative_component_schema import (
    ConcurrencyLevel as ConcurrencyLevelModel,
)
from airbyte_cdk.sources.declarative.models.declarative_component_schema import (
    ConfigAddFields as ConfigAddFieldsModel,
)
from airbyte_cdk.sources.declarative.models.declarative_component_schema import (
    ConfigComponentsResolver as ConfigComponentsResolverModel,
)
from airbyte_cdk.sources.declarative.models.declarative_component_schema import (
    ConfigMigration as ConfigMigrationModel,
)
from airbyte_cdk.sources.declarative.models.declarative_component_schema import (
    ConfigRemapField as ConfigRemapFieldModel,
)
from airbyte_cdk.sources.declarative.models.declarative_component_schema import (
    ConfigRemoveFields as ConfigRemoveFieldsModel,
)
from airbyte_cdk.sources.declarative.models.declarative_component_schema import (
    ConstantBackoffStrategy as ConstantBackoffStrategyModel,
)
from airbyte_cdk.sources.declarative.models.declarative_component_schema import (
    CsvDecoder as CsvDecoderModel,
)
from airbyte_cdk.sources.declarative.models.declarative_component_schema import (
    CursorPagination as CursorPaginationModel,
)
from airbyte_cdk.sources.declarative.models.declarative_component_schema import (
    CustomAuthenticator as CustomAuthenticatorModel,
)
from airbyte_cdk.sources.declarative.models.declarative_component_schema import (
    CustomBackoffStrategy as CustomBackoffStrategyModel,
)
from airbyte_cdk.sources.declarative.models.declarative_component_schema import (
    CustomConfigTransformation as CustomConfigTransformationModel,
)
from airbyte_cdk.sources.declarative.models.declarative_component_schema import (
    CustomDecoder as CustomDecoderModel,
)
from airbyte_cdk.sources.declarative.models.declarative_component_schema import (
    CustomErrorHandler as CustomErrorHandlerModel,
)
from airbyte_cdk.sources.declarative.models.declarative_component_schema import (
    CustomIncrementalSync as CustomIncrementalSyncModel,
)
from airbyte_cdk.sources.declarative.models.declarative_component_schema import (
    CustomPaginationStrategy as CustomPaginationStrategyModel,
)
from airbyte_cdk.sources.declarative.models.declarative_component_schema import (
    CustomPartitionRouter as CustomPartitionRouterModel,
)
from airbyte_cdk.sources.declarative.models.declarative_component_schema import (
    CustomRecordExtractor as CustomRecordExtractorModel,
)
from airbyte_cdk.sources.declarative.models.declarative_component_schema import (
    CustomRecordFilter as CustomRecordFilterModel,
)
from airbyte_cdk.sources.declarative.models.declarative_component_schema import (
    CustomRequester as CustomRequesterModel,
)
from airbyte_cdk.sources.declarative.models.declarative_component_schema import (
    CustomRetriever as CustomRetrieverModel,
)
from airbyte_cdk.sources.declarative.models.declarative_component_schema import (
    CustomSchemaLoader as CustomSchemaLoader,
)
from airbyte_cdk.sources.declarative.models.declarative_component_schema import (
    CustomSchemaNormalization as CustomSchemaNormalizationModel,
)
from airbyte_cdk.sources.declarative.models.declarative_component_schema import (
    CustomTransformation as CustomTransformationModel,
)
from airbyte_cdk.sources.declarative.models.declarative_component_schema import (
    CustomValidationStrategy as CustomValidationStrategyModel,
)
from airbyte_cdk.sources.declarative.models.declarative_component_schema import (
    DatetimeBasedCursor as DatetimeBasedCursorModel,
)
from airbyte_cdk.sources.declarative.models.declarative_component_schema import (
    DeclarativeStream as DeclarativeStreamModel,
)
from airbyte_cdk.sources.declarative.models.declarative_component_schema import (
    DefaultErrorHandler as DefaultErrorHandlerModel,
)
from airbyte_cdk.sources.declarative.models.declarative_component_schema import (
    DefaultPaginator as DefaultPaginatorModel,
)
from airbyte_cdk.sources.declarative.models.declarative_component_schema import (
    DpathExtractor as DpathExtractorModel,
)
from airbyte_cdk.sources.declarative.models.declarative_component_schema import (
    DpathFlattenFields as DpathFlattenFieldsModel,
)
from airbyte_cdk.sources.declarative.models.declarative_component_schema import (
    DpathValidator as DpathValidatorModel,
)
from airbyte_cdk.sources.declarative.models.declarative_component_schema import (
    DynamicSchemaLoader as DynamicSchemaLoaderModel,
)
from airbyte_cdk.sources.declarative.models.declarative_component_schema import (
    DynamicStreamCheckConfig as DynamicStreamCheckConfigModel,
)
from airbyte_cdk.sources.declarative.models.declarative_component_schema import (
    ExponentialBackoffStrategy as ExponentialBackoffStrategyModel,
)
from airbyte_cdk.sources.declarative.models.declarative_component_schema import (
    FileUploader as FileUploaderModel,
)
from airbyte_cdk.sources.declarative.models.declarative_component_schema import (
    FixedWindowCallRatePolicy as FixedWindowCallRatePolicyModel,
)
from airbyte_cdk.sources.declarative.models.declarative_component_schema import (
    FlattenFields as FlattenFieldsModel,
)
from airbyte_cdk.sources.declarative.models.declarative_component_schema import (
    GroupByKeyMergeStrategy as GroupByKeyMergeStrategyModel,
)
from airbyte_cdk.sources.declarative.models.declarative_component_schema import (
    GroupingPartitionRouter as GroupingPartitionRouterModel,
)
from airbyte_cdk.sources.declarative.models.declarative_component_schema import (
    GzipDecoder as GzipDecoderModel,
)
from airbyte_cdk.sources.declarative.models.declarative_component_schema import (
    HTTPAPIBudget as HTTPAPIBudgetModel,
)
from airbyte_cdk.sources.declarative.models.declarative_component_schema import (
    HttpComponentsResolver as HttpComponentsResolverModel,
)
from airbyte_cdk.sources.declarative.models.declarative_component_schema import (
    HttpRequester as HttpRequesterModel,
)
from airbyte_cdk.sources.declarative.models.declarative_component_schema import (
    HttpRequestRegexMatcher as HttpRequestRegexMatcherModel,
)
from airbyte_cdk.sources.declarative.models.declarative_component_schema import (
    HttpResponseFilter as HttpResponseFilterModel,
)
from airbyte_cdk.sources.declarative.models.declarative_component_schema import (
    IncrementingCountCursor as IncrementingCountCursorModel,
)
from airbyte_cdk.sources.declarative.models.declarative_component_schema import (
    InlineSchemaLoader as InlineSchemaLoaderModel,
)
from airbyte_cdk.sources.declarative.models.declarative_component_schema import (
    IterableDecoder as IterableDecoderModel,
)
from airbyte_cdk.sources.declarative.models.declarative_component_schema import (
    JsonDecoder as JsonDecoderModel,
)
from airbyte_cdk.sources.declarative.models.declarative_component_schema import (
    JsonFileSchemaLoader as JsonFileSchemaLoaderModel,
)
from airbyte_cdk.sources.declarative.models.declarative_component_schema import (
    JsonlDecoder as JsonlDecoderModel,
)
from airbyte_cdk.sources.declarative.models.declarative_component_schema import (
    JwtAuthenticator as JwtAuthenticatorModel,
)
from airbyte_cdk.sources.declarative.models.declarative_component_schema import (
    JwtHeaders as JwtHeadersModel,
)
from airbyte_cdk.sources.declarative.models.declarative_component_schema import (
    JwtPayload as JwtPayloadModel,
)
from airbyte_cdk.sources.declarative.models.declarative_component_schema import (
    KeysReplace as KeysReplaceModel,
)
from airbyte_cdk.sources.declarative.models.declarative_component_schema import (
    KeysToLower as KeysToLowerModel,
)
from airbyte_cdk.sources.declarative.models.declarative_component_schema import (
    KeysToSnakeCase as KeysToSnakeCaseModel,
)
from airbyte_cdk.sources.declarative.models.declarative_component_schema import (
    LegacySessionTokenAuthenticator as LegacySessionTokenAuthenticatorModel,
)
from airbyte_cdk.sources.declarative.models.declarative_component_schema import (
    LegacyToPerPartitionStateMigration as LegacyToPerPartitionStateMigrationModel,
)
from airbyte_cdk.sources.declarative.models.declarative_component_schema import (
    ListPartitionRouter as ListPartitionRouterModel,
)
from airbyte_cdk.sources.declarative.models.declarative_component_schema import (
    MinMaxDatetime as MinMaxDatetimeModel,
)
from airbyte_cdk.sources.declarative.models.declarative_component_schema import (
    MovingWindowCallRatePolicy as MovingWindowCallRatePolicyModel,
)
from airbyte_cdk.sources.declarative.models.declarative_component_schema import (
    NoAuth as NoAuthModel,
)
from airbyte_cdk.sources.declarative.models.declarative_component_schema import (
    NoPagination as NoPaginationModel,
)
from airbyte_cdk.sources.declarative.models.declarative_component_schema import (
    OAuthAuthenticator as OAuthAuthenticatorModel,
)
from airbyte_cdk.sources.declarative.models.declarative_component_schema import (
    OffsetIncrement as OffsetIncrementModel,
)
from airbyte_cdk.sources.declarative.models.declarative_component_schema import (
    PageIncrement as PageIncrementModel,
)
from airbyte_cdk.sources.declarative.models.declarative_component_schema import (
    ParametrizedComponentsResolver as ParametrizedComponentsResolverModel,
)
from airbyte_cdk.sources.declarative.models.declarative_component_schema import (
    ParentStreamConfig as ParentStreamConfigModel,
)
from airbyte_cdk.sources.declarative.models.declarative_component_schema import (
    PredicateValidator as PredicateValidatorModel,
)
from airbyte_cdk.sources.declarative.models.declarative_component_schema import (
    PropertiesFromEndpoint as PropertiesFromEndpointModel,
)
from airbyte_cdk.sources.declarative.models.declarative_component_schema import (
    PropertyChunking as PropertyChunkingModel,
)
from airbyte_cdk.sources.declarative.models.declarative_component_schema import (
    PropertyLimitType as PropertyLimitTypeModel,
)
from airbyte_cdk.sources.declarative.models.declarative_component_schema import (
    QueryProperties as QueryPropertiesModel,
)
from airbyte_cdk.sources.declarative.models.declarative_component_schema import (
    Rate as RateModel,
)
from airbyte_cdk.sources.declarative.models.declarative_component_schema import (
    RecordFilter as RecordFilterModel,
)
from airbyte_cdk.sources.declarative.models.declarative_component_schema import (
    RecordSelector as RecordSelectorModel,
)
from airbyte_cdk.sources.declarative.models.declarative_component_schema import (
    RemoveFields as RemoveFieldsModel,
)
from airbyte_cdk.sources.declarative.models.declarative_component_schema import (
    RequestOption as RequestOptionModel,
)
from airbyte_cdk.sources.declarative.models.declarative_component_schema import (
    RequestPath as RequestPathModel,
)
from airbyte_cdk.sources.declarative.models.declarative_component_schema import (
    ResponseToFileExtractor as ResponseToFileExtractorModel,
)
from airbyte_cdk.sources.declarative.models.declarative_component_schema import (
    SchemaNormalization as SchemaNormalizationModel,
)
from airbyte_cdk.sources.declarative.models.declarative_component_schema import (
    SchemaTypeIdentifier as SchemaTypeIdentifierModel,
)
from airbyte_cdk.sources.declarative.models.declarative_component_schema import (
    SelectiveAuthenticator as SelectiveAuthenticatorModel,
)
from airbyte_cdk.sources.declarative.models.declarative_component_schema import (
    SessionTokenAuthenticator as SessionTokenAuthenticatorModel,
)
from airbyte_cdk.sources.declarative.models.declarative_component_schema import (
    SimpleRetriever as SimpleRetrieverModel,
)
from airbyte_cdk.sources.declarative.models.declarative_component_schema import Spec as SpecModel
from airbyte_cdk.sources.declarative.models.declarative_component_schema import (
    StateDelegatingStream as StateDelegatingStreamModel,
)
from airbyte_cdk.sources.declarative.models.declarative_component_schema import (
    StreamConfig as StreamConfigModel,
)
from airbyte_cdk.sources.declarative.models.declarative_component_schema import (
    SubstreamPartitionRouter as SubstreamPartitionRouterModel,
)
from airbyte_cdk.sources.declarative.models.declarative_component_schema import (
    TypesMap as TypesMapModel,
)
from airbyte_cdk.sources.declarative.models.declarative_component_schema import (
    UnlimitedCallRatePolicy as UnlimitedCallRatePolicyModel,
)
from airbyte_cdk.sources.declarative.models.declarative_component_schema import (
    ValidateAdheresToSchema as ValidateAdheresToSchemaModel,
)
from airbyte_cdk.sources.declarative.models.declarative_component_schema import ValueType
from airbyte_cdk.sources.declarative.models.declarative_component_schema import (
    WaitTimeFromHeader as WaitTimeFromHeaderModel,
)
from airbyte_cdk.sources.declarative.models.declarative_component_schema import (
    WaitUntilTimeFromHeader as WaitUntilTimeFromHeaderModel,
)
from airbyte_cdk.sources.declarative.models.declarative_component_schema import (
    XmlDecoder as XmlDecoderModel,
)
from airbyte_cdk.sources.declarative.models.declarative_component_schema import (
    ZipfileDecoder as ZipfileDecoderModel,
)
from airbyte_cdk.sources.declarative.partition_routers import (
    CartesianProductStreamSlicer,
    GroupingPartitionRouter,
    ListPartitionRouter,
    PartitionRouter,
    SinglePartitionRouter,
    SubstreamPartitionRouter,
)
from airbyte_cdk.sources.declarative.partition_routers.async_job_partition_router import (
    AsyncJobPartitionRouter,
)
from airbyte_cdk.sources.declarative.partition_routers.substream_partition_router import (
    ParentStreamConfig,
)
from airbyte_cdk.sources.declarative.requesters import HttpRequester, RequestOption
from airbyte_cdk.sources.declarative.requesters.error_handlers import (
    CompositeErrorHandler,
    DefaultErrorHandler,
    HttpResponseFilter,
)
from airbyte_cdk.sources.declarative.requesters.error_handlers.backoff_strategies import (
    ConstantBackoffStrategy,
    ExponentialBackoffStrategy,
    WaitTimeFromHeaderBackoffStrategy,
    WaitUntilTimeFromHeaderBackoffStrategy,
)
from airbyte_cdk.sources.declarative.requesters.http_job_repository import AsyncHttpJobRepository
from airbyte_cdk.sources.declarative.requesters.paginators import (
    DefaultPaginator,
    NoPagination,
    PaginatorTestReadDecorator,
)
from airbyte_cdk.sources.declarative.requesters.paginators.strategies import (
    CursorPaginationStrategy,
    CursorStopCondition,
    OffsetIncrement,
    PageIncrement,
    StopConditionPaginationStrategyDecorator,
)
from airbyte_cdk.sources.declarative.requesters.query_properties import (
    PropertiesFromEndpoint,
    PropertyChunking,
    QueryProperties,
)
from airbyte_cdk.sources.declarative.requesters.query_properties.property_chunking import (
    PropertyLimitType,
)
from airbyte_cdk.sources.declarative.requesters.query_properties.strategies import (
    GroupByKey,
)
from airbyte_cdk.sources.declarative.requesters.request_option import RequestOptionType
from airbyte_cdk.sources.declarative.requesters.request_options import (
    DatetimeBasedRequestOptionsProvider,
    DefaultRequestOptionsProvider,
    InterpolatedRequestOptionsProvider,
    RequestOptionsProvider,
)
from airbyte_cdk.sources.declarative.requesters.request_options.per_partition_request_option_provider import (
    PerPartitionRequestOptionsProvider,
)
from airbyte_cdk.sources.declarative.requesters.request_path import RequestPath
from airbyte_cdk.sources.declarative.requesters.requester import HttpMethod
from airbyte_cdk.sources.declarative.resolvers import (
    ComponentMappingDefinition,
    ConfigComponentsResolver,
    HttpComponentsResolver,
    ParametrizedComponentsResolver,
    StreamConfig,
    StreamParametersDefinition,
)
from airbyte_cdk.sources.declarative.retrievers import (
    AsyncRetriever,
    LazySimpleRetriever,
    SimpleRetriever,
)
from airbyte_cdk.sources.declarative.retrievers.file_uploader import (
    ConnectorBuilderFileUploader,
    DefaultFileUploader,
    LocalFileSystemFileWriter,
    NoopFileWriter,
)
from airbyte_cdk.sources.declarative.schema import (
    ComplexFieldType,
    DefaultSchemaLoader,
    DynamicSchemaLoader,
    InlineSchemaLoader,
    JsonFileSchemaLoader,
    SchemaTypeIdentifier,
    TypesMap,
)
from airbyte_cdk.sources.declarative.schema.composite_schema_loader import CompositeSchemaLoader
from airbyte_cdk.sources.declarative.spec import ConfigMigration, Spec
from airbyte_cdk.sources.declarative.stream_slicers import (
    StreamSlicer,
    StreamSlicerTestReadDecorator,
)
from airbyte_cdk.sources.declarative.stream_slicers.declarative_partition_generator import (
    DeclarativePartitionFactory,
    StreamSlicerPartitionGenerator,
)
from airbyte_cdk.sources.declarative.transformations import (
    AddFields,
    RemoveFields,
)
from airbyte_cdk.sources.declarative.transformations.add_fields import AddedFieldDefinition
from airbyte_cdk.sources.declarative.transformations.config_transformations import (
    ConfigAddFields,
    ConfigRemapField,
    ConfigRemoveFields,
)
from airbyte_cdk.sources.declarative.transformations.config_transformations.config_transformation import (
    ConfigTransformation,
)
from airbyte_cdk.sources.declarative.transformations.dpath_flatten_fields import (
    DpathFlattenFields,
    KeyTransformation,
)
from airbyte_cdk.sources.declarative.transformations.flatten_fields import (
    FlattenFields,
)
from airbyte_cdk.sources.declarative.transformations.keys_replace_transformation import (
    KeysReplaceTransformation,
)
from airbyte_cdk.sources.declarative.transformations.keys_to_lower_transformation import (
    KeysToLowerTransformation,
)
from airbyte_cdk.sources.declarative.transformations.keys_to_snake_transformation import (
    KeysToSnakeCaseTransformation,
)
from airbyte_cdk.sources.declarative.validators import (
    DpathValidator,
    PredicateValidator,
    ValidateAdheresToSchema,
)
from airbyte_cdk.sources.http_logger import format_http_message
from airbyte_cdk.sources.message import (
    InMemoryMessageRepository,
    LogAppenderMessageRepositoryDecorator,
    MessageRepository,
    NoopMessageRepository,
)
from airbyte_cdk.sources.message.repository import StateFilteringMessageRepository
from airbyte_cdk.sources.streams.call_rate import (
    APIBudget,
    FixedWindowCallRatePolicy,
    HttpAPIBudget,
    HttpRequestRegexMatcher,
    MovingWindowCallRatePolicy,
    Rate,
    UnlimitedCallRatePolicy,
)
from airbyte_cdk.sources.streams.concurrent.abstract_stream import AbstractStream
from airbyte_cdk.sources.streams.concurrent.clamping import (
    ClampingEndProvider,
    ClampingStrategy,
    DayClampingStrategy,
    MonthClampingStrategy,
    NoClamping,
    WeekClampingStrategy,
    Weekday,
)
from airbyte_cdk.sources.streams.concurrent.cursor import (
    ConcurrentCursor,
    Cursor,
    CursorField,
    FinalStateCursor,
)
from airbyte_cdk.sources.streams.concurrent.default_stream import DefaultStream
from airbyte_cdk.sources.streams.concurrent.helpers import get_primary_key_from_stream
from airbyte_cdk.sources.streams.concurrent.partitions.stream_slicer import (
    StreamSlicer as ConcurrentStreamSlicer,
)
from airbyte_cdk.sources.streams.concurrent.state_converters.datetime_stream_state_converter import (
    CustomFormatConcurrentStreamStateConverter,
    DateTimeStreamStateConverter,
)
from airbyte_cdk.sources.streams.concurrent.state_converters.incrementing_count_stream_state_converter import (
    IncrementingCountStreamStateConverter,
)
from airbyte_cdk.sources.streams.http.error_handlers.response_models import ResponseAction
from airbyte_cdk.sources.types import Config
from airbyte_cdk.sources.utils.transform import TransformConfig, TypeTransformer

ComponentDefinition = Mapping[str, Any]

SCHEMA_TRANSFORMER_TYPE_MAPPING = {
    SchemaNormalizationModel.None_: TransformConfig.NoTransform,
    SchemaNormalizationModel.Default: TransformConfig.DefaultSchemaNormalization,
}
<<<<<<< HEAD
_NO_STREAM_SLICING = SinglePartitionRouter(parameters={})
=======
>>>>>>> cd48741c


class ModelToComponentFactory:
    EPOCH_DATETIME_FORMAT = "%s"

    def __init__(
        self,
        limit_pages_fetched_per_slice: Optional[int] = None,
        limit_slices_fetched: Optional[int] = None,
        emit_connector_builder_messages: bool = False,
        disable_retries: bool = False,
        disable_cache: bool = False,
        message_repository: Optional[MessageRepository] = None,
        connector_state_manager: Optional[ConnectorStateManager] = None,
        max_concurrent_async_job_count: Optional[int] = None,
    ):
        self._init_mappings()
        self._limit_pages_fetched_per_slice = limit_pages_fetched_per_slice
        self._limit_slices_fetched = limit_slices_fetched
        self._emit_connector_builder_messages = emit_connector_builder_messages
        self._disable_retries = disable_retries
        self._disable_cache = disable_cache
        self._message_repository = message_repository or InMemoryMessageRepository(
            self._evaluate_log_level(emit_connector_builder_messages)
        )
        self._connector_state_manager = connector_state_manager or ConnectorStateManager()
        self._api_budget: Optional[Union[APIBudget, HttpAPIBudget]] = None
        self._job_tracker: JobTracker = JobTracker(max_concurrent_async_job_count or 1)
        # placeholder for deprecation warnings
        self._collected_deprecation_logs: List[ConnectorBuilderLogMessage] = []

    def _init_mappings(self) -> None:
        self.PYDANTIC_MODEL_TO_CONSTRUCTOR: Mapping[Type[BaseModel], Callable[..., Any]] = {
            AddedFieldDefinitionModel: self.create_added_field_definition,
            AddFieldsModel: self.create_add_fields,
            ApiKeyAuthenticatorModel: self.create_api_key_authenticator,
            BasicHttpAuthenticatorModel: self.create_basic_http_authenticator,
            BearerAuthenticatorModel: self.create_bearer_authenticator,
            CheckStreamModel: self.create_check_stream,
            DynamicStreamCheckConfigModel: self.create_dynamic_stream_check_config,
            CheckDynamicStreamModel: self.create_check_dynamic_stream,
            CompositeErrorHandlerModel: self.create_composite_error_handler,
            ConcurrencyLevelModel: self.create_concurrency_level,
            ConfigMigrationModel: self.create_config_migration,
            ConfigAddFieldsModel: self.create_config_add_fields,
            ConfigRemapFieldModel: self.create_config_remap_field,
            ConfigRemoveFieldsModel: self.create_config_remove_fields,
            ConstantBackoffStrategyModel: self.create_constant_backoff_strategy,
            CsvDecoderModel: self.create_csv_decoder,
            CursorPaginationModel: self.create_cursor_pagination,
            CustomAuthenticatorModel: self.create_custom_component,
            CustomBackoffStrategyModel: self.create_custom_component,
            CustomDecoderModel: self.create_custom_component,
            CustomErrorHandlerModel: self.create_custom_component,
            CustomIncrementalSyncModel: self.create_custom_component,
            CustomRecordExtractorModel: self.create_custom_component,
            CustomRecordFilterModel: self.create_custom_component,
            CustomRequesterModel: self.create_custom_component,
            CustomRetrieverModel: self.create_custom_component,
            CustomSchemaLoader: self.create_custom_component,
            CustomSchemaNormalizationModel: self.create_custom_component,
            CustomStateMigration: self.create_custom_component,
            CustomPaginationStrategyModel: self.create_custom_component,
            CustomPartitionRouterModel: self.create_custom_component,
            CustomTransformationModel: self.create_custom_component,
            CustomValidationStrategyModel: self.create_custom_component,
            CustomConfigTransformationModel: self.create_custom_component,
            DatetimeBasedCursorModel: self.create_datetime_based_cursor,
            DeclarativeStreamModel: self.create_declarative_stream,
            DefaultErrorHandlerModel: self.create_default_error_handler,
            DefaultPaginatorModel: self.create_default_paginator,
            DpathExtractorModel: self.create_dpath_extractor,
            DpathValidatorModel: self.create_dpath_validator,
            ResponseToFileExtractorModel: self.create_response_to_file_extractor,
            ExponentialBackoffStrategyModel: self.create_exponential_backoff_strategy,
            SessionTokenAuthenticatorModel: self.create_session_token_authenticator,
            GroupByKeyMergeStrategyModel: self.create_group_by_key,
            HttpRequesterModel: self.create_http_requester,
            HttpResponseFilterModel: self.create_http_response_filter,
            InlineSchemaLoaderModel: self.create_inline_schema_loader,
            JsonDecoderModel: self.create_json_decoder,
            JsonlDecoderModel: self.create_jsonl_decoder,
            GzipDecoderModel: self.create_gzip_decoder,
            KeysToLowerModel: self.create_keys_to_lower_transformation,
            KeysToSnakeCaseModel: self.create_keys_to_snake_transformation,
            KeysReplaceModel: self.create_keys_replace_transformation,
            FlattenFieldsModel: self.create_flatten_fields,
            DpathFlattenFieldsModel: self.create_dpath_flatten_fields,
            IterableDecoderModel: self.create_iterable_decoder,
            IncrementingCountCursorModel: self.create_incrementing_count_cursor,
            XmlDecoderModel: self.create_xml_decoder,
            JsonFileSchemaLoaderModel: self.create_json_file_schema_loader,
            DynamicSchemaLoaderModel: self.create_dynamic_schema_loader,
            SchemaTypeIdentifierModel: self.create_schema_type_identifier,
            TypesMapModel: self.create_types_map,
            ComplexFieldTypeModel: self.create_complex_field_type,
            JwtAuthenticatorModel: self.create_jwt_authenticator,
            LegacyToPerPartitionStateMigrationModel: self.create_legacy_to_per_partition_state_migration,
            ListPartitionRouterModel: self.create_list_partition_router,
            MinMaxDatetimeModel: self.create_min_max_datetime,
            NoAuthModel: self.create_no_auth,
            NoPaginationModel: self.create_no_pagination,
            OAuthAuthenticatorModel: self.create_oauth_authenticator,
            OffsetIncrementModel: self.create_offset_increment,
            PageIncrementModel: self.create_page_increment,
            ParentStreamConfigModel: self.create_parent_stream_config,
            PredicateValidatorModel: self.create_predicate_validator,
            PropertiesFromEndpointModel: self.create_properties_from_endpoint,
            PropertyChunkingModel: self.create_property_chunking,
            QueryPropertiesModel: self.create_query_properties,
            RecordFilterModel: self.create_record_filter,
            RecordSelectorModel: self.create_record_selector,
            RemoveFieldsModel: self.create_remove_fields,
            RequestPathModel: self.create_request_path,
            RequestOptionModel: self.create_request_option,
            LegacySessionTokenAuthenticatorModel: self.create_legacy_session_token_authenticator,
            SelectiveAuthenticatorModel: self.create_selective_authenticator,
            SimpleRetrieverModel: self.create_simple_retriever,
            StateDelegatingStreamModel: self.create_state_delegating_stream,
            SpecModel: self.create_spec,
            SubstreamPartitionRouterModel: self.create_substream_partition_router,
            ValidateAdheresToSchemaModel: self.create_validate_adheres_to_schema,
            WaitTimeFromHeaderModel: self.create_wait_time_from_header,
            WaitUntilTimeFromHeaderModel: self.create_wait_until_time_from_header,
            AsyncRetrieverModel: self.create_async_retriever,
            HttpComponentsResolverModel: self.create_http_components_resolver,
            ConfigComponentsResolverModel: self.create_config_components_resolver,
            ParametrizedComponentsResolverModel: self.create_parametrized_components_resolver,
            StreamConfigModel: self.create_stream_config,
            ComponentMappingDefinitionModel: self.create_components_mapping_definition,
            ZipfileDecoderModel: self.create_zipfile_decoder,
            HTTPAPIBudgetModel: self.create_http_api_budget,
            FileUploaderModel: self.create_file_uploader,
            FixedWindowCallRatePolicyModel: self.create_fixed_window_call_rate_policy,
            MovingWindowCallRatePolicyModel: self.create_moving_window_call_rate_policy,
            UnlimitedCallRatePolicyModel: self.create_unlimited_call_rate_policy,
            RateModel: self.create_rate,
            HttpRequestRegexMatcherModel: self.create_http_request_matcher,
            GroupingPartitionRouterModel: self.create_grouping_partition_router,
        }

        # Needed for the case where we need to perform a second parse on the fields of a custom component
        self.TYPE_NAME_TO_MODEL = {cls.__name__: cls for cls in self.PYDANTIC_MODEL_TO_CONSTRUCTOR}

    def create_component(
        self,
        model_type: Type[BaseModel],
        component_definition: ComponentDefinition,
        config: Config,
        **kwargs: Any,
    ) -> Any:
        """
        Takes a given Pydantic model type and Mapping representing a component definition and creates a declarative component and
        subcomponents which will be used at runtime. This is done by first parsing the mapping into a Pydantic model and then creating
        creating declarative components from that model.

        :param model_type: The type of declarative component that is being initialized
        :param component_definition: The mapping that represents a declarative component
        :param config: The connector config that is provided by the customer
        :return: The declarative component to be used at runtime
        """

        component_type = component_definition.get("type")
        if component_definition.get("type") != model_type.__name__:
            raise ValueError(
                f"Expected manifest component of type {model_type.__name__}, but received {component_type} instead"
            )

        declarative_component_model = model_type.parse_obj(component_definition)

        if not isinstance(declarative_component_model, model_type):
            raise ValueError(
                f"Expected {model_type.__name__} component, but received {declarative_component_model.__class__.__name__}"
            )

        return self._create_component_from_model(
            model=declarative_component_model, config=config, **kwargs
        )

    def _create_component_from_model(self, model: BaseModel, config: Config, **kwargs: Any) -> Any:
        if model.__class__ not in self.PYDANTIC_MODEL_TO_CONSTRUCTOR:
            raise ValueError(
                f"{model.__class__} with attributes {model} is not a valid component type"
            )
        component_constructor = self.PYDANTIC_MODEL_TO_CONSTRUCTOR.get(model.__class__)
        if not component_constructor:
            raise ValueError(f"Could not find constructor for {model.__class__}")

        # collect deprecation warnings for supported models.
        if isinstance(model, BaseModelWithDeprecations):
            self._collect_model_deprecations(model)

        return component_constructor(model=model, config=config, **kwargs)

    def get_model_deprecations(self) -> List[ConnectorBuilderLogMessage]:
        """
        Returns the deprecation warnings that were collected during the creation of components.
        """
        return self._collected_deprecation_logs

    def _collect_model_deprecations(self, model: BaseModelWithDeprecations) -> None:
        """
        Collects deprecation logs from the given model and appends any new logs to the internal collection.

        This method checks if the provided model has deprecation logs (identified by the presence of the DEPRECATION_LOGS_TAG attribute and a non-None `_deprecation_logs` property). It iterates through each deprecation log in the model and appends it to the `_collected_deprecation_logs` list if it has not already been collected, ensuring that duplicate logs are avoided.

        Args:
            model (BaseModelWithDeprecations): The model instance from which to collect deprecation logs.
        """
        if hasattr(model, DEPRECATION_LOGS_TAG) and model._deprecation_logs is not None:
            for log in model._deprecation_logs:
                # avoid duplicates for deprecation logs observed.
                if log not in self._collected_deprecation_logs:
                    self._collected_deprecation_logs.append(log)

    def create_config_migration(
        self, model: ConfigMigrationModel, config: Config
    ) -> ConfigMigration:
        transformations: List[ConfigTransformation] = [
            self._create_component_from_model(transformation, config)
            for transformation in model.transformations
        ]

        return ConfigMigration(
            description=model.description,
            transformations=transformations,
        )

    def create_config_add_fields(
        self, model: ConfigAddFieldsModel, config: Config, **kwargs: Any
    ) -> ConfigAddFields:
        fields = [self._create_component_from_model(field, config) for field in model.fields]
        return ConfigAddFields(
            fields=fields,
            condition=model.condition or "",
        )

    @staticmethod
    def create_config_remove_fields(
        model: ConfigRemoveFieldsModel, config: Config, **kwargs: Any
    ) -> ConfigRemoveFields:
        return ConfigRemoveFields(
            field_pointers=model.field_pointers,
            condition=model.condition or "",
        )

    @staticmethod
    def create_config_remap_field(
        model: ConfigRemapFieldModel, config: Config, **kwargs: Any
    ) -> ConfigRemapField:
        mapping = cast(Mapping[str, Any], model.map)
        return ConfigRemapField(
            map=mapping,
            field_path=model.field_path,
            config=config,
        )

    def create_dpath_validator(self, model: DpathValidatorModel, config: Config) -> DpathValidator:
        strategy = self._create_component_from_model(model.validation_strategy, config)

        return DpathValidator(
            field_path=model.field_path,
            strategy=strategy,
        )

    def create_predicate_validator(
        self, model: PredicateValidatorModel, config: Config
    ) -> PredicateValidator:
        strategy = self._create_component_from_model(model.validation_strategy, config)

        return PredicateValidator(
            value=model.value,
            strategy=strategy,
        )

    @staticmethod
    def create_validate_adheres_to_schema(
        model: ValidateAdheresToSchemaModel, config: Config, **kwargs: Any
    ) -> ValidateAdheresToSchema:
        base_schema = cast(Mapping[str, Any], model.base_schema)
        return ValidateAdheresToSchema(
            schema=base_schema,
        )

    @staticmethod
    def create_added_field_definition(
        model: AddedFieldDefinitionModel, config: Config, **kwargs: Any
    ) -> AddedFieldDefinition:
        interpolated_value = InterpolatedString.create(
            model.value, parameters=model.parameters or {}
        )
        return AddedFieldDefinition(
            path=model.path,
            value=interpolated_value,
            value_type=ModelToComponentFactory._json_schema_type_name_to_type(model.value_type),
            parameters=model.parameters or {},
        )

    def create_add_fields(self, model: AddFieldsModel, config: Config, **kwargs: Any) -> AddFields:
        added_field_definitions = [
            self._create_component_from_model(
                model=added_field_definition_model,
                value_type=ModelToComponentFactory._json_schema_type_name_to_type(
                    added_field_definition_model.value_type
                ),
                config=config,
            )
            for added_field_definition_model in model.fields
        ]
        return AddFields(
            fields=added_field_definitions,
            condition=model.condition or "",
            parameters=model.parameters or {},
        )

    def create_keys_to_lower_transformation(
        self, model: KeysToLowerModel, config: Config, **kwargs: Any
    ) -> KeysToLowerTransformation:
        return KeysToLowerTransformation()

    def create_keys_to_snake_transformation(
        self, model: KeysToSnakeCaseModel, config: Config, **kwargs: Any
    ) -> KeysToSnakeCaseTransformation:
        return KeysToSnakeCaseTransformation()

    def create_keys_replace_transformation(
        self, model: KeysReplaceModel, config: Config, **kwargs: Any
    ) -> KeysReplaceTransformation:
        return KeysReplaceTransformation(
            old=model.old, new=model.new, parameters=model.parameters or {}
        )

    def create_flatten_fields(
        self, model: FlattenFieldsModel, config: Config, **kwargs: Any
    ) -> FlattenFields:
        return FlattenFields(
            flatten_lists=model.flatten_lists if model.flatten_lists is not None else True
        )

    def create_dpath_flatten_fields(
        self, model: DpathFlattenFieldsModel, config: Config, **kwargs: Any
    ) -> DpathFlattenFields:
        model_field_path: List[Union[InterpolatedString, str]] = [x for x in model.field_path]
        key_transformation = (
            KeyTransformation(
                config=config,
                prefix=model.key_transformation.prefix,
                suffix=model.key_transformation.suffix,
                parameters=model.parameters or {},
            )
            if model.key_transformation is not None
            else None
        )
        return DpathFlattenFields(
            config=config,
            field_path=model_field_path,
            delete_origin_value=model.delete_origin_value
            if model.delete_origin_value is not None
            else False,
            replace_record=model.replace_record if model.replace_record is not None else False,
            key_transformation=key_transformation,
            parameters=model.parameters or {},
        )

    @staticmethod
    def _json_schema_type_name_to_type(value_type: Optional[ValueType]) -> Optional[Type[Any]]:
        if not value_type:
            return None
        names_to_types = {
            ValueType.string: str,
            ValueType.number: float,
            ValueType.integer: int,
            ValueType.boolean: bool,
        }
        return names_to_types[value_type]

    def create_api_key_authenticator(
        self,
        model: ApiKeyAuthenticatorModel,
        config: Config,
        token_provider: Optional[TokenProvider] = None,
        **kwargs: Any,
    ) -> ApiKeyAuthenticator:
        if model.inject_into is None and model.header is None:
            raise ValueError(
                "Expected either inject_into or header to be set for ApiKeyAuthenticator"
            )

        if model.inject_into is not None and model.header is not None:
            raise ValueError(
                "inject_into and header cannot be set both for ApiKeyAuthenticator - remove the deprecated header option"
            )

        if token_provider is not None and model.api_token != "":
            raise ValueError(
                "If token_provider is set, api_token is ignored and has to be set to empty string."
            )

        request_option = (
            self._create_component_from_model(
                model.inject_into, config, parameters=model.parameters or {}
            )
            if model.inject_into
            else RequestOption(
                inject_into=RequestOptionType.header,
                field_name=model.header or "",
                parameters=model.parameters or {},
            )
        )

        return ApiKeyAuthenticator(
            token_provider=(
                token_provider
                if token_provider is not None
                else InterpolatedStringTokenProvider(
                    api_token=model.api_token or "",
                    config=config,
                    parameters=model.parameters or {},
                )
            ),
            request_option=request_option,
            config=config,
            parameters=model.parameters or {},
        )

    def create_legacy_to_per_partition_state_migration(
        self,
        model: LegacyToPerPartitionStateMigrationModel,
        config: Mapping[str, Any],
        declarative_stream: DeclarativeStreamModel,
    ) -> LegacyToPerPartitionStateMigration:
        retriever = declarative_stream.retriever
        if not isinstance(retriever, (SimpleRetrieverModel, AsyncRetrieverModel)):
            raise ValueError(
                f"LegacyToPerPartitionStateMigrations can only be applied on a DeclarativeStream with a SimpleRetriever or AsyncRetriever. Got {type(retriever)}"
            )
        partition_router = retriever.partition_router
        if not isinstance(
            partition_router, (SubstreamPartitionRouterModel, CustomPartitionRouterModel)
        ):
            raise ValueError(
                f"LegacyToPerPartitionStateMigrations can only be applied on a SimpleRetriever with a Substream partition router. Got {type(partition_router)}"
            )
        if not hasattr(partition_router, "parent_stream_configs"):
            raise ValueError(
                "LegacyToPerPartitionStateMigrations can only be applied with a parent stream configuration."
            )

        if not hasattr(declarative_stream, "incremental_sync"):
            raise ValueError(
                "LegacyToPerPartitionStateMigrations can only be applied with an incremental_sync configuration."
            )

        return LegacyToPerPartitionStateMigration(
            partition_router,  # type: ignore # was already checked above
            declarative_stream.incremental_sync,  # type: ignore # was already checked. Migration can be applied only to incremental streams.
            config,
            declarative_stream.parameters,  # type: ignore # different type is expected here Mapping[str, Any], got Dict[str, Any]
        )

    def create_session_token_authenticator(
        self, model: SessionTokenAuthenticatorModel, config: Config, name: str, **kwargs: Any
    ) -> Union[ApiKeyAuthenticator, BearerAuthenticator]:
        decoder = (
            self._create_component_from_model(model=model.decoder, config=config)
            if model.decoder
            else JsonDecoder(parameters={})
        )
        login_requester = self._create_component_from_model(
            model=model.login_requester,
            config=config,
            name=f"{name}_login_requester",
            decoder=decoder,
        )
        token_provider = SessionTokenProvider(
            login_requester=login_requester,
            session_token_path=model.session_token_path,
            expiration_duration=parse_duration(model.expiration_duration)
            if model.expiration_duration
            else None,
            parameters=model.parameters or {},
            message_repository=self._message_repository,
            decoder=decoder,
        )
        if model.request_authentication.type == "Bearer":
            return ModelToComponentFactory.create_bearer_authenticator(
                BearerAuthenticatorModel(type="BearerAuthenticator", api_token=""),  # type: ignore # $parameters has a default value
                config,
                token_provider=token_provider,
            )
        else:
            return self.create_api_key_authenticator(
                ApiKeyAuthenticatorModel(
                    type="ApiKeyAuthenticator",
                    api_token="",
                    inject_into=model.request_authentication.inject_into,
                ),  # type: ignore # $parameters and headers default to None
                config=config,
                token_provider=token_provider,
            )

    @staticmethod
    def create_basic_http_authenticator(
        model: BasicHttpAuthenticatorModel, config: Config, **kwargs: Any
    ) -> BasicHttpAuthenticator:
        return BasicHttpAuthenticator(
            password=model.password or "",
            username=model.username,
            config=config,
            parameters=model.parameters or {},
        )

    @staticmethod
    def create_bearer_authenticator(
        model: BearerAuthenticatorModel,
        config: Config,
        token_provider: Optional[TokenProvider] = None,
        **kwargs: Any,
    ) -> BearerAuthenticator:
        if token_provider is not None and model.api_token != "":
            raise ValueError(
                "If token_provider is set, api_token is ignored and has to be set to empty string."
            )
        return BearerAuthenticator(
            token_provider=(
                token_provider
                if token_provider is not None
                else InterpolatedStringTokenProvider(
                    api_token=model.api_token or "",
                    config=config,
                    parameters=model.parameters or {},
                )
            ),
            config=config,
            parameters=model.parameters or {},
        )

    @staticmethod
    def create_dynamic_stream_check_config(
        model: DynamicStreamCheckConfigModel, config: Config, **kwargs: Any
    ) -> DynamicStreamCheckConfig:
        return DynamicStreamCheckConfig(
            dynamic_stream_name=model.dynamic_stream_name,
            stream_count=model.stream_count or 0,
        )

    def create_check_stream(
        self, model: CheckStreamModel, config: Config, **kwargs: Any
    ) -> CheckStream:
        if model.dynamic_streams_check_configs is None and model.stream_names is None:
            raise ValueError(
                "Expected either stream_names or dynamic_streams_check_configs to be set for CheckStream"
            )

        dynamic_streams_check_configs = (
            [
                self._create_component_from_model(model=dynamic_stream_check_config, config=config)
                for dynamic_stream_check_config in model.dynamic_streams_check_configs
            ]
            if model.dynamic_streams_check_configs
            else []
        )

        return CheckStream(
            stream_names=model.stream_names or [],
            dynamic_streams_check_configs=dynamic_streams_check_configs,
            parameters={},
        )

    @staticmethod
    def create_check_dynamic_stream(
        model: CheckDynamicStreamModel, config: Config, **kwargs: Any
    ) -> CheckDynamicStream:
        assert model.use_check_availability is not None  # for mypy

        use_check_availability = model.use_check_availability

        return CheckDynamicStream(
            stream_count=model.stream_count,
            use_check_availability=use_check_availability,
            parameters={},
        )

    def create_composite_error_handler(
        self, model: CompositeErrorHandlerModel, config: Config, **kwargs: Any
    ) -> CompositeErrorHandler:
        error_handlers = [
            self._create_component_from_model(model=error_handler_model, config=config)
            for error_handler_model in model.error_handlers
        ]
        return CompositeErrorHandler(
            error_handlers=error_handlers, parameters=model.parameters or {}
        )

    @staticmethod
    def create_concurrency_level(
        model: ConcurrencyLevelModel, config: Config, **kwargs: Any
    ) -> ConcurrencyLevel:
        return ConcurrencyLevel(
            default_concurrency=model.default_concurrency,
            max_concurrency=model.max_concurrency,
            config=config,
            parameters={},
        )

    @staticmethod
    def apply_stream_state_migrations(
        stream_state_migrations: List[Any] | None, stream_state: MutableMapping[str, Any]
    ) -> MutableMapping[str, Any]:
        if stream_state_migrations:
            for state_migration in stream_state_migrations:
                if state_migration.should_migrate(stream_state):
                    # The state variable is expected to be mutable but the migrate method returns an immutable mapping.
                    stream_state = dict(state_migration.migrate(stream_state))
        return stream_state

    def create_concurrent_cursor_from_datetime_based_cursor(
        self,
        model_type: Type[BaseModel],
        component_definition: ComponentDefinition,
        stream_name: str,
        stream_namespace: Optional[str],
        config: Config,
        message_repository: Optional[MessageRepository] = None,
        runtime_lookback_window: Optional[datetime.timedelta] = None,
        stream_state_migrations: Optional[List[Any]] = None,
        **kwargs: Any,
    ) -> ConcurrentCursor:
        # Per-partition incremental streams can dynamically create child cursors which will pass their current
        # state via the stream_state keyword argument. Incremental syncs without parent streams use the
        # incoming state and connector_state_manager that is initialized when the component factory is created
        stream_state = (
            self._connector_state_manager.get_stream_state(stream_name, stream_namespace)
            if "stream_state" not in kwargs
            else kwargs["stream_state"]
        )
        stream_state = self.apply_stream_state_migrations(stream_state_migrations, stream_state)

        component_type = component_definition.get("type")
        if component_definition.get("type") != model_type.__name__:
            raise ValueError(
                f"Expected manifest component of type {model_type.__name__}, but received {component_type} instead"
            )

        # TODO validate and explain why we need to do this...
        component_definition["$parameters"] = component_definition.get("parameters", {})
        parameters = component_definition.get(
            "parameters", component_definition.get("$parameters", {})
        )
        datetime_based_cursor_model = model_type.parse_obj(component_definition)

        if not isinstance(datetime_based_cursor_model, DatetimeBasedCursorModel):
            raise ValueError(
                f"Expected {model_type.__name__} component, but received {datetime_based_cursor_model.__class__.__name__}"
            )

        interpolated_cursor_field = InterpolatedString.create(
            datetime_based_cursor_model.cursor_field,
            parameters=parameters,
        )
        cursor_field = CursorField(interpolated_cursor_field.eval(config=config))

        interpolated_partition_field_start = InterpolatedString.create(
            datetime_based_cursor_model.partition_field_start or "start_time",
            parameters=parameters,
        )
        interpolated_partition_field_end = InterpolatedString.create(
            datetime_based_cursor_model.partition_field_end or "end_time",
            parameters=parameters,
        )

        slice_boundary_fields = (
            interpolated_partition_field_start.eval(config=config),
            interpolated_partition_field_end.eval(config=config),
        )

        datetime_format = datetime_based_cursor_model.datetime_format

        cursor_granularity = (
            parse_duration(datetime_based_cursor_model.cursor_granularity)
            if datetime_based_cursor_model.cursor_granularity
            else None
        )

        lookback_window = None
        interpolated_lookback_window = (
            InterpolatedString.create(
                datetime_based_cursor_model.lookback_window,
                parameters=parameters,
            )
            if datetime_based_cursor_model.lookback_window
            else None
        )
        if interpolated_lookback_window:
            evaluated_lookback_window = interpolated_lookback_window.eval(config=config)
            if evaluated_lookback_window:
                lookback_window = parse_duration(evaluated_lookback_window)

        connector_state_converter: DateTimeStreamStateConverter
        connector_state_converter = CustomFormatConcurrentStreamStateConverter(
            datetime_format=datetime_format,
            input_datetime_formats=datetime_based_cursor_model.cursor_datetime_formats,
            is_sequential_state=True,  # ConcurrentPerPartitionCursor only works with sequential state
            cursor_granularity=cursor_granularity,
        )

        # Adjusts the stream state by applying the runtime lookback window.
        # This is used to ensure correct state handling in case of failed partitions.
        stream_state_value = stream_state.get(cursor_field.cursor_field_key)
        if runtime_lookback_window and stream_state_value:
            new_stream_state = (
                connector_state_converter.parse_timestamp(stream_state_value)
                - runtime_lookback_window
            )
            stream_state[cursor_field.cursor_field_key] = connector_state_converter.output_format(
                new_stream_state
            )

        start_date_runtime_value: Union[InterpolatedString, str, MinMaxDatetime]
        if isinstance(datetime_based_cursor_model.start_datetime, MinMaxDatetimeModel):
            start_date_runtime_value = self.create_min_max_datetime(
                model=datetime_based_cursor_model.start_datetime, config=config
            )
        else:
            start_date_runtime_value = datetime_based_cursor_model.start_datetime

        end_date_runtime_value: Optional[Union[InterpolatedString, str, MinMaxDatetime]]
        if isinstance(datetime_based_cursor_model.end_datetime, MinMaxDatetimeModel):
            end_date_runtime_value = self.create_min_max_datetime(
                model=datetime_based_cursor_model.end_datetime, config=config
            )
        else:
            end_date_runtime_value = datetime_based_cursor_model.end_datetime

        interpolated_start_date = MinMaxDatetime.create(
            interpolated_string_or_min_max_datetime=start_date_runtime_value,
            parameters=datetime_based_cursor_model.parameters,
        )
        interpolated_end_date = (
            None
            if not end_date_runtime_value
            else MinMaxDatetime.create(
                end_date_runtime_value, datetime_based_cursor_model.parameters
            )
        )

        # If datetime format is not specified then start/end datetime should inherit it from the stream slicer
        if not interpolated_start_date.datetime_format:
            interpolated_start_date.datetime_format = datetime_format
        if interpolated_end_date and not interpolated_end_date.datetime_format:
            interpolated_end_date.datetime_format = datetime_format

        start_date = interpolated_start_date.get_datetime(config=config)
        end_date_provider = (
            partial(interpolated_end_date.get_datetime, config)
            if interpolated_end_date
            else connector_state_converter.get_end_provider()
        )

        if (
            datetime_based_cursor_model.step and not datetime_based_cursor_model.cursor_granularity
        ) or (
            not datetime_based_cursor_model.step and datetime_based_cursor_model.cursor_granularity
        ):
            raise ValueError(
                f"If step is defined, cursor_granularity should be as well and vice-versa. "
                f"Right now, step is `{datetime_based_cursor_model.step}` and cursor_granularity is `{datetime_based_cursor_model.cursor_granularity}`"
            )

        # When step is not defined, default to a step size from the starting date to the present moment
        step_length = datetime.timedelta.max
        interpolated_step = (
            InterpolatedString.create(
                datetime_based_cursor_model.step,
                parameters=parameters,
            )
            if datetime_based_cursor_model.step
            else None
        )
        if interpolated_step:
            evaluated_step = interpolated_step.eval(config)
            if evaluated_step:
                step_length = parse_duration(evaluated_step)

        clamping_strategy: ClampingStrategy = NoClamping()
        if datetime_based_cursor_model.clamping:
            # While it is undesirable to interpolate within the model factory (as opposed to at runtime),
            # it is still better than shifting interpolation low-code concept into the ConcurrentCursor runtime
            # object which we want to keep agnostic of being low-code
            target = InterpolatedString(
                string=datetime_based_cursor_model.clamping.target,
                parameters=parameters,
            )
            evaluated_target = target.eval(config=config)
            match evaluated_target:
                case "DAY":
                    clamping_strategy = DayClampingStrategy()
                    end_date_provider = ClampingEndProvider(
                        DayClampingStrategy(is_ceiling=False),
                        end_date_provider,  # type: ignore  # Having issues w/ inspection for GapType and CursorValueType as shown in existing tests. Confirmed functionality is working in practice
                        granularity=cursor_granularity or datetime.timedelta(seconds=1),
                    )
                case "WEEK":
                    if (
                        not datetime_based_cursor_model.clamping.target_details
                        or "weekday" not in datetime_based_cursor_model.clamping.target_details
                    ):
                        raise ValueError(
                            "Given WEEK clamping, weekday needs to be provided as target_details"
                        )
                    weekday = self._assemble_weekday(
                        datetime_based_cursor_model.clamping.target_details["weekday"]
                    )
                    clamping_strategy = WeekClampingStrategy(weekday)
                    end_date_provider = ClampingEndProvider(
                        WeekClampingStrategy(weekday, is_ceiling=False),
                        end_date_provider,  # type: ignore  # Having issues w/ inspection for GapType and CursorValueType as shown in existing tests. Confirmed functionality is working in practice
                        granularity=cursor_granularity or datetime.timedelta(days=1),
                    )
                case "MONTH":
                    clamping_strategy = MonthClampingStrategy()
                    end_date_provider = ClampingEndProvider(
                        MonthClampingStrategy(is_ceiling=False),
                        end_date_provider,  # type: ignore  # Having issues w/ inspection for GapType and CursorValueType as shown in existing tests. Confirmed functionality is working in practice
                        granularity=cursor_granularity or datetime.timedelta(days=1),
                    )
                case _:
                    raise ValueError(
                        f"Invalid clamping target {evaluated_target}, expected DAY, WEEK, MONTH"
                    )

        return ConcurrentCursor(
            stream_name=stream_name,
            stream_namespace=stream_namespace,
            stream_state=stream_state,
            message_repository=message_repository or self._message_repository,
            connector_state_manager=self._connector_state_manager,
            connector_state_converter=connector_state_converter,
            cursor_field=cursor_field,
            slice_boundary_fields=slice_boundary_fields,
            start=start_date,  # type: ignore  # Having issues w/ inspection for GapType and CursorValueType as shown in existing tests. Confirmed functionality is working in practice
            end_provider=end_date_provider,  # type: ignore  # Having issues w/ inspection for GapType and CursorValueType as shown in existing tests. Confirmed functionality is working in practice
            lookback_window=lookback_window,
            slice_range=step_length,
            cursor_granularity=cursor_granularity,
            clamping_strategy=clamping_strategy,
        )

    def create_concurrent_cursor_from_incrementing_count_cursor(
        self,
        model_type: Type[BaseModel],
        component_definition: ComponentDefinition,
        stream_name: str,
        stream_namespace: Optional[str],
        config: Config,
        message_repository: Optional[MessageRepository] = None,
        stream_state_migrations: Optional[List[Any]] = None,
        **kwargs: Any,
    ) -> ConcurrentCursor:
        # Per-partition incremental streams can dynamically create child cursors which will pass their current
        # state via the stream_state keyword argument. Incremental syncs without parent streams use the
        # incoming state and connector_state_manager that is initialized when the component factory is created
        stream_state = (
            self._connector_state_manager.get_stream_state(stream_name, stream_namespace)
            if "stream_state" not in kwargs
            else kwargs["stream_state"]
        )
        stream_state = self.apply_stream_state_migrations(stream_state_migrations, stream_state)

        component_type = component_definition.get("type")
        if component_definition.get("type") != model_type.__name__:
            raise ValueError(
                f"Expected manifest component of type {model_type.__name__}, but received {component_type} instead"
            )

        incrementing_count_cursor_model = model_type.parse_obj(component_definition)

        if not isinstance(incrementing_count_cursor_model, IncrementingCountCursorModel):
            raise ValueError(
                f"Expected {model_type.__name__} component, but received {incrementing_count_cursor_model.__class__.__name__}"
            )

        interpolated_start_value = (
            InterpolatedString.create(
                incrementing_count_cursor_model.start_value,  # type: ignore
                parameters=incrementing_count_cursor_model.parameters or {},
            )
            if incrementing_count_cursor_model.start_value
            else 0
        )

        interpolated_cursor_field = InterpolatedString.create(
            incrementing_count_cursor_model.cursor_field,
            parameters=incrementing_count_cursor_model.parameters or {},
        )
        cursor_field = CursorField(interpolated_cursor_field.eval(config=config))

        connector_state_converter = IncrementingCountStreamStateConverter(
            is_sequential_state=True,  # ConcurrentPerPartitionCursor only works with sequential state
        )

        return ConcurrentCursor(
            stream_name=stream_name,
            stream_namespace=stream_namespace,
            stream_state=stream_state,
            message_repository=message_repository or self._message_repository,
            connector_state_manager=self._connector_state_manager,
            connector_state_converter=connector_state_converter,
            cursor_field=cursor_field,
            slice_boundary_fields=None,
            start=interpolated_start_value,  # type: ignore  # Having issues w/ inspection for GapType and CursorValueType as shown in existing tests. Confirmed functionality is working in practice
            end_provider=connector_state_converter.get_end_provider(),  # type: ignore  # Having issues w/ inspection for GapType and CursorValueType as shown in existing tests. Confirmed functionality is working in practice
        )

    def _assemble_weekday(self, weekday: str) -> Weekday:
        match weekday:
            case "MONDAY":
                return Weekday.MONDAY
            case "TUESDAY":
                return Weekday.TUESDAY
            case "WEDNESDAY":
                return Weekday.WEDNESDAY
            case "THURSDAY":
                return Weekday.THURSDAY
            case "FRIDAY":
                return Weekday.FRIDAY
            case "SATURDAY":
                return Weekday.SATURDAY
            case "SUNDAY":
                return Weekday.SUNDAY
            case _:
                raise ValueError(f"Unknown weekday {weekday}")

    def create_concurrent_cursor_from_perpartition_cursor(
        self,
        state_manager: ConnectorStateManager,
        model_type: Type[BaseModel],
        component_definition: ComponentDefinition,
        stream_name: str,
        stream_namespace: Optional[str],
        config: Config,
        stream_state: MutableMapping[str, Any],
        partition_router: PartitionRouter,
        stream_state_migrations: Optional[List[Any]] = None,
        attempt_to_create_cursor_if_not_provided: bool = False,
        **kwargs: Any,
    ) -> ConcurrentPerPartitionCursor:
        component_type = component_definition.get("type")
        if component_definition.get("type") != model_type.__name__:
            raise ValueError(
                f"Expected manifest component of type {model_type.__name__}, but received {component_type} instead"
            )

        datetime_based_cursor_model = model_type.parse_obj(component_definition)

        if not isinstance(datetime_based_cursor_model, DatetimeBasedCursorModel):
            raise ValueError(
                f"Expected {model_type.__name__} component, but received {datetime_based_cursor_model.__class__.__name__}"
            )

        interpolated_cursor_field = InterpolatedString.create(
            datetime_based_cursor_model.cursor_field,
            parameters=component_definition.get(
                "parameters", component_definition.get("$parameters", {})
            ),  # FIXME validate and explain why we need to do this
        )
        cursor_field = CursorField(interpolated_cursor_field.eval(config=config))

        datetime_format = datetime_based_cursor_model.datetime_format

        cursor_granularity = (
            parse_duration(datetime_based_cursor_model.cursor_granularity)
            if datetime_based_cursor_model.cursor_granularity
            else None
        )

        connector_state_converter: DateTimeStreamStateConverter
        connector_state_converter = CustomFormatConcurrentStreamStateConverter(
            datetime_format=datetime_format,
            input_datetime_formats=datetime_based_cursor_model.cursor_datetime_formats,
            is_sequential_state=True,  # ConcurrentPerPartitionCursor only works with sequential state
            cursor_granularity=cursor_granularity,
        )

        # Create the cursor factory
        cursor_factory = ConcurrentCursorFactory(
            partial(
                self.create_concurrent_cursor_from_datetime_based_cursor,
                state_manager=state_manager,
                model_type=model_type,
                component_definition=component_definition,
                stream_name=stream_name,
                stream_namespace=stream_namespace,
                config=config,
                message_repository=NoopMessageRepository(),
                # stream_state_migrations=stream_state_migrations,  # FIXME is it expected to run migration on per partition state too?
            )
        )

        stream_state = self.apply_stream_state_migrations(stream_state_migrations, stream_state)
        # Per-partition state doesn't make sense for GroupingPartitionRouter, so force the global state
        use_global_cursor = isinstance(
            partition_router, GroupingPartitionRouter
        ) or component_definition.get("global_substream_cursor", False)

        # Return the concurrent cursor and state converter
        return ConcurrentPerPartitionCursor(
            cursor_factory=cursor_factory,
            partition_router=partition_router,
            stream_name=stream_name,
            stream_namespace=stream_namespace,
            stream_state=stream_state,
            message_repository=self._message_repository,  # type: ignore
            connector_state_manager=state_manager,
            connector_state_converter=connector_state_converter,
            cursor_field=cursor_field,
            use_global_cursor=use_global_cursor,
            attempt_to_create_cursor_if_not_provided=attempt_to_create_cursor_if_not_provided,
        )

    @staticmethod
    def create_constant_backoff_strategy(
        model: ConstantBackoffStrategyModel, config: Config, **kwargs: Any
    ) -> ConstantBackoffStrategy:
        return ConstantBackoffStrategy(
            backoff_time_in_seconds=model.backoff_time_in_seconds,
            config=config,
            parameters=model.parameters or {},
        )

    def create_cursor_pagination(
        self, model: CursorPaginationModel, config: Config, decoder: Decoder, **kwargs: Any
    ) -> CursorPaginationStrategy:
        if isinstance(decoder, PaginationDecoderDecorator):
            inner_decoder = decoder.decoder
        else:
            inner_decoder = decoder
            decoder = PaginationDecoderDecorator(decoder=decoder)

        if self._is_supported_decoder_for_pagination(inner_decoder):
            decoder_to_use = decoder
        else:
            raise ValueError(
                self._UNSUPPORTED_DECODER_ERROR.format(decoder_type=type(inner_decoder))
            )

        return CursorPaginationStrategy(
            cursor_value=model.cursor_value,
            decoder=decoder_to_use,
            page_size=model.page_size,
            stop_condition=model.stop_condition,
            config=config,
            parameters=model.parameters or {},
        )

    def create_custom_component(self, model: Any, config: Config, **kwargs: Any) -> Any:
        """
        Generically creates a custom component based on the model type and a class_name reference to the custom Python class being
        instantiated. Only the model's additional properties that match the custom class definition are passed to the constructor
        :param model: The Pydantic model of the custom component being created
        :param config: The custom defined connector config
        :return: The declarative component built from the Pydantic model to be used at runtime
        """
        custom_component_class = self._get_class_from_fully_qualified_class_name(model.class_name)
        component_fields = get_type_hints(custom_component_class)
        model_args = model.dict()
        model_args["config"] = config

        # There are cases where a parent component will pass arguments to a child component via kwargs. When there are field collisions
        # we defer to these arguments over the component's definition
        for key, arg in kwargs.items():
            model_args[key] = arg

        # Pydantic is unable to parse a custom component's fields that are subcomponents into models because their fields and types are not
        # defined in the schema. The fields and types are defined within the Python class implementation. Pydantic can only parse down to
        # the custom component and this code performs a second parse to convert the sub-fields first into models, then declarative components
        for model_field, model_value in model_args.items():
            # If a custom component field doesn't have a type set, we try to use the type hints to infer the type
            if (
                isinstance(model_value, dict)
                and "type" not in model_value
                and model_field in component_fields
            ):
                derived_type = self._derive_component_type_from_type_hints(
                    component_fields.get(model_field)
                )
                if derived_type:
                    model_value["type"] = derived_type

            if self._is_component(model_value):
                model_args[model_field] = self._create_nested_component(
                    model, model_field, model_value, config
                )
            elif isinstance(model_value, list):
                vals = []
                for v in model_value:
                    if isinstance(v, dict) and "type" not in v and model_field in component_fields:
                        derived_type = self._derive_component_type_from_type_hints(
                            component_fields.get(model_field)
                        )
                        if derived_type:
                            v["type"] = derived_type
                    if self._is_component(v):
                        vals.append(self._create_nested_component(model, model_field, v, config))
                    else:
                        vals.append(v)
                model_args[model_field] = vals

        kwargs = {
            class_field: model_args[class_field]
            for class_field in component_fields.keys()
            if class_field in model_args
        }
        return custom_component_class(**kwargs)

    @staticmethod
    def _get_class_from_fully_qualified_class_name(
        full_qualified_class_name: str,
    ) -> Any:
        """Get a class from its fully qualified name.

        If a custom components module is needed, we assume it is already registered - probably
        as `source_declarative_manifest.components` or `components`.

        Args:
            full_qualified_class_name (str): The fully qualified name of the class (e.g., "module.ClassName").

        Returns:
            Any: The class object.

        Raises:
            ValueError: If the class cannot be loaded.
        """
        split = full_qualified_class_name.split(".")
        module_name_full = ".".join(split[:-1])
        class_name = split[-1]

        try:
            module_ref = importlib.import_module(module_name_full)
        except ModuleNotFoundError as e:
            if split[0] == "source_declarative_manifest":
                # During testing, the modules containing the custom components are not moved to source_declarative_manifest. In order to run the test, add the source folder to your PYTHONPATH or add it runtime using sys.path.append
                try:
                    import os

                    module_name_with_source_declarative_manifest = ".".join(split[1:-1])
                    module_ref = importlib.import_module(
                        module_name_with_source_declarative_manifest
                    )
                except ModuleNotFoundError:
                    raise ValueError(f"Could not load module `{module_name_full}`.") from e
            else:
                raise ValueError(f"Could not load module `{module_name_full}`.") from e

        try:
            return getattr(module_ref, class_name)
        except AttributeError as e:
            raise ValueError(
                f"Could not load class `{class_name}` from module `{module_name_full}`.",
            ) from e

    @staticmethod
    def _derive_component_type_from_type_hints(field_type: Any) -> Optional[str]:
        interface = field_type
        while True:
            origin = get_origin(interface)
            if origin:
                # Unnest types until we reach the raw type
                # List[T] -> T
                # Optional[List[T]] -> T
                args = get_args(interface)
                interface = args[0]
            else:
                break
        if isinstance(interface, type) and not ModelToComponentFactory.is_builtin_type(interface):
            return interface.__name__
        return None

    @staticmethod
    def is_builtin_type(cls: Optional[Type[Any]]) -> bool:
        if not cls:
            return False
        return cls.__module__ == "builtins"

    @staticmethod
    def _extract_missing_parameters(error: TypeError) -> List[str]:
        parameter_search = re.search(r"keyword-only.*:\s(.*)", str(error))
        if parameter_search:
            return re.findall(r"\'(.+?)\'", parameter_search.group(1))
        else:
            return []

    def _create_nested_component(
        self, model: Any, model_field: str, model_value: Any, config: Config
    ) -> Any:
        type_name = model_value.get("type", None)
        if not type_name:
            # If no type is specified, we can assume this is a dictionary object which can be returned instead of a subcomponent
            return model_value

        model_type = self.TYPE_NAME_TO_MODEL.get(type_name, None)
        if model_type:
            parsed_model = model_type.parse_obj(model_value)
            try:
                # To improve usability of the language, certain fields are shared between components. This can come in the form of
                # a parent component passing some of its fields to a child component or the parent extracting fields from other child
                # components and passing it to others. One example is the DefaultPaginator referencing the HttpRequester url_base
                # while constructing a SimpleRetriever. However, custom components don't support this behavior because they are created
                # generically in create_custom_component(). This block allows developers to specify extra arguments in $parameters that
                # are needed by a component and could not be shared.
                model_constructor = self.PYDANTIC_MODEL_TO_CONSTRUCTOR.get(parsed_model.__class__)
                constructor_kwargs = inspect.getfullargspec(model_constructor).kwonlyargs
                model_parameters = model_value.get("$parameters", {})
                matching_parameters = {
                    kwarg: model_parameters[kwarg]
                    for kwarg in constructor_kwargs
                    if kwarg in model_parameters
                }
                return self._create_component_from_model(
                    model=parsed_model, config=config, **matching_parameters
                )
            except TypeError as error:
                missing_parameters = self._extract_missing_parameters(error)
                if missing_parameters:
                    raise ValueError(
                        f"Error creating component '{type_name}' with parent custom component {model.class_name}: Please provide "
                        + ", ".join(
                            (
                                f"{type_name}.$parameters.{parameter}"
                                for parameter in missing_parameters
                            )
                        )
                    )
                raise TypeError(
                    f"Error creating component '{type_name}' with parent custom component {model.class_name}: {error}"
                )
        else:
            raise ValueError(
                f"Error creating custom component {model.class_name}. Subcomponent creation has not been implemented for '{type_name}'"
            )

    @staticmethod
    def _is_component(model_value: Any) -> bool:
        return isinstance(model_value, dict) and model_value.get("type") is not None

    def create_datetime_based_cursor(
        self, model: DatetimeBasedCursorModel, config: Config, **kwargs: Any
    ) -> DatetimeBasedCursor:
        start_datetime: Union[str, MinMaxDatetime] = (
            model.start_datetime
            if isinstance(model.start_datetime, str)
            else self.create_min_max_datetime(model.start_datetime, config)
        )
        end_datetime: Union[str, MinMaxDatetime, None] = None
        if model.is_data_feed and model.end_datetime:
            raise ValueError("Data feed does not support end_datetime")
        if model.is_data_feed and model.is_client_side_incremental:
            raise ValueError(
                "`Client side incremental` cannot be applied with `data feed`. Choose only 1 from them."
            )
        if model.end_datetime:
            end_datetime = (
                model.end_datetime
                if isinstance(model.end_datetime, str)
                else self.create_min_max_datetime(model.end_datetime, config)
            )

        end_time_option = (
            self._create_component_from_model(
                model.end_time_option, config, parameters=model.parameters or {}
            )
            if model.end_time_option
            else None
        )
        start_time_option = (
            self._create_component_from_model(
                model.start_time_option, config, parameters=model.parameters or {}
            )
            if model.start_time_option
            else None
        )

        return DatetimeBasedCursor(
            cursor_field=model.cursor_field,
            cursor_datetime_formats=model.cursor_datetime_formats
            if model.cursor_datetime_formats
            else [],
            cursor_granularity=model.cursor_granularity,
            datetime_format=model.datetime_format,
            end_datetime=end_datetime,
            start_datetime=start_datetime,
            step=model.step,
            end_time_option=end_time_option,
            lookback_window=model.lookback_window,
            start_time_option=start_time_option,
            partition_field_end=model.partition_field_end,
            partition_field_start=model.partition_field_start,
            message_repository=self._message_repository,
            is_compare_strictly=model.is_compare_strictly,
            config=config,
            parameters=model.parameters or {},
        )

    def create_declarative_stream(
        self, model: DeclarativeStreamModel, config: Config, is_parent: bool = False, **kwargs: Any
    ) -> Union[DeclarativeStream, AbstractStream]:
        primary_key = model.primary_key.__root__ if model.primary_key else None

        partition_router = self._build_stream_slicer_from_partition_router(
            model.retriever, config, stream_name=model.name
        )
        concurrent_cursor = self._build_concurrent_cursor(model, partition_router, config)
        if model.incremental_sync and isinstance(model.incremental_sync, DatetimeBasedCursorModel):
            cursor_model = model.incremental_sync

            end_time_option = (
                self._create_component_from_model(
                    cursor_model.end_time_option, config, parameters=cursor_model.parameters or {}
                )
                if cursor_model.end_time_option
                else None
            )
            start_time_option = (
                self._create_component_from_model(
                    cursor_model.start_time_option, config, parameters=cursor_model.parameters or {}
                )
                if cursor_model.start_time_option
                else None
            )

            datetime_request_options_provider = DatetimeBasedRequestOptionsProvider(
                start_time_option=start_time_option,
                end_time_option=end_time_option,
                partition_field_start=cursor_model.partition_field_end,
                partition_field_end=cursor_model.partition_field_end,
                config=config,
                parameters=model.parameters or {},
            )
            request_options_provider = (
                datetime_request_options_provider
                if not isinstance(concurrent_cursor, ConcurrentPerPartitionCursor)
                else PerPartitionRequestOptionsProvider(
                    partition_router, datetime_request_options_provider
                )
            )
        elif model.incremental_sync and isinstance(
            model.incremental_sync, IncrementingCountCursorModel
        ):
            if isinstance(concurrent_cursor, ConcurrentPerPartitionCursor):
                raise ValueError(
                    "PerPartition does not support per partition states because switching to global state is time based"
                )

            cursor_model: IncrementingCountCursorModel = model.incremental_sync  # type: ignore

            start_time_option = (
                self._create_component_from_model(
                    cursor_model.start_value_option,  # type: ignore # mypy still thinks cursor_model of type DatetimeBasedCursor
                    config,
                    parameters=cursor_model.parameters or {},
                )
                if cursor_model.start_value_option  # type: ignore # mypy still thinks cursor_model of type DatetimeBasedCursor
                else None
            )

            # The concurrent engine defaults the start/end fields on the slice to "start" and "end", but
            # the default DatetimeBasedRequestOptionsProvider() sets them to start_time/end_time
            partition_field_start = "start"

            request_options_provider = DatetimeBasedRequestOptionsProvider(
                start_time_option=start_time_option,
                partition_field_start=partition_field_start,
                config=config,
                parameters=model.parameters or {},
            )
        else:
            request_options_provider = None

        transformations = []
        if model.transformations:
            for transformation_model in model.transformations:
                transformations.append(
                    self._create_component_from_model(model=transformation_model, config=config)
                )
        file_uploader = None
        if model.file_uploader:
            file_uploader = self._create_component_from_model(
                model=model.file_uploader, config=config
            )

<<<<<<< HEAD
        stream_slicer: ConcurrentStreamSlicer = (
            partition_router
            if isinstance(concurrent_cursor, FinalStateCursor)
            else concurrent_cursor
        )
=======
        # When constructing a declarative stream, we assemble the incremental_sync component and retriever's partition_router field
        # components if they exist into a single CartesianProductStreamSlicer. This is then passed back as an argument when constructing the
        # Retriever. This is done in the declarative stream not the retriever to support custom retrievers. The custom create methods in
        # the factory only support passing arguments to the component constructors, whereas this performs a merge of all slicers into one.
        combined_slicers = self._merge_stream_slicers(model=model, config=config)
        partition_router = self._build_stream_slicer_from_partition_router(
            model.retriever, config, stream_name=model.name
        )
        concurrent_cursor = self._build_concurrent_cursor(model, partition_router, config)
>>>>>>> cd48741c
        retriever = self._create_component_from_model(
            model=model.retriever,
            config=config,
            name=model.name,
            primary_key=primary_key,
            request_options_provider=request_options_provider,
<<<<<<< HEAD
            stream_slicer=stream_slicer,
=======
>>>>>>> cd48741c
            stop_condition_cursor=concurrent_cursor
            if self._is_stop_condition_on_cursor(model)
            else None,
            client_side_incremental_sync={"cursor": concurrent_cursor}
            if self._is_client_side_filtering_enabled(model)
            else None,
            transformations=transformations,
            file_uploader=file_uploader,
            incremental_sync=model.incremental_sync,
        )
<<<<<<< HEAD
        if isinstance(retriever, AsyncRetriever):
            stream_slicer = retriever.stream_slicer
=======
>>>>>>> cd48741c

        schema_loader: Union[
            CompositeSchemaLoader,
            DefaultSchemaLoader,
            DynamicSchemaLoader,
            InlineSchemaLoader,
            JsonFileSchemaLoader,
        ]
        if model.schema_loader and isinstance(model.schema_loader, list):
            nested_schema_loaders = [
                self._create_component_from_model(model=nested_schema_loader, config=config)
                for nested_schema_loader in model.schema_loader
            ]
            schema_loader = CompositeSchemaLoader(
                schema_loaders=nested_schema_loaders, parameters={}
            )
        elif model.schema_loader:
            schema_loader = self._create_component_from_model(
                model=model.schema_loader,  # type: ignore # If defined, schema_loader is guaranteed not to be a list and will be one of the existing base models
                config=config,
            )
        else:
            options = model.parameters or {}
            if "name" not in options:
                options["name"] = model.name
            schema_loader = DefaultSchemaLoader(config=config, parameters=options)

<<<<<<< HEAD
        stream_name = model.name or ""
        return DefaultStream(
            partition_generator=StreamSlicerPartitionGenerator(
=======
        if (
            (
                isinstance(combined_slicers, PartitionRouter)
                or isinstance(concurrent_cursor, ConcurrentCursor)
            )
            and not self._emit_connector_builder_messages
            and not is_parent
        ):
            # We are starting to migrate streams to instantiate directly the DefaultStream instead of instantiating the
            # DeclarativeStream and assembling the DefaultStream from that. The plan is the following:
            # * Streams without partition router nor cursors and streams with only partition router. This is the `isinstance(combined_slicers, PartitionRouter)` condition as the first kind with have a SinglePartitionRouter
            # * Streams without partition router but with cursor. This is the `isinstance(concurrent_cursor, ConcurrentCursor)` condition
            # * Streams with both partition router and cursor
            # We specifically exclude parent streams here because SubstreamPartitionRouter has not been updated yet
            # We specifically exclude Connector Builder stuff for now as Brian is working on this anyway

            stream_name = model.name or ""
            stream_slicer: ConcurrentStreamSlicer = (
                concurrent_cursor if concurrent_cursor else SinglePartitionRouter(parameters={})
            )
            cursor: Cursor = FinalStateCursor(stream_name, None, self._message_repository)
            if isinstance(retriever, AsyncRetriever):
                # The AsyncRetriever only ever worked with a cursor from the concurrent package. Hence, the method
                # `_build_incremental_cursor` which we would usually think would return only declarative stuff has a
                # special clause and return a concurrent cursor. This stream slicer is passed to AsyncRetriever when
                # built because the async retriever has a specific partition router which relies on this stream slicer.
                # We can't re-use `concurrent_cursor` because it is a different instance than the one passed in
                # AsyncJobPartitionRouter.
                stream_slicer = retriever.stream_slicer
                if isinstance(combined_slicers, Cursor):
                    cursor = combined_slicers
            elif isinstance(combined_slicers, PartitionRouter):
                stream_slicer = combined_slicers
            elif concurrent_cursor:
                cursor = concurrent_cursor

            partition_generator = StreamSlicerPartitionGenerator(
>>>>>>> cd48741c
                DeclarativePartitionFactory(
                    stream_name,
                    schema_loader,
                    retriever,
                    self._message_repository,
                ),
<<<<<<< HEAD
                stream_slicer,
            ),
            name=stream_name,
            json_schema=schema_loader.get_json_schema,
            primary_key=get_primary_key_from_stream(primary_key),
            cursor_field=concurrent_cursor.cursor_field.cursor_field_key
            if hasattr(concurrent_cursor, "cursor_field")
            else "",  # FIXME we should have the cursor field has part of the interface of cursor,
            logger=logging.getLogger(f"airbyte.{stream_name}"),
            # FIXME this is a breaking change compared to the old implementation which used the source name instead
            cursor=concurrent_cursor,
            supports_file_transfer=hasattr(model, "file_uploader") and bool(model.file_uploader),
        )

    def _is_stop_condition_on_cursor(self, model: DeclarativeStreamModel) -> bool:
        return bool(
            model.incremental_sync
            and hasattr(model.incremental_sync, "is_data_feed")
            and model.incremental_sync.is_data_feed
        )

    def _is_client_side_filtering_enabled(self, model: DeclarativeStreamModel) -> bool:
        return bool(
            model.incremental_sync
            and hasattr(model.incremental_sync, "is_client_side_incremental")
            and model.incremental_sync.is_client_side_incremental
=======
                stream_slicer=stream_slicer,
            )
            return DefaultStream(
                partition_generator=partition_generator,
                name=stream_name,
                json_schema=schema_loader.get_json_schema,
                primary_key=get_primary_key_from_stream(primary_key),
                cursor_field=cursor.cursor_field.cursor_field_key
                if hasattr(cursor, "cursor_field")
                else "",  # FIXME we should have the cursor field has part of the interface of cursor,
                logger=logging.getLogger(f"airbyte.{stream_name}"),
                # FIXME this is a breaking change compared to the old implementation which used the source name instead
                cursor=cursor,
                supports_file_transfer=hasattr(model, "file_uploader")
                and bool(model.file_uploader),
            )

        cursor_field = model.incremental_sync.cursor_field if model.incremental_sync else None
        if model.state_migrations:
            state_transformations = [
                self._create_component_from_model(state_migration, config, declarative_stream=model)
                for state_migration in model.state_migrations
            ]
        else:
            state_transformations = []
        return DeclarativeStream(
            name=model.name or "",
            primary_key=primary_key,
            retriever=retriever,
            schema_loader=schema_loader,
            stream_cursor_field=cursor_field or "",
            state_migrations=state_transformations,
            config=config,
            parameters=model.parameters or {},
>>>>>>> cd48741c
        )

    def _is_stop_condition_on_cursor(self, model: DeclarativeStreamModel) -> bool:
        return bool(
            model.incremental_sync
            and hasattr(model.incremental_sync, "is_data_feed")
            and model.incremental_sync.is_data_feed
        )

    def _is_client_side_filtering_enabled(self, model: DeclarativeStreamModel) -> bool:
        return bool(
            model.incremental_sync
            and hasattr(model.incremental_sync, "is_client_side_incremental")
            and model.incremental_sync.is_client_side_incremental
        )

    def _build_stream_slicer_from_partition_router(
        self,
        model: Union[
            AsyncRetrieverModel,
            CustomRetrieverModel,
            SimpleRetrieverModel,
        ],
        config: Config,
        stream_name: Optional[str] = None,
    ) -> PartitionRouter:
        if (
            hasattr(model, "partition_router")
            and isinstance(model, SimpleRetrieverModel | AsyncRetrieverModel)
            and model.partition_router
        ):
            stream_slicer_model = model.partition_router
            if isinstance(stream_slicer_model, list):
                return CartesianProductStreamSlicer(
                    [
                        self._create_component_from_model(
                            model=slicer, config=config, stream_name=stream_name or ""
                        )
                        for slicer in stream_slicer_model
                    ],
                    parameters={},
                )
            else:
                return self._create_component_from_model(  # type: ignore[no-any-return] # Will be created PartitionRouter as stream_slicer_model is model.partition_router
                    model=stream_slicer_model, config=config, stream_name=stream_name or ""
                )
        return SinglePartitionRouter(parameters={})

    def _build_incremental_cursor(
        self,
        model: DeclarativeStreamModel,
        stream_slicer: Optional[PartitionRouter],
        config: Config,
    ) -> Optional[StreamSlicer]:
        state_transformations = (
            [
                self._create_component_from_model(state_migration, config, declarative_stream=model)
                for state_migration in model.state_migrations
            ]
            if model.state_migrations
            else []
        )

        if model.incremental_sync and (
            stream_slicer and not isinstance(stream_slicer, SinglePartitionRouter)
        ):
            if model.retriever.type == "AsyncRetriever":
                stream_name = model.name or ""
                stream_namespace = None
                stream_state = self._connector_state_manager.get_stream_state(
                    stream_name, stream_namespace
                )

                return self.create_concurrent_cursor_from_perpartition_cursor(  # type: ignore # This is a known issue that we are creating and returning a ConcurrentCursor which does not technically implement the (low-code) StreamSlicer. However, (low-code) StreamSlicer and ConcurrentCursor both implement StreamSlicer.stream_slices() which is the primary method needed for checkpointing
                    state_manager=self._connector_state_manager,
                    model_type=DatetimeBasedCursorModel,
                    component_definition=model.incremental_sync.__dict__,
                    stream_name=stream_name,
                    stream_namespace=stream_namespace,
                    config=config or {},
                    stream_state=stream_state,
                    stream_state_migrations=state_transformations,
                    partition_router=stream_slicer,
                )

            incremental_sync_model = model.incremental_sync
            cursor_component = self._create_component_from_model(
                model=incremental_sync_model, config=config
            )
            is_global_cursor = (
                hasattr(incremental_sync_model, "global_substream_cursor")
                and incremental_sync_model.global_substream_cursor
            )

            if is_global_cursor:
                return GlobalSubstreamCursor(
                    stream_cursor=cursor_component, partition_router=stream_slicer
                )
            return PerPartitionWithGlobalCursor(
                cursor_factory=CursorFactory(
                    lambda: self._create_component_from_model(
                        model=incremental_sync_model, config=config
                    ),
                ),
                partition_router=stream_slicer,
                stream_cursor=cursor_component,
            )
        elif model.incremental_sync:
            if model.retriever.type == "AsyncRetriever":
                return self.create_concurrent_cursor_from_datetime_based_cursor(  # type: ignore # This is a known issue that we are creating and returning a ConcurrentCursor which does not technically implement the (low-code) StreamSlicer. However, (low-code) StreamSlicer and ConcurrentCursor both implement StreamSlicer.stream_slices() which is the primary method needed for checkpointing
                    model_type=DatetimeBasedCursorModel,
                    component_definition=model.incremental_sync.__dict__,
                    stream_name=model.name or "",
                    stream_namespace=None,
                    config=config or {},
                    stream_state_migrations=state_transformations,
                )
            return self._create_component_from_model(model=model.incremental_sync, config=config)  # type: ignore[no-any-return]  # Will be created Cursor as stream_slicer_model is model.incremental_sync
        return None

    def _build_concurrent_cursor(
        self,
        model: DeclarativeStreamModel,
        stream_slicer: Optional[PartitionRouter],
        config: Config,
    ) -> Cursor:
        stream_name = model.name or ""
        stream_state = self._connector_state_manager.get_stream_state(
            stream_name=stream_name, namespace=None
        )

        if model.state_migrations:
            state_transformations = [
                self._create_component_from_model(state_migration, config, declarative_stream=model)
                for state_migration in model.state_migrations
            ]
        else:
            state_transformations = []

        if (
            model.incremental_sync
            and stream_slicer
            and not isinstance(stream_slicer, SinglePartitionRouter)
        ):
            return self.create_concurrent_cursor_from_perpartition_cursor(  # type: ignore # This is a known issue that we are creating and returning a ConcurrentCursor which does not technically implement the (low-code) StreamSlicer. However, (low-code) StreamSlicer and ConcurrentCursor both implement StreamSlicer.stream_slices() which is the primary method needed for checkpointing
                state_manager=self._connector_state_manager,
                model_type=DatetimeBasedCursorModel,
                component_definition=model.incremental_sync.__dict__,
                stream_name=stream_name,
                stream_namespace=None,
                config=config or {},
                stream_state=stream_state,
                stream_state_migrations=state_transformations,
                partition_router=stream_slicer,
                attempt_to_create_cursor_if_not_provided=True,  # FIXME can we remove that now?
            )
        elif model.incremental_sync:
            if type(model.incremental_sync) == IncrementingCountCursorModel:
                return self.create_concurrent_cursor_from_incrementing_count_cursor(  # type: ignore # This is a known issue that we are creating and returning a ConcurrentCursor which does not technically implement the (low-code) StreamSlicer. However, (low-code) StreamSlicer and ConcurrentCursor both implement StreamSlicer.stream_slices() which is the primary method needed for checkpointing
                    model_type=IncrementingCountCursorModel,
                    component_definition=model.incremental_sync.__dict__,
                    stream_name=stream_name,
                    stream_namespace=None,
                    config=config or {},
                    stream_state_migrations=state_transformations,
                )
            elif type(model.incremental_sync) == DatetimeBasedCursorModel:
                return self.create_concurrent_cursor_from_datetime_based_cursor(  # type: ignore # This is a known issue that we are creating and returning a ConcurrentCursor which does not technically implement the (low-code) StreamSlicer. However, (low-code) StreamSlicer and ConcurrentCursor both implement StreamSlicer.stream_slices() which is the primary method needed for checkpointing
                    model_type=type(model.incremental_sync),
                    component_definition=model.incremental_sync.__dict__,
                    stream_name=stream_name,
                    stream_namespace=None,
                    config=config or {},
                    stream_state_migrations=state_transformations,
                    attempt_to_create_cursor_if_not_provided=True,
                )
            else:
                raise ValueError(
                    f"Incremental sync of type {type(model.incremental_sync)} is not supported"
                )
<<<<<<< HEAD
        return FinalStateCursor(stream_name, None, self._message_repository)
=======
        return None
>>>>>>> cd48741c

    def _merge_stream_slicers(
        self, model: DeclarativeStreamModel, config: Config
    ) -> Optional[StreamSlicer]:
        retriever_model = model.retriever

        stream_slicer = self._build_stream_slicer_from_partition_router(
            retriever_model, config, stream_name=model.name
        )

        if retriever_model.type == "AsyncRetriever":
            is_not_datetime_cursor = (
                model.incremental_sync.type != "DatetimeBasedCursor"
                if model.incremental_sync
                else None
            )
            is_partition_router = (
                bool(retriever_model.partition_router) if model.incremental_sync else None
            )

            if is_not_datetime_cursor:
                # We are currently in a transition to the Concurrent CDK and AsyncRetriever can only work with the
                # support or unordered slices (for example, when we trigger reports for January and February, the report
                # in February can be completed first). Once we have support for custom concurrent cursor or have a new
                # implementation available in the CDK, we can enable more cursors here.
                raise ValueError(
                    "AsyncRetriever with cursor other than DatetimeBasedCursor is not supported yet."
                )

            if is_partition_router and not stream_slicer:
                # Note that this development is also done in parallel to the per partition development which once merged
                # we could support here by calling create_concurrent_cursor_from_perpartition_cursor
                raise ValueError("Per partition state is not supported yet for AsyncRetriever.")

        if model.incremental_sync:
            return self._build_incremental_cursor(model, stream_slicer, config)

        return stream_slicer

    def create_default_error_handler(
        self, model: DefaultErrorHandlerModel, config: Config, **kwargs: Any
    ) -> DefaultErrorHandler:
        backoff_strategies = []
        if model.backoff_strategies:
            for backoff_strategy_model in model.backoff_strategies:
                backoff_strategies.append(
                    self._create_component_from_model(model=backoff_strategy_model, config=config)
                )

        response_filters = []
        if model.response_filters:
            for response_filter_model in model.response_filters:
                response_filters.append(
                    self._create_component_from_model(model=response_filter_model, config=config)
                )
        response_filters.append(
            HttpResponseFilter(config=config, parameters=model.parameters or {})
        )

        return DefaultErrorHandler(
            backoff_strategies=backoff_strategies,
            max_retries=model.max_retries,
            response_filters=response_filters,
            config=config,
            parameters=model.parameters or {},
        )

    def create_default_paginator(
        self,
        model: DefaultPaginatorModel,
        config: Config,
        *,
        url_base: str,
        extractor_model: Optional[Union[CustomRecordExtractorModel, DpathExtractorModel]] = None,
        decoder: Optional[Decoder] = None,
        cursor_used_for_stop_condition: Optional[Cursor] = None,
    ) -> Union[DefaultPaginator, PaginatorTestReadDecorator]:
        if decoder:
            if self._is_supported_decoder_for_pagination(decoder):
                decoder_to_use = PaginationDecoderDecorator(decoder=decoder)
            else:
                raise ValueError(self._UNSUPPORTED_DECODER_ERROR.format(decoder_type=type(decoder)))
        else:
            decoder_to_use = PaginationDecoderDecorator(decoder=JsonDecoder(parameters={}))
        page_size_option = (
            self._create_component_from_model(model=model.page_size_option, config=config)
            if model.page_size_option
            else None
        )
        page_token_option = (
            self._create_component_from_model(model=model.page_token_option, config=config)
            if model.page_token_option
            else None
        )
        pagination_strategy = self._create_component_from_model(
            model=model.pagination_strategy,
            config=config,
            decoder=decoder_to_use,
            extractor_model=extractor_model,
        )
        if cursor_used_for_stop_condition:
            pagination_strategy = StopConditionPaginationStrategyDecorator(
                pagination_strategy, CursorStopCondition(cursor_used_for_stop_condition)
            )
        paginator = DefaultPaginator(
            decoder=decoder_to_use,
            page_size_option=page_size_option,
            page_token_option=page_token_option,
            pagination_strategy=pagination_strategy,
            url_base=url_base,
            config=config,
            parameters=model.parameters or {},
        )
        if self._limit_pages_fetched_per_slice:
            return PaginatorTestReadDecorator(paginator, self._limit_pages_fetched_per_slice)
        return paginator

    def create_dpath_extractor(
        self,
        model: DpathExtractorModel,
        config: Config,
        decoder: Optional[Decoder] = None,
        **kwargs: Any,
    ) -> DpathExtractor:
        if decoder:
            decoder_to_use = decoder
        else:
            decoder_to_use = JsonDecoder(parameters={})
        model_field_path: List[Union[InterpolatedString, str]] = [x for x in model.field_path]
        return DpathExtractor(
            decoder=decoder_to_use,
            field_path=model_field_path,
            config=config,
            parameters=model.parameters or {},
        )

    @staticmethod
    def create_response_to_file_extractor(
        model: ResponseToFileExtractorModel,
        **kwargs: Any,
    ) -> ResponseToFileExtractor:
        return ResponseToFileExtractor(parameters=model.parameters or {})

    @staticmethod
    def create_exponential_backoff_strategy(
        model: ExponentialBackoffStrategyModel, config: Config
    ) -> ExponentialBackoffStrategy:
        return ExponentialBackoffStrategy(
            factor=model.factor or 5, parameters=model.parameters or {}, config=config
        )

    @staticmethod
    def create_group_by_key(model: GroupByKeyMergeStrategyModel, config: Config) -> GroupByKey:
        return GroupByKey(model.key, config=config, parameters=model.parameters or {})

    def create_http_requester(
        self,
        model: HttpRequesterModel,
        config: Config,
        decoder: Decoder = JsonDecoder(parameters={}),
        query_properties_key: Optional[str] = None,
        use_cache: Optional[bool] = None,
        *,
        name: str,
    ) -> HttpRequester:
        authenticator = (
            self._create_component_from_model(
                model=model.authenticator,
                config=config,
                url_base=model.url or model.url_base,
                name=name,
                decoder=decoder,
            )
            if model.authenticator
            else None
        )
        error_handler = (
            self._create_component_from_model(model=model.error_handler, config=config)
            if model.error_handler
            else DefaultErrorHandler(
                backoff_strategies=[],
                response_filters=[],
                config=config,
                parameters=model.parameters or {},
            )
        )

        api_budget = self._api_budget

        # Removes QueryProperties components from the interpolated mappings because it has been designed
        # to be used by the SimpleRetriever and will be resolved from the provider from the slice directly
        # instead of through jinja interpolation
        request_parameters: Optional[Union[str, Mapping[str, str]]]
        if isinstance(model.request_parameters, Mapping):
            request_parameters = self._remove_query_properties(model.request_parameters)
        else:
            request_parameters = model.request_parameters

        request_options_provider = InterpolatedRequestOptionsProvider(
            request_body=model.request_body,
            request_body_data=model.request_body_data,
            request_body_json=model.request_body_json,
            request_headers=model.request_headers,
            request_parameters=request_parameters,
            query_properties_key=query_properties_key,
            config=config,
            parameters=model.parameters or {},
        )

        assert model.use_cache is not None  # for mypy
        assert model.http_method is not None  # for mypy

        should_use_cache = (model.use_cache or bool(use_cache)) and not self._disable_cache

        return HttpRequester(
            name=name,
            url=model.url,
            url_base=model.url_base,
            path=model.path,
            authenticator=authenticator,
            error_handler=error_handler,
            api_budget=api_budget,
            http_method=HttpMethod[model.http_method.value],
            request_options_provider=request_options_provider,
            config=config,
            disable_retries=self._disable_retries,
            parameters=model.parameters or {},
            message_repository=self._message_repository,
            use_cache=should_use_cache,
            decoder=decoder,
            stream_response=decoder.is_stream_response() if decoder else False,
        )

    @staticmethod
    def create_http_response_filter(
        model: HttpResponseFilterModel, config: Config, **kwargs: Any
    ) -> HttpResponseFilter:
        if model.action:
            action = ResponseAction(model.action.value)
        else:
            action = None

        failure_type = FailureType(model.failure_type.value) if model.failure_type else None

        http_codes = (
            set(model.http_codes) if model.http_codes else set()
        )  # JSON schema notation has no set data type. The schema enforces an array of unique elements

        return HttpResponseFilter(
            action=action,
            failure_type=failure_type,
            error_message=model.error_message or "",
            error_message_contains=model.error_message_contains or "",
            http_codes=http_codes,
            predicate=model.predicate or "",
            config=config,
            parameters=model.parameters or {},
        )

    @staticmethod
    def create_inline_schema_loader(
        model: InlineSchemaLoaderModel, config: Config, **kwargs: Any
    ) -> InlineSchemaLoader:
        return InlineSchemaLoader(schema=model.schema_ or {}, parameters={})

    def create_complex_field_type(
        self, model: ComplexFieldTypeModel, config: Config, **kwargs: Any
    ) -> ComplexFieldType:
        items = (
            self._create_component_from_model(model=model.items, config=config)
            if isinstance(model.items, ComplexFieldTypeModel)
            else model.items
        )

        return ComplexFieldType(field_type=model.field_type, items=items)

    def create_types_map(self, model: TypesMapModel, config: Config, **kwargs: Any) -> TypesMap:
        target_type = (
            self._create_component_from_model(model=model.target_type, config=config)
            if isinstance(model.target_type, ComplexFieldTypeModel)
            else model.target_type
        )

        return TypesMap(
            target_type=target_type,
            current_type=model.current_type,
            condition=model.condition if model.condition is not None else "True",
        )

    def create_schema_type_identifier(
        self, model: SchemaTypeIdentifierModel, config: Config, **kwargs: Any
    ) -> SchemaTypeIdentifier:
        types_mapping = []
        if model.types_mapping:
            types_mapping.extend(
                [
                    self._create_component_from_model(types_map, config=config)
                    for types_map in model.types_mapping
                ]
            )
        model_schema_pointer: List[Union[InterpolatedString, str]] = (
            [x for x in model.schema_pointer] if model.schema_pointer else []
        )
        model_key_pointer: List[Union[InterpolatedString, str]] = [x for x in model.key_pointer]
        model_type_pointer: Optional[List[Union[InterpolatedString, str]]] = (
            [x for x in model.type_pointer] if model.type_pointer else None
        )

        return SchemaTypeIdentifier(
            schema_pointer=model_schema_pointer,
            key_pointer=model_key_pointer,
            type_pointer=model_type_pointer,
            types_mapping=types_mapping,
            parameters=model.parameters or {},
        )

    def create_dynamic_schema_loader(
        self, model: DynamicSchemaLoaderModel, config: Config, **kwargs: Any
    ) -> DynamicSchemaLoader:
        schema_transformations = []
        if model.schema_transformations:
            for transformation_model in model.schema_transformations:
                schema_transformations.append(
                    self._create_component_from_model(model=transformation_model, config=config)
                )
        name = "dynamic_properties"
        retriever = self._create_component_from_model(
            model=model.retriever,
            config=config,
            name=name,
            primary_key=None,
            stream_slicer=self._build_stream_slicer_from_partition_router(model.retriever, config),
            transformations=[],
            use_cache=True,
            log_formatter=(
                lambda response: format_http_message(
                    response,
                    f"Schema loader '{name}' request",
                    f"Request performed in order to extract schema.",
                    name,
                    is_auxiliary=True,
                )
            ),
        )
        schema_type_identifier = self._create_component_from_model(
            model.schema_type_identifier, config=config, parameters=model.parameters or {}
        )
        schema_filter = (
            self._create_component_from_model(
                model.schema_filter, config=config, parameters=model.parameters or {}
            )
            if model.schema_filter is not None
            else None
        )

        return DynamicSchemaLoader(
            retriever=retriever,
            config=config,
            schema_transformations=schema_transformations,
            schema_filter=schema_filter,
            schema_type_identifier=schema_type_identifier,
            parameters=model.parameters or {},
        )

    @staticmethod
    def create_json_decoder(model: JsonDecoderModel, config: Config, **kwargs: Any) -> Decoder:
        return JsonDecoder(parameters={})

    def create_csv_decoder(self, model: CsvDecoderModel, config: Config, **kwargs: Any) -> Decoder:
        return CompositeRawDecoder(
            parser=ModelToComponentFactory._get_parser(model, config),
            stream_response=False if self._emit_connector_builder_messages else True,
        )

    def create_jsonl_decoder(
        self, model: JsonlDecoderModel, config: Config, **kwargs: Any
    ) -> Decoder:
        return CompositeRawDecoder(
            parser=ModelToComponentFactory._get_parser(model, config),
            stream_response=False if self._emit_connector_builder_messages else True,
        )

    def create_gzip_decoder(
        self, model: GzipDecoderModel, config: Config, **kwargs: Any
    ) -> Decoder:
        _compressed_response_types = {
            "gzip",
            "x-gzip",
            "gzip, deflate",
            "x-gzip, deflate",
            "application/zip",
            "application/gzip",
            "application/x-gzip",
            "application/x-zip-compressed",
        }

        gzip_parser: GzipParser = ModelToComponentFactory._get_parser(model, config)  # type: ignore  # based on the model, we know this will be a GzipParser

        if self._emit_connector_builder_messages:
            # This is very surprising but if the response is not streamed,
            # CompositeRawDecoder calls response.content and the requests library actually uncompress the data as opposed to response.raw,
            # which uses urllib3 directly and does not uncompress the data.
            return CompositeRawDecoder(gzip_parser.inner_parser, False)

        return CompositeRawDecoder.by_headers(
            [({"Content-Encoding", "Content-Type"}, _compressed_response_types, gzip_parser)],
            stream_response=True,
            fallback_parser=gzip_parser.inner_parser,
        )

    @staticmethod
    def create_incrementing_count_cursor(
        model: IncrementingCountCursorModel, config: Config, **kwargs: Any
    ) -> DatetimeBasedCursor:
        # This should not actually get used anywhere at runtime, but needed to add this to pass checks since
        # we still parse models into components. The issue is that there's no runtime implementation of a
        # IncrementingCountCursor.
        # A known and expected issue with this stub is running a check with the declared IncrementingCountCursor because it is run without ConcurrentCursor.
        return DatetimeBasedCursor(
            cursor_field=model.cursor_field,
            datetime_format="%Y-%m-%d",
            start_datetime="2024-12-12",
            config=config,
            parameters={},
        )

    @staticmethod
    def create_iterable_decoder(
        model: IterableDecoderModel, config: Config, **kwargs: Any
    ) -> IterableDecoder:
        return IterableDecoder(parameters={})

    @staticmethod
    def create_xml_decoder(model: XmlDecoderModel, config: Config, **kwargs: Any) -> XmlDecoder:
        return XmlDecoder(parameters={})

    def create_zipfile_decoder(
        self, model: ZipfileDecoderModel, config: Config, **kwargs: Any
    ) -> ZipfileDecoder:
        return ZipfileDecoder(parser=ModelToComponentFactory._get_parser(model.decoder, config))

    @staticmethod
    def _get_parser(model: BaseModel, config: Config) -> Parser:
        if isinstance(model, JsonDecoderModel):
            # Note that the logic is a bit different from the JsonDecoder as there is some legacy that is maintained to return {} on error cases
            return JsonParser()
        elif isinstance(model, JsonlDecoderModel):
            return JsonLineParser()
        elif isinstance(model, CsvDecoderModel):
            return CsvParser(
                encoding=model.encoding,
                delimiter=model.delimiter,
                set_values_to_none=model.set_values_to_none,
            )
        elif isinstance(model, GzipDecoderModel):
            return GzipParser(
                inner_parser=ModelToComponentFactory._get_parser(model.decoder, config)
            )
        elif isinstance(
            model, (CustomDecoderModel, IterableDecoderModel, XmlDecoderModel, ZipfileDecoderModel)
        ):
            raise ValueError(f"Decoder type {model} does not have parser associated to it")

        raise ValueError(f"Unknown decoder type {model}")

    @staticmethod
    def create_json_file_schema_loader(
        model: JsonFileSchemaLoaderModel, config: Config, **kwargs: Any
    ) -> JsonFileSchemaLoader:
        return JsonFileSchemaLoader(
            file_path=model.file_path or "", config=config, parameters=model.parameters or {}
        )

    @staticmethod
    def create_jwt_authenticator(
        model: JwtAuthenticatorModel, config: Config, **kwargs: Any
    ) -> JwtAuthenticator:
        jwt_headers = model.jwt_headers or JwtHeadersModel(kid=None, typ="JWT", cty=None)
        jwt_payload = model.jwt_payload or JwtPayloadModel(iss=None, sub=None, aud=None)
        return JwtAuthenticator(
            config=config,
            parameters=model.parameters or {},
            algorithm=JwtAlgorithm(model.algorithm.value),
            secret_key=model.secret_key,
            base64_encode_secret_key=model.base64_encode_secret_key,
            token_duration=model.token_duration,
            header_prefix=model.header_prefix,
            kid=jwt_headers.kid,
            typ=jwt_headers.typ,
            cty=jwt_headers.cty,
            iss=jwt_payload.iss,
            sub=jwt_payload.sub,
            aud=jwt_payload.aud,
            additional_jwt_headers=model.additional_jwt_headers,
            additional_jwt_payload=model.additional_jwt_payload,
        )

    def create_list_partition_router(
        self, model: ListPartitionRouterModel, config: Config, **kwargs: Any
    ) -> ListPartitionRouter:
        request_option = (
            self._create_component_from_model(model.request_option, config)
            if model.request_option
            else None
        )
        return ListPartitionRouter(
            cursor_field=model.cursor_field,
            request_option=request_option,
            values=model.values,
            config=config,
            parameters=model.parameters or {},
        )

    @staticmethod
    def create_min_max_datetime(
        model: MinMaxDatetimeModel, config: Config, **kwargs: Any
    ) -> MinMaxDatetime:
        return MinMaxDatetime(
            datetime=model.datetime,
            datetime_format=model.datetime_format or "",
            max_datetime=model.max_datetime or "",
            min_datetime=model.min_datetime or "",
            parameters=model.parameters or {},
        )

    @staticmethod
    def create_no_auth(model: NoAuthModel, config: Config, **kwargs: Any) -> NoAuth:
        return NoAuth(parameters=model.parameters or {})

    @staticmethod
    def create_no_pagination(
        model: NoPaginationModel, config: Config, **kwargs: Any
    ) -> NoPagination:
        return NoPagination(parameters={})

    def create_oauth_authenticator(
        self, model: OAuthAuthenticatorModel, config: Config, **kwargs: Any
    ) -> DeclarativeOauth2Authenticator:
        profile_assertion = (
            self._create_component_from_model(model.profile_assertion, config=config)
            if model.profile_assertion
            else None
        )

        if model.refresh_token_updater:
            # ignore type error because fixing it would have a lot of dependencies, revisit later
            return DeclarativeSingleUseRefreshTokenOauth2Authenticator(  # type: ignore
                config,
                InterpolatedString.create(
                    model.token_refresh_endpoint,  # type: ignore
                    parameters=model.parameters or {},
                ).eval(config),
                access_token_name=InterpolatedString.create(
                    model.access_token_name or "access_token", parameters=model.parameters or {}
                ).eval(config),
                refresh_token_name=model.refresh_token_updater.refresh_token_name,
                expires_in_name=InterpolatedString.create(
                    model.expires_in_name or "expires_in", parameters=model.parameters or {}
                ).eval(config),
                client_id_name=InterpolatedString.create(
                    model.client_id_name or "client_id", parameters=model.parameters or {}
                ).eval(config),
                client_id=InterpolatedString.create(
                    model.client_id, parameters=model.parameters or {}
                ).eval(config)
                if model.client_id
                else model.client_id,
                client_secret_name=InterpolatedString.create(
                    model.client_secret_name or "client_secret", parameters=model.parameters or {}
                ).eval(config),
                client_secret=InterpolatedString.create(
                    model.client_secret, parameters=model.parameters or {}
                ).eval(config)
                if model.client_secret
                else model.client_secret,
                access_token_config_path=model.refresh_token_updater.access_token_config_path,
                refresh_token_config_path=model.refresh_token_updater.refresh_token_config_path,
                token_expiry_date_config_path=model.refresh_token_updater.token_expiry_date_config_path,
                grant_type_name=InterpolatedString.create(
                    model.grant_type_name or "grant_type", parameters=model.parameters or {}
                ).eval(config),
                grant_type=InterpolatedString.create(
                    model.grant_type or "refresh_token", parameters=model.parameters or {}
                ).eval(config),
                refresh_request_body=InterpolatedMapping(
                    model.refresh_request_body or {}, parameters=model.parameters or {}
                ).eval(config),
                refresh_request_headers=InterpolatedMapping(
                    model.refresh_request_headers or {}, parameters=model.parameters or {}
                ).eval(config),
                scopes=model.scopes,
                token_expiry_date_format=model.token_expiry_date_format,
                token_expiry_is_time_of_expiration=bool(model.token_expiry_date_format),
                message_repository=self._message_repository,
                refresh_token_error_status_codes=model.refresh_token_updater.refresh_token_error_status_codes,
                refresh_token_error_key=model.refresh_token_updater.refresh_token_error_key,
                refresh_token_error_values=model.refresh_token_updater.refresh_token_error_values,
            )
        # ignore type error because fixing it would have a lot of dependencies, revisit later
        return DeclarativeOauth2Authenticator(  # type: ignore
            access_token_name=model.access_token_name or "access_token",
            access_token_value=model.access_token_value,
            client_id_name=model.client_id_name or "client_id",
            client_id=model.client_id,
            client_secret_name=model.client_secret_name or "client_secret",
            client_secret=model.client_secret,
            expires_in_name=model.expires_in_name or "expires_in",
            grant_type_name=model.grant_type_name or "grant_type",
            grant_type=model.grant_type or "refresh_token",
            refresh_request_body=model.refresh_request_body,
            refresh_request_headers=model.refresh_request_headers,
            refresh_token_name=model.refresh_token_name or "refresh_token",
            refresh_token=model.refresh_token,
            scopes=model.scopes,
            token_expiry_date=model.token_expiry_date,
            token_expiry_date_format=model.token_expiry_date_format,
            token_expiry_is_time_of_expiration=bool(model.token_expiry_date_format),
            token_refresh_endpoint=model.token_refresh_endpoint,
            config=config,
            parameters=model.parameters or {},
            message_repository=self._message_repository,
            profile_assertion=profile_assertion,
            use_profile_assertion=model.use_profile_assertion,
        )

    def create_offset_increment(
        self,
        model: OffsetIncrementModel,
        config: Config,
        decoder: Decoder,
        extractor_model: Optional[Union[CustomRecordExtractorModel, DpathExtractorModel]] = None,
        **kwargs: Any,
    ) -> OffsetIncrement:
        if isinstance(decoder, PaginationDecoderDecorator):
            inner_decoder = decoder.decoder
        else:
            inner_decoder = decoder
            decoder = PaginationDecoderDecorator(decoder=decoder)

        if self._is_supported_decoder_for_pagination(inner_decoder):
            decoder_to_use = decoder
        else:
            raise ValueError(
                self._UNSUPPORTED_DECODER_ERROR.format(decoder_type=type(inner_decoder))
            )

        # Ideally we would instantiate the runtime extractor from highest most level (in this case the SimpleRetriever)
        # so that it can be shared by OffSetIncrement and RecordSelector. However, due to how we instantiate the
        # decoder with various decorators here, but not in create_record_selector, it is simpler to retain existing
        # behavior by having two separate extractors with identical behavior since they use the same extractor model.
        # When we have more time to investigate we can look into reusing the same component.
        extractor = (
            self._create_component_from_model(
                model=extractor_model, config=config, decoder=decoder_to_use
            )
            if extractor_model
            else None
        )

        return OffsetIncrement(
            page_size=model.page_size,
            config=config,
            decoder=decoder_to_use,
            extractor=extractor,
            inject_on_first_request=model.inject_on_first_request or False,
            parameters=model.parameters or {},
        )

    @staticmethod
    def create_page_increment(
        model: PageIncrementModel, config: Config, **kwargs: Any
    ) -> PageIncrement:
        return PageIncrement(
            page_size=model.page_size,
            config=config,
            start_from_page=model.start_from_page or 0,
            inject_on_first_request=model.inject_on_first_request or False,
            parameters=model.parameters or {},
        )

    def create_parent_stream_config(
        self, model: ParentStreamConfigModel, config: Config, **kwargs: Any
    ) -> ParentStreamConfig:
        declarative_stream = self._create_component_from_model(
            model.stream,
            config=config,
            is_parent=True,
            **kwargs,
        )
        request_option = (
            self._create_component_from_model(model.request_option, config=config)
            if model.request_option
            else None
        )

        if model.lazy_read_pointer and any("*" in pointer for pointer in model.lazy_read_pointer):
            raise ValueError(
                "The '*' wildcard in 'lazy_read_pointer' is not supported — only direct paths are allowed."
            )

        model_lazy_read_pointer: List[Union[InterpolatedString, str]] = (
            [x for x in model.lazy_read_pointer] if model.lazy_read_pointer else []
        )

        return ParentStreamConfig(
            parent_key=model.parent_key,
            request_option=request_option,
            stream=declarative_stream,
            partition_field=model.partition_field,
            config=config,
            incremental_dependency=model.incremental_dependency or False,
            parameters=model.parameters or {},
            extra_fields=model.extra_fields,
            lazy_read_pointer=model_lazy_read_pointer,
        )

    def create_properties_from_endpoint(
        self, model: PropertiesFromEndpointModel, config: Config, **kwargs: Any
    ) -> PropertiesFromEndpoint:
        retriever = self._create_component_from_model(
            model=model.retriever,
            config=config,
            name="dynamic_properties",
            primary_key=None,
            stream_slicer=None,
            transformations=[],
            use_cache=True,  # Enable caching on the HttpRequester/HttpClient because the properties endpoint will be called for every slice being processed, and it is highly unlikely for the response to different
        )
        return PropertiesFromEndpoint(
            property_field_path=model.property_field_path,
            retriever=retriever,
            config=config,
            parameters=model.parameters or {},
        )

    def create_property_chunking(
        self, model: PropertyChunkingModel, config: Config, **kwargs: Any
    ) -> PropertyChunking:
        record_merge_strategy = (
            self._create_component_from_model(
                model=model.record_merge_strategy, config=config, **kwargs
            )
            if model.record_merge_strategy
            else None
        )

        property_limit_type: PropertyLimitType
        match model.property_limit_type:
            case PropertyLimitTypeModel.property_count:
                property_limit_type = PropertyLimitType.property_count
            case PropertyLimitTypeModel.characters:
                property_limit_type = PropertyLimitType.characters
            case _:
                raise ValueError(f"Invalid PropertyLimitType {property_limit_type}")

        return PropertyChunking(
            property_limit_type=property_limit_type,
            property_limit=model.property_limit,
            record_merge_strategy=record_merge_strategy,
            config=config,
            parameters=model.parameters or {},
        )

    def create_query_properties(
        self, model: QueryPropertiesModel, config: Config, **kwargs: Any
    ) -> QueryProperties:
        if isinstance(model.property_list, list):
            property_list = model.property_list
        else:
            property_list = self._create_component_from_model(
                model=model.property_list, config=config, **kwargs
            )

        property_chunking = (
            self._create_component_from_model(
                model=model.property_chunking, config=config, **kwargs
            )
            if model.property_chunking
            else None
        )

        return QueryProperties(
            property_list=property_list,
            always_include_properties=model.always_include_properties,
            property_chunking=property_chunking,
            config=config,
            parameters=model.parameters or {},
        )

    @staticmethod
    def create_record_filter(
        model: RecordFilterModel, config: Config, **kwargs: Any
    ) -> RecordFilter:
        return RecordFilter(
            condition=model.condition or "", config=config, parameters=model.parameters or {}
        )

    @staticmethod
    def create_request_path(model: RequestPathModel, config: Config, **kwargs: Any) -> RequestPath:
        return RequestPath(parameters={})

    @staticmethod
    def create_request_option(
        model: RequestOptionModel, config: Config, **kwargs: Any
    ) -> RequestOption:
        inject_into = RequestOptionType(model.inject_into.value)
        field_path: Optional[List[Union[InterpolatedString, str]]] = (
            [
                InterpolatedString.create(segment, parameters=kwargs.get("parameters", {}))
                for segment in model.field_path
            ]
            if model.field_path
            else None
        )
        field_name = (
            InterpolatedString.create(model.field_name, parameters=kwargs.get("parameters", {}))
            if model.field_name
            else None
        )
        return RequestOption(
            field_name=field_name,
            field_path=field_path,
            inject_into=inject_into,
            parameters=kwargs.get("parameters", {}),
        )

    def create_record_selector(
        self,
        model: RecordSelectorModel,
        config: Config,
        *,
        name: str,
        transformations: List[RecordTransformation] | None = None,
        decoder: Decoder | None = None,
        client_side_incremental_sync: Dict[str, Any] | None = None,
        file_uploader: Optional[DefaultFileUploader] = None,
        **kwargs: Any,
    ) -> RecordSelector:
        extractor = self._create_component_from_model(
            model=model.extractor, decoder=decoder, config=config
        )
        record_filter = (
            self._create_component_from_model(model.record_filter, config=config)
            if model.record_filter
            else None
        )

        transform_before_filtering = (
            False if model.transform_before_filtering is None else model.transform_before_filtering
        )
        if client_side_incremental_sync:
            record_filter = ClientSideIncrementalRecordFilterDecorator(
                config=config,
                parameters=model.parameters,
                condition=model.record_filter.condition
                if (model.record_filter and hasattr(model.record_filter, "condition"))
                else None,
                **client_side_incremental_sync,
            )
            transform_before_filtering = (
                True
                if model.transform_before_filtering is None
                else model.transform_before_filtering
            )

        if model.schema_normalization is None:
            # default to no schema normalization if not set
            model.schema_normalization = SchemaNormalizationModel.None_

        schema_normalization = (
            TypeTransformer(SCHEMA_TRANSFORMER_TYPE_MAPPING[model.schema_normalization])
            if isinstance(model.schema_normalization, SchemaNormalizationModel)
            else self._create_component_from_model(model.schema_normalization, config=config)  # type: ignore[arg-type] # custom normalization model expected here
        )

        return RecordSelector(
            extractor=extractor,
            name=name,
            config=config,
            record_filter=record_filter,
            transformations=transformations or [],
            file_uploader=file_uploader,
            schema_normalization=schema_normalization,
            parameters=model.parameters or {},
            transform_before_filtering=transform_before_filtering,
        )

    @staticmethod
    def create_remove_fields(
        model: RemoveFieldsModel, config: Config, **kwargs: Any
    ) -> RemoveFields:
        return RemoveFields(
            field_pointers=model.field_pointers, condition=model.condition or "", parameters={}
        )

    def create_selective_authenticator(
        self, model: SelectiveAuthenticatorModel, config: Config, **kwargs: Any
    ) -> DeclarativeAuthenticator:
        authenticators = {
            name: self._create_component_from_model(model=auth, config=config)
            for name, auth in model.authenticators.items()
        }
        # SelectiveAuthenticator will return instance of DeclarativeAuthenticator or raise ValueError error
        return SelectiveAuthenticator(  # type: ignore[abstract]
            config=config,
            authenticators=authenticators,
            authenticator_selection_path=model.authenticator_selection_path,
            **kwargs,
        )

    @staticmethod
    def create_legacy_session_token_authenticator(
        model: LegacySessionTokenAuthenticatorModel, config: Config, *, url_base: str, **kwargs: Any
    ) -> LegacySessionTokenAuthenticator:
        return LegacySessionTokenAuthenticator(
            api_url=url_base,
            header=model.header,
            login_url=model.login_url,
            password=model.password or "",
            session_token=model.session_token or "",
            session_token_response_key=model.session_token_response_key or "",
            username=model.username or "",
            validate_session_url=model.validate_session_url,
            config=config,
            parameters=model.parameters or {},
        )

    def create_simple_retriever(
        self,
        model: SimpleRetrieverModel,
        config: Config,
        *,
        name: str,
        primary_key: Optional[Union[str, List[str], List[List[str]]]],
        request_options_provider: Optional[RequestOptionsProvider] = None,
        stop_condition_cursor: Optional[Cursor] = None,
        client_side_incremental_sync: Optional[Dict[str, Any]] = None,
        transformations: List[RecordTransformation],
        file_uploader: Optional[DefaultFileUploader] = None,
        incremental_sync: Optional[
            Union[
                IncrementingCountCursorModel, DatetimeBasedCursorModel, CustomIncrementalSyncModel
            ]
        ] = None,
        use_cache: Optional[bool] = None,
        log_formatter: Optional[Callable[[Response], Any]] = None,
        **kwargs: Any,
    ) -> SimpleRetriever:
        def _get_url() -> str:
            """
            Closure to get the URL from the requester. This is used to get the URL in the case of a lazy retriever.
            This is needed because the URL is not set until the requester is created.
            """

            _url: str = (
                model.requester.url
                if hasattr(model.requester, "url") and model.requester.url is not None
                else requester.get_url()
            )
            _url_base: str = (
                model.requester.url_base
                if hasattr(model.requester, "url_base") and model.requester.url_base is not None
                else requester.get_url_base()
            )

            return _url or _url_base

        decoder = (
            self._create_component_from_model(model=model.decoder, config=config)
            if model.decoder
            else JsonDecoder(parameters={})
        )
        record_selector = self._create_component_from_model(
            model=model.record_selector,
            name=name,
            config=config,
            decoder=decoder,
            transformations=transformations,
            client_side_incremental_sync=client_side_incremental_sync,
            file_uploader=file_uploader,
        )

        query_properties: Optional[QueryProperties] = None
        query_properties_key: Optional[str] = None
        if self._query_properties_in_request_parameters(model.requester):
            # It is better to be explicit about an error if PropertiesFromEndpoint is defined in multiple
            # places instead of default to request_parameters which isn't clearly documented
            if (
                hasattr(model.requester, "fetch_properties_from_endpoint")
                and model.requester.fetch_properties_from_endpoint
            ):
                raise ValueError(
                    f"PropertiesFromEndpoint should only be specified once per stream, but found in {model.requester.type}.fetch_properties_from_endpoint and {model.requester.type}.request_parameters"
                )

            query_properties_definitions = []
            for key, request_parameter in model.requester.request_parameters.items():  # type: ignore # request_parameters is already validated to be a Mapping using _query_properties_in_request_parameters()
                if isinstance(request_parameter, QueryPropertiesModel):
                    query_properties_key = key
                    query_properties_definitions.append(request_parameter)

            if len(query_properties_definitions) > 1:
                raise ValueError(
                    f"request_parameters only supports defining one QueryProperties field, but found {len(query_properties_definitions)} usages"
                )

            if len(query_properties_definitions) == 1:
                query_properties = self._create_component_from_model(
                    model=query_properties_definitions[0], config=config
                )
        elif (
            hasattr(model.requester, "fetch_properties_from_endpoint")
            and model.requester.fetch_properties_from_endpoint
        ):
            # todo: Deprecate this condition once dependent connectors migrate to query_properties
            query_properties_definition = QueryPropertiesModel(
                type="QueryProperties",
                property_list=model.requester.fetch_properties_from_endpoint,
                always_include_properties=None,
                property_chunking=None,
            )  # type: ignore # $parameters has a default value

            query_properties = self.create_query_properties(
                model=query_properties_definition,
                config=config,
            )
        elif hasattr(model.requester, "query_properties") and model.requester.query_properties:
            query_properties = self.create_query_properties(
                model=model.requester.query_properties,
                config=config,
            )

        requester = self._create_component_from_model(
            model=model.requester,
            decoder=decoder,
            name=name,
            query_properties_key=query_properties_key,
            use_cache=use_cache,
            config=config,
        )

        if not request_options_provider:
            request_options_provider = DefaultRequestOptionsProvider(parameters={})

        paginator = (
            self._create_component_from_model(
                model=model.paginator,
                config=config,
                url_base=_get_url(),
                extractor_model=model.record_selector.extractor,
                decoder=decoder,
                cursor_used_for_stop_condition=stop_condition_cursor or None,
            )
            if model.paginator
            else NoPagination(parameters={})
        )

        ignore_stream_slicer_parameters_on_paginated_requests = (
            model.ignore_stream_slicer_parameters_on_paginated_requests or False
        )

        if (
            model.partition_router
            and isinstance(model.partition_router, SubstreamPartitionRouterModel)
            and not bool(self._connector_state_manager.get_stream_state(name, None))
            and any(
                parent_stream_config.lazy_read_pointer
                for parent_stream_config in model.partition_router.parent_stream_configs
            )
        ):
            if incremental_sync:
                if incremental_sync.type != "DatetimeBasedCursor":
                    raise ValueError(
                        f"LazySimpleRetriever only supports DatetimeBasedCursor. Found: {incremental_sync.type}."
                    )

                elif incremental_sync.step or incremental_sync.cursor_granularity:
                    raise ValueError(
                        f"Found more that one slice per parent. LazySimpleRetriever only supports single slice read for stream - {name}."
                    )

            if model.decoder and model.decoder.type != "JsonDecoder":
                raise ValueError(
                    f"LazySimpleRetriever only supports JsonDecoder. Found: {model.decoder.type}."
                )

            return LazySimpleRetriever(
                name=name,
                paginator=paginator,
                primary_key=primary_key,
                requester=requester,
                record_selector=record_selector,
                stream_slicer=_NO_STREAM_SLICING,
                request_option_provider=request_options_provider,
                cursor=None,
                config=config,
                ignore_stream_slicer_parameters_on_paginated_requests=ignore_stream_slicer_parameters_on_paginated_requests,
                parameters=model.parameters or {},
            )

        return SimpleRetriever(
            name=name,
            paginator=paginator,
            primary_key=primary_key,
            requester=requester,
            record_selector=record_selector,
            stream_slicer=_NO_STREAM_SLICING,
            request_option_provider=request_options_provider,
            cursor=None,
            config=config,
            ignore_stream_slicer_parameters_on_paginated_requests=ignore_stream_slicer_parameters_on_paginated_requests,
            additional_query_properties=query_properties,
            log_formatter=self._get_log_formatter(log_formatter, name),
            parameters=model.parameters or {},
        )

    def _get_log_formatter(
        self, log_formatter: Callable[[Response], Any] | None, name: str
    ) -> Callable[[Response], Any] | None:
        if self._should_limit_slices_fetched():
            return (
                (
                    lambda response: format_http_message(
                        response,
                        f"Stream '{name}' request",
                        f"Request performed in order to extract records for stream '{name}'",
                        name,
                    )
                )
                if not log_formatter
                else log_formatter
            )
        return None

    def _should_limit_slices_fetched(self) -> bool:
        """
        Returns True if the number of slices fetched should be limited, False otherwise.
        This is used to limit the number of slices fetched during tests.
        """
        return bool(self._limit_slices_fetched or self._emit_connector_builder_messages)

    @staticmethod
    def _query_properties_in_request_parameters(
        requester: Union[HttpRequesterModel, CustomRequesterModel],
    ) -> bool:
        if not hasattr(requester, "request_parameters"):
            return False
        request_parameters = requester.request_parameters
        if request_parameters and isinstance(request_parameters, Mapping):
            for request_parameter in request_parameters.values():
                if isinstance(request_parameter, QueryPropertiesModel):
                    return True
        return False

    @staticmethod
    def _remove_query_properties(
        request_parameters: Mapping[str, Union[str, QueryPropertiesModel]],
    ) -> Mapping[str, str]:
        return {
            parameter_field: request_parameter
            for parameter_field, request_parameter in request_parameters.items()
            if not isinstance(request_parameter, QueryPropertiesModel)
        }

    def create_state_delegating_stream(
        self,
        model: StateDelegatingStreamModel,
        config: Config,
        has_parent_state: Optional[bool] = None,
        **kwargs: Any,
    ) -> DeclarativeStream:
        if (
            model.full_refresh_stream.name != model.name
            or model.name != model.incremental_stream.name
        ):
            raise ValueError(
                f"state_delegating_stream, full_refresh_stream name and incremental_stream must have equal names. Instead has {model.name}, {model.full_refresh_stream.name} and {model.incremental_stream.name}."
            )

        stream_model = (
            model.incremental_stream
            if self._connector_state_manager.get_stream_state(model.name, None) or has_parent_state
            else model.full_refresh_stream
        )

        return self._create_component_from_model(stream_model, config=config, **kwargs)  # type: ignore[no-any-return]  # Will be created DeclarativeStream as stream_model is stream description

    def _create_async_job_status_mapping(
        self, model: AsyncJobStatusMapModel, config: Config, **kwargs: Any
    ) -> Mapping[str, AsyncJobStatus]:
        api_status_to_cdk_status = {}
        for cdk_status, api_statuses in model.dict().items():
            if cdk_status == "type":
                # This is an element of the dict because of the typing of the CDK but it is not a CDK status
                continue

            for status in api_statuses:
                if status in api_status_to_cdk_status:
                    raise ValueError(
                        f"API status {status} is already set for CDK status {cdk_status}. Please ensure API statuses are only provided once"
                    )
                api_status_to_cdk_status[status] = self._get_async_job_status(cdk_status)
        return api_status_to_cdk_status

    def _get_async_job_status(self, status: str) -> AsyncJobStatus:
        match status:
            case "running":
                return AsyncJobStatus.RUNNING
            case "completed":
                return AsyncJobStatus.COMPLETED
            case "failed":
                return AsyncJobStatus.FAILED
            case "timeout":
                return AsyncJobStatus.TIMED_OUT
            case _:
                raise ValueError(f"Unsupported CDK status {status}")

    def create_async_retriever(
        self,
        model: AsyncRetrieverModel,
        config: Config,
        *,
        name: str,
        primary_key: Optional[
            Union[str, List[str], List[List[str]]]
        ],  # this seems to be needed to match create_simple_retriever
        stream_slicer: Optional[StreamSlicer],
        client_side_incremental_sync: Optional[Dict[str, Any]] = None,
        transformations: List[RecordTransformation],
        **kwargs: Any,
    ) -> AsyncRetriever:
        def _get_download_retriever() -> SimpleRetriever:
            # We create a record selector for the download retriever
            # with no schema normalization and no transformations, neither record filter
            # as all this occurs in the record_selector of the AsyncRetriever
            record_selector = RecordSelector(
                extractor=download_extractor,
                name=name,
                record_filter=None,
                transformations=[],
                schema_normalization=TypeTransformer(TransformConfig.NoTransform),
                config=config,
                parameters={},
            )
            paginator = (
                self._create_component_from_model(
                    model=model.download_paginator,
                    decoder=decoder,
                    config=config,
                    url_base="",
                )
                if model.download_paginator
                else NoPagination(parameters={})
            )

            return SimpleRetriever(
                requester=download_requester,
                record_selector=record_selector,
                primary_key=None,
                name=name,
                paginator=paginator,
                config=config,
                parameters={},
                log_formatter=self._get_log_formatter(None, name),
            )

        def _get_job_timeout() -> datetime.timedelta:
            user_defined_timeout: Optional[int] = (
                int(
                    InterpolatedString.create(
                        str(model.polling_job_timeout),
                        parameters={},
                    ).eval(config)
                )
                if model.polling_job_timeout
                else None
            )

            # check for user defined timeout during the test read or 15 minutes
            test_read_timeout = datetime.timedelta(minutes=user_defined_timeout or 15)
            # default value for non-connector builder is 60 minutes.
            default_sync_timeout = datetime.timedelta(minutes=user_defined_timeout or 60)

            return (
                test_read_timeout if self._emit_connector_builder_messages else default_sync_timeout
            )

        decoder = (
            self._create_component_from_model(model=model.decoder, config=config)
            if model.decoder
            else JsonDecoder(parameters={})
        )
        record_selector = self._create_component_from_model(
            model=model.record_selector,
            config=config,
            decoder=decoder,
            name=name,
            transformations=transformations,
            client_side_incremental_sync=client_side_incremental_sync,
        )

        stream_slicer = stream_slicer or SinglePartitionRouter(parameters={})
        if self._should_limit_slices_fetched():
            stream_slicer = cast(
                StreamSlicer,
                StreamSlicerTestReadDecorator(
                    wrapped_slicer=stream_slicer,
                    maximum_number_of_slices=self._limit_slices_fetched or 5,
                ),
            )

        creation_requester = self._create_component_from_model(
            model=model.creation_requester,
            decoder=decoder,
            config=config,
            name=f"job creation - {name}",
        )
        polling_requester = self._create_component_from_model(
            model=model.polling_requester,
            decoder=decoder,
            config=config,
            name=f"job polling - {name}",
        )
        job_download_components_name = f"job download - {name}"
        download_decoder = (
            self._create_component_from_model(model=model.download_decoder, config=config)
            if model.download_decoder
            else JsonDecoder(parameters={})
        )
        download_extractor = (
            self._create_component_from_model(
                model=model.download_extractor,
                config=config,
                decoder=download_decoder,
                parameters=model.parameters,
            )
            if model.download_extractor
            else DpathExtractor(
                [],
                config=config,
                decoder=download_decoder,
                parameters=model.parameters or {},
            )
        )
        download_requester = self._create_component_from_model(
            model=model.download_requester,
            decoder=download_decoder,
            config=config,
            name=job_download_components_name,
        )
        download_retriever = _get_download_retriever()
        abort_requester = (
            self._create_component_from_model(
                model=model.abort_requester,
                decoder=decoder,
                config=config,
                name=f"job abort - {name}",
            )
            if model.abort_requester
            else None
        )
        delete_requester = (
            self._create_component_from_model(
                model=model.delete_requester,
                decoder=decoder,
                config=config,
                name=f"job delete - {name}",
            )
            if model.delete_requester
            else None
        )
        download_target_requester = (
            self._create_component_from_model(
                model=model.download_target_requester,
                decoder=decoder,
                config=config,
                name=f"job extract_url - {name}",
            )
            if model.download_target_requester
            else None
        )
        status_extractor = self._create_component_from_model(
            model=model.status_extractor, decoder=decoder, config=config, name=name
        )
        download_target_extractor = self._create_component_from_model(
            model=model.download_target_extractor,
            decoder=decoder,
            config=config,
            name=name,
        )

        job_repository: AsyncJobRepository = AsyncHttpJobRepository(
            creation_requester=creation_requester,
            polling_requester=polling_requester,
            download_retriever=download_retriever,
            download_target_requester=download_target_requester,
            abort_requester=abort_requester,
            delete_requester=delete_requester,
            status_extractor=status_extractor,
            status_mapping=self._create_async_job_status_mapping(model.status_mapping, config),
            download_target_extractor=download_target_extractor,
            job_timeout=_get_job_timeout(),
        )

        async_job_partition_router = AsyncJobPartitionRouter(
            job_orchestrator_factory=lambda stream_slices: AsyncJobOrchestrator(
                job_repository,
                stream_slices,
                self._job_tracker,
                self._message_repository,
                # FIXME work would need to be done here in order to detect if a stream as a parent stream that is bulk
                has_bulk_parent=False,
                # set the `job_max_retry` to 1 for the `Connector Builder`` use-case.
                # `None` == default retry is set to 3 attempts, under the hood.
                job_max_retry=1 if self._emit_connector_builder_messages else None,
            ),
            stream_slicer=stream_slicer,
            config=config,
            parameters=model.parameters or {},
        )

        return AsyncRetriever(
            record_selector=record_selector,
            stream_slicer=async_job_partition_router,
            config=config,
            parameters=model.parameters or {},
        )

    def create_spec(self, model: SpecModel, config: Config, **kwargs: Any) -> Spec:
        config_migrations = [
            self._create_component_from_model(migration, config)
            for migration in (
                model.config_normalization_rules.config_migrations
                if (
                    model.config_normalization_rules
                    and model.config_normalization_rules.config_migrations
                )
                else []
            )
        ]
        config_transformations = [
            self._create_component_from_model(transformation, config)
            for transformation in (
                model.config_normalization_rules.transformations
                if (
                    model.config_normalization_rules
                    and model.config_normalization_rules.transformations
                )
                else []
            )
        ]
        config_validations = [
            self._create_component_from_model(validation, config)
            for validation in (
                model.config_normalization_rules.validations
                if (
                    model.config_normalization_rules
                    and model.config_normalization_rules.validations
                )
                else []
            )
        ]

        return Spec(
            connection_specification=model.connection_specification,
            documentation_url=model.documentation_url,
            advanced_auth=model.advanced_auth,
            parameters={},
            config_migrations=config_migrations,
            config_transformations=config_transformations,
            config_validations=config_validations,
        )

    def create_substream_partition_router(
        self, model: SubstreamPartitionRouterModel, config: Config, **kwargs: Any
    ) -> SubstreamPartitionRouter:
        parent_stream_configs = []
        if model.parent_stream_configs:
            parent_stream_configs.extend(
                [
                    self._create_message_repository_substream_wrapper(
                        model=parent_stream_config, config=config, **kwargs
                    )
                    for parent_stream_config in model.parent_stream_configs
                ]
            )

        return SubstreamPartitionRouter(
            parent_stream_configs=parent_stream_configs,
            parameters=model.parameters or {},
            config=config,
        )

    def _create_message_repository_substream_wrapper(
        self, model: ParentStreamConfigModel, config: Config, **kwargs: Any
    ) -> Any:
        # getting the parent state
        child_state = self._connector_state_manager.get_stream_state(
            kwargs["stream_name"], None
        )  # FIXME adding `stream_name` as a parameter means it will be a breaking change. I assume this is mostly called internally so I don't think we need to bother that much about this but still raising the flag
        if model.incremental_dependency and child_state:
            parent_stream_name = model.stream.name or ""
            parent_state = ConcurrentPerPartitionCursor.get_parent_state(
                child_state, parent_stream_name
            )

            if not parent_state:
                # there are two migration cases: state value from child stream or from global state
                parent_state = ConcurrentPerPartitionCursor.get_global_state(
                    child_state, parent_stream_name
                )

                if not parent_state and not isinstance(parent_state, dict):
                    cursor_field = InterpolatedString.create(
                        model.stream.incremental_sync.cursor_field,
                        parameters=model.stream.incremental_sync.parameters or {},
                    ).eval(config)
                    cursor_values = child_state.values()
                    if cursor_values:
                        parent_state = AirbyteStateMessage(
                            type=AirbyteStateType.STREAM,
                            stream=AirbyteStreamState(
                                stream_descriptor=StreamDescriptor(
                                    name=parent_stream_name, namespace=None
                                ),
                                stream_state=AirbyteStateBlob(
                                    {cursor_field: list(cursor_values)[0]}
                                ),
                            ),
                        )
            connector_state_manager = ConnectorStateManager([parent_state] if parent_state else [])
        else:
            connector_state_manager = ConnectorStateManager([])

        substream_factory = ModelToComponentFactory(
            connector_state_manager=connector_state_manager,
            limit_pages_fetched_per_slice=self._limit_pages_fetched_per_slice,
            limit_slices_fetched=self._limit_slices_fetched,
            emit_connector_builder_messages=self._emit_connector_builder_messages,
            disable_retries=self._disable_retries,
            disable_cache=self._disable_cache,
            message_repository=StateFilteringMessageRepository(
                LogAppenderMessageRepositoryDecorator(
                    {
                        "airbyte_cdk": {"stream": {"is_substream": True}},
                        "http": {"is_auxiliary": True},
                    },
                    self._message_repository,
                    self._evaluate_log_level(self._emit_connector_builder_messages),
                ),
            ),
        )

        # This flag will be used exclusively for StateDelegatingStream when a parent stream is created
        has_parent_state = bool(
            self._connector_state_manager.get_stream_state(kwargs.get("stream_name", ""), None)
            if model.incremental_dependency
            else False
        )
        return substream_factory._create_component_from_model(
            model=model, config=config, has_parent_state=has_parent_state, **kwargs
        )

    @staticmethod
    def create_wait_time_from_header(
        model: WaitTimeFromHeaderModel, config: Config, **kwargs: Any
    ) -> WaitTimeFromHeaderBackoffStrategy:
        return WaitTimeFromHeaderBackoffStrategy(
            header=model.header,
            parameters=model.parameters or {},
            config=config,
            regex=model.regex,
            max_waiting_time_in_seconds=model.max_waiting_time_in_seconds
            if model.max_waiting_time_in_seconds is not None
            else None,
        )

    @staticmethod
    def create_wait_until_time_from_header(
        model: WaitUntilTimeFromHeaderModel, config: Config, **kwargs: Any
    ) -> WaitUntilTimeFromHeaderBackoffStrategy:
        return WaitUntilTimeFromHeaderBackoffStrategy(
            header=model.header,
            parameters=model.parameters or {},
            config=config,
            min_wait=model.min_wait,
            regex=model.regex,
        )

    def get_message_repository(self) -> MessageRepository:
        return self._message_repository

    def _evaluate_log_level(self, emit_connector_builder_messages: bool) -> Level:
        return Level.DEBUG if emit_connector_builder_messages else Level.INFO

    @staticmethod
    def create_components_mapping_definition(
        model: ComponentMappingDefinitionModel, config: Config, **kwargs: Any
    ) -> ComponentMappingDefinition:
        interpolated_value = InterpolatedString.create(
            model.value, parameters=model.parameters or {}
        )
        field_path = [
            InterpolatedString.create(path, parameters=model.parameters or {})
            for path in model.field_path
        ]
        return ComponentMappingDefinition(
            field_path=field_path,  # type: ignore[arg-type] # field_path can be str and InterpolatedString
            value=interpolated_value,
            value_type=ModelToComponentFactory._json_schema_type_name_to_type(model.value_type),
            create_or_update=model.create_or_update,
            condition=model.condition,
            parameters=model.parameters or {},
        )

    def create_http_components_resolver(
        self, model: HttpComponentsResolverModel, config: Config, stream_name: Optional[str] = None
    ) -> Any:
        retriever = self._create_component_from_model(
            model=model.retriever,
            config=config,
            name=f"{stream_name if stream_name else '__http_components_resolver'}",
            primary_key=None,
            stream_slicer=self._build_stream_slicer_from_partition_router(model.retriever, config),
            transformations=[],
        )

        components_mapping = []
        for component_mapping_definition_model in model.components_mapping:
            if component_mapping_definition_model.condition:
                raise ValueError("`condition` is only supported for     `ConfigComponentsResolver`")
            components_mapping.append(
                self._create_component_from_model(
                    model=component_mapping_definition_model,
                    value_type=ModelToComponentFactory._json_schema_type_name_to_type(
                        component_mapping_definition_model.value_type
                    ),
                    config=config,
                )
            )

        return HttpComponentsResolver(
            retriever=retriever,
            stream_slicer=self._build_stream_slicer_from_partition_router(model.retriever, config),
            config=config,
            components_mapping=components_mapping,
            parameters=model.parameters or {},
        )

    @staticmethod
    def create_stream_config(
        model: StreamConfigModel, config: Config, **kwargs: Any
    ) -> StreamConfig:
        model_configs_pointer: List[Union[InterpolatedString, str]] = (
            [x for x in model.configs_pointer] if model.configs_pointer else []
        )

        return StreamConfig(
            configs_pointer=model_configs_pointer,
            default_values=model.default_values,
            parameters=model.parameters or {},
        )

    def create_config_components_resolver(
        self,
        model: ConfigComponentsResolverModel,
        config: Config,
    ) -> Any:
        model_stream_configs = (
            model.stream_config if isinstance(model.stream_config, list) else [model.stream_config]
        )

        stream_configs = [
            self._create_component_from_model(
                stream_config, config=config, parameters=model.parameters or {}
            )
            for stream_config in model_stream_configs
        ]

        components_mapping = [
            self._create_component_from_model(
                model=components_mapping_definition_model,
                value_type=ModelToComponentFactory._json_schema_type_name_to_type(
                    components_mapping_definition_model.value_type
                ),
                config=config,
                parameters=model.parameters,
            )
            for components_mapping_definition_model in model.components_mapping
        ]

        return ConfigComponentsResolver(
            stream_configs=stream_configs,
            config=config,
            components_mapping=components_mapping,
            parameters=model.parameters or {},
        )

    def create_parametrized_components_resolver(
        self,
        model: ParametrizedComponentsResolverModel,
        config: Config,
    ) -> ParametrizedComponentsResolver:
        stream_parameters = StreamParametersDefinition(
            list_of_parameters_for_stream=model.stream_parameters.list_of_parameters_for_stream
        )

        components_mapping = []
        for components_mapping_definition_model in model.components_mapping:
            if components_mapping_definition_model.condition:
                raise ValueError("`condition` is only supported for `ConfigComponentsResolver`")
            components_mapping.append(
                self._create_component_from_model(
                    model=components_mapping_definition_model,
                    value_type=ModelToComponentFactory._json_schema_type_name_to_type(
                        components_mapping_definition_model.value_type
                    ),
                    config=config,
                )
            )
        return ParametrizedComponentsResolver(
            stream_parameters=stream_parameters,
            config=config,
            components_mapping=components_mapping,
            parameters=model.parameters or {},
        )

    _UNSUPPORTED_DECODER_ERROR = (
        "Specified decoder of {decoder_type} is not supported for pagination."
        "Please set as `JsonDecoder`, `XmlDecoder`, or a `CompositeRawDecoder` with an inner_parser of `JsonParser` or `GzipParser` instead."
        "If using `GzipParser`, please ensure that the lowest level inner_parser is a `JsonParser`."
    )

    def _is_supported_decoder_for_pagination(self, decoder: Decoder) -> bool:
        if isinstance(decoder, (JsonDecoder, XmlDecoder)):
            return True
        elif isinstance(decoder, CompositeRawDecoder):
            return self._is_supported_parser_for_pagination(decoder.parser)
        else:
            return False

    def _is_supported_parser_for_pagination(self, parser: Parser) -> bool:
        if isinstance(parser, JsonParser):
            return True
        elif isinstance(parser, GzipParser):
            return isinstance(parser.inner_parser, JsonParser)
        else:
            return False

    def create_http_api_budget(
        self, model: HTTPAPIBudgetModel, config: Config, **kwargs: Any
    ) -> HttpAPIBudget:
        policies = [
            self._create_component_from_model(model=policy, config=config)
            for policy in model.policies
        ]

        return HttpAPIBudget(
            policies=policies,
            ratelimit_reset_header=model.ratelimit_reset_header or "ratelimit-reset",
            ratelimit_remaining_header=model.ratelimit_remaining_header or "ratelimit-remaining",
            status_codes_for_ratelimit_hit=model.status_codes_for_ratelimit_hit or [429],
        )

    def create_fixed_window_call_rate_policy(
        self, model: FixedWindowCallRatePolicyModel, config: Config, **kwargs: Any
    ) -> FixedWindowCallRatePolicy:
        matchers = [
            self._create_component_from_model(model=matcher, config=config)
            for matcher in model.matchers
        ]

        # Set the initial reset timestamp to 10 days from now.
        # This value will be updated by the first request.
        return FixedWindowCallRatePolicy(
            next_reset_ts=datetime.datetime.now() + datetime.timedelta(days=10),
            period=parse_duration(model.period),
            call_limit=model.call_limit,
            matchers=matchers,
        )

    def create_file_uploader(
        self, model: FileUploaderModel, config: Config, **kwargs: Any
    ) -> FileUploader:
        name = "File Uploader"
        requester = self._create_component_from_model(
            model=model.requester,
            config=config,
            name=name,
            **kwargs,
        )
        download_target_extractor = self._create_component_from_model(
            model=model.download_target_extractor,
            config=config,
            name=name,
            **kwargs,
        )
        emit_connector_builder_messages = self._emit_connector_builder_messages
        file_uploader = DefaultFileUploader(
            requester=requester,
            download_target_extractor=download_target_extractor,
            config=config,
            file_writer=NoopFileWriter()
            if emit_connector_builder_messages
            else LocalFileSystemFileWriter(),
            parameters=model.parameters or {},
            filename_extractor=model.filename_extractor if model.filename_extractor else None,
        )

        return (
            ConnectorBuilderFileUploader(file_uploader)
            if emit_connector_builder_messages
            else file_uploader
        )

    def create_moving_window_call_rate_policy(
        self, model: MovingWindowCallRatePolicyModel, config: Config, **kwargs: Any
    ) -> MovingWindowCallRatePolicy:
        rates = [
            self._create_component_from_model(model=rate, config=config) for rate in model.rates
        ]
        matchers = [
            self._create_component_from_model(model=matcher, config=config)
            for matcher in model.matchers
        ]
        return MovingWindowCallRatePolicy(
            rates=rates,
            matchers=matchers,
        )

    def create_unlimited_call_rate_policy(
        self, model: UnlimitedCallRatePolicyModel, config: Config, **kwargs: Any
    ) -> UnlimitedCallRatePolicy:
        matchers = [
            self._create_component_from_model(model=matcher, config=config)
            for matcher in model.matchers
        ]

        return UnlimitedCallRatePolicy(
            matchers=matchers,
        )

    def create_rate(self, model: RateModel, config: Config, **kwargs: Any) -> Rate:
        interpolated_limit = InterpolatedString.create(str(model.limit), parameters={})
        return Rate(
            limit=int(interpolated_limit.eval(config=config)),
            interval=parse_duration(model.interval),
        )

    def create_http_request_matcher(
        self, model: HttpRequestRegexMatcherModel, config: Config, **kwargs: Any
    ) -> HttpRequestRegexMatcher:
        return HttpRequestRegexMatcher(
            method=model.method,
            url_base=model.url_base,
            url_path_pattern=model.url_path_pattern,
            params=model.params,
            headers=model.headers,
        )

    def set_api_budget(self, component_definition: ComponentDefinition, config: Config) -> None:
        self._api_budget = self.create_component(
            model_type=HTTPAPIBudgetModel, component_definition=component_definition, config=config
        )

    def create_grouping_partition_router(
        self, model: GroupingPartitionRouterModel, config: Config, **kwargs: Any
    ) -> GroupingPartitionRouter:
        underlying_router = self._create_component_from_model(
            model=model.underlying_partition_router,
            config=config,
            **kwargs,
        )
        if model.group_size < 1:
            raise ValueError(f"Group size must be greater than 0, got {model.group_size}")

        # Request options in underlying partition routers are not supported for GroupingPartitionRouter
        # because they are specific to individual partitions and cannot be aggregated or handled
        # when grouping, potentially leading to incorrect API calls. Any request customization
        # should be managed at the stream level through the requester's configuration.
        if isinstance(underlying_router, SubstreamPartitionRouter):
            if any(
                parent_config.request_option
                for parent_config in underlying_router.parent_stream_configs
            ):
                raise ValueError("Request options are not supported for GroupingPartitionRouter.")

        if isinstance(underlying_router, ListPartitionRouter):
            if underlying_router.request_option:
                raise ValueError("Request options are not supported for GroupingPartitionRouter.")

        return GroupingPartitionRouter(
            group_size=model.group_size,
            underlying_partition_router=underlying_router,
            deduplicate=model.deduplicate if model.deduplicate is not None else True,
            config=config,
        )<|MERGE_RESOLUTION|>--- conflicted
+++ resolved
@@ -640,10 +640,7 @@
     SchemaNormalizationModel.None_: TransformConfig.NoTransform,
     SchemaNormalizationModel.Default: TransformConfig.DefaultSchemaNormalization,
 }
-<<<<<<< HEAD
 _NO_STREAM_SLICING = SinglePartitionRouter(parameters={})
-=======
->>>>>>> cd48741c
 
 
 class ModelToComponentFactory:
@@ -2034,33 +2031,18 @@
                 model=model.file_uploader, config=config
             )
 
-<<<<<<< HEAD
         stream_slicer: ConcurrentStreamSlicer = (
             partition_router
             if isinstance(concurrent_cursor, FinalStateCursor)
             else concurrent_cursor
         )
-=======
-        # When constructing a declarative stream, we assemble the incremental_sync component and retriever's partition_router field
-        # components if they exist into a single CartesianProductStreamSlicer. This is then passed back as an argument when constructing the
-        # Retriever. This is done in the declarative stream not the retriever to support custom retrievers. The custom create methods in
-        # the factory only support passing arguments to the component constructors, whereas this performs a merge of all slicers into one.
-        combined_slicers = self._merge_stream_slicers(model=model, config=config)
-        partition_router = self._build_stream_slicer_from_partition_router(
-            model.retriever, config, stream_name=model.name
-        )
-        concurrent_cursor = self._build_concurrent_cursor(model, partition_router, config)
->>>>>>> cd48741c
         retriever = self._create_component_from_model(
             model=model.retriever,
             config=config,
             name=model.name,
             primary_key=primary_key,
             request_options_provider=request_options_provider,
-<<<<<<< HEAD
             stream_slicer=stream_slicer,
-=======
->>>>>>> cd48741c
             stop_condition_cursor=concurrent_cursor
             if self._is_stop_condition_on_cursor(model)
             else None,
@@ -2071,11 +2053,8 @@
             file_uploader=file_uploader,
             incremental_sync=model.incremental_sync,
         )
-<<<<<<< HEAD
         if isinstance(retriever, AsyncRetriever):
             stream_slicer = retriever.stream_slicer
-=======
->>>>>>> cd48741c
 
         schema_loader: Union[
             CompositeSchemaLoader,
@@ -2103,56 +2082,15 @@
                 options["name"] = model.name
             schema_loader = DefaultSchemaLoader(config=config, parameters=options)
 
-<<<<<<< HEAD
         stream_name = model.name or ""
         return DefaultStream(
             partition_generator=StreamSlicerPartitionGenerator(
-=======
-        if (
-            (
-                isinstance(combined_slicers, PartitionRouter)
-                or isinstance(concurrent_cursor, ConcurrentCursor)
-            )
-            and not self._emit_connector_builder_messages
-            and not is_parent
-        ):
-            # We are starting to migrate streams to instantiate directly the DefaultStream instead of instantiating the
-            # DeclarativeStream and assembling the DefaultStream from that. The plan is the following:
-            # * Streams without partition router nor cursors and streams with only partition router. This is the `isinstance(combined_slicers, PartitionRouter)` condition as the first kind with have a SinglePartitionRouter
-            # * Streams without partition router but with cursor. This is the `isinstance(concurrent_cursor, ConcurrentCursor)` condition
-            # * Streams with both partition router and cursor
-            # We specifically exclude parent streams here because SubstreamPartitionRouter has not been updated yet
-            # We specifically exclude Connector Builder stuff for now as Brian is working on this anyway
-
-            stream_name = model.name or ""
-            stream_slicer: ConcurrentStreamSlicer = (
-                concurrent_cursor if concurrent_cursor else SinglePartitionRouter(parameters={})
-            )
-            cursor: Cursor = FinalStateCursor(stream_name, None, self._message_repository)
-            if isinstance(retriever, AsyncRetriever):
-                # The AsyncRetriever only ever worked with a cursor from the concurrent package. Hence, the method
-                # `_build_incremental_cursor` which we would usually think would return only declarative stuff has a
-                # special clause and return a concurrent cursor. This stream slicer is passed to AsyncRetriever when
-                # built because the async retriever has a specific partition router which relies on this stream slicer.
-                # We can't re-use `concurrent_cursor` because it is a different instance than the one passed in
-                # AsyncJobPartitionRouter.
-                stream_slicer = retriever.stream_slicer
-                if isinstance(combined_slicers, Cursor):
-                    cursor = combined_slicers
-            elif isinstance(combined_slicers, PartitionRouter):
-                stream_slicer = combined_slicers
-            elif concurrent_cursor:
-                cursor = concurrent_cursor
-
-            partition_generator = StreamSlicerPartitionGenerator(
->>>>>>> cd48741c
                 DeclarativePartitionFactory(
                     stream_name,
                     schema_loader,
                     retriever,
                     self._message_repository,
                 ),
-<<<<<<< HEAD
                 stream_slicer,
             ),
             name=stream_name,
@@ -2179,57 +2117,6 @@
             model.incremental_sync
             and hasattr(model.incremental_sync, "is_client_side_incremental")
             and model.incremental_sync.is_client_side_incremental
-=======
-                stream_slicer=stream_slicer,
-            )
-            return DefaultStream(
-                partition_generator=partition_generator,
-                name=stream_name,
-                json_schema=schema_loader.get_json_schema,
-                primary_key=get_primary_key_from_stream(primary_key),
-                cursor_field=cursor.cursor_field.cursor_field_key
-                if hasattr(cursor, "cursor_field")
-                else "",  # FIXME we should have the cursor field has part of the interface of cursor,
-                logger=logging.getLogger(f"airbyte.{stream_name}"),
-                # FIXME this is a breaking change compared to the old implementation which used the source name instead
-                cursor=cursor,
-                supports_file_transfer=hasattr(model, "file_uploader")
-                and bool(model.file_uploader),
-            )
-
-        cursor_field = model.incremental_sync.cursor_field if model.incremental_sync else None
-        if model.state_migrations:
-            state_transformations = [
-                self._create_component_from_model(state_migration, config, declarative_stream=model)
-                for state_migration in model.state_migrations
-            ]
-        else:
-            state_transformations = []
-        return DeclarativeStream(
-            name=model.name or "",
-            primary_key=primary_key,
-            retriever=retriever,
-            schema_loader=schema_loader,
-            stream_cursor_field=cursor_field or "",
-            state_migrations=state_transformations,
-            config=config,
-            parameters=model.parameters or {},
->>>>>>> cd48741c
-        )
-
-    def _is_stop_condition_on_cursor(self, model: DeclarativeStreamModel) -> bool:
-        return bool(
-            model.incremental_sync
-            and hasattr(model.incremental_sync, "is_data_feed")
-            and model.incremental_sync.is_data_feed
-        )
-
-    def _is_client_side_filtering_enabled(self, model: DeclarativeStreamModel) -> bool:
-        return bool(
-            model.incremental_sync
-            and hasattr(model.incremental_sync, "is_client_side_incremental")
-            and model.incremental_sync.is_client_side_incremental
-        )
 
     def _build_stream_slicer_from_partition_router(
         self,
@@ -2395,11 +2282,7 @@
                 raise ValueError(
                     f"Incremental sync of type {type(model.incremental_sync)} is not supported"
                 )
-<<<<<<< HEAD
         return FinalStateCursor(stream_name, None, self._message_repository)
-=======
-        return None
->>>>>>> cd48741c
 
     def _merge_stream_slicers(
         self, model: DeclarativeStreamModel, config: Config
