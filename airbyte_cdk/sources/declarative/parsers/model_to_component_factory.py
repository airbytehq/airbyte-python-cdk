--- conflicted
+++ resolved
@@ -2105,14 +2105,9 @@
                 if hasattr(cursor, "cursor_field")
                 else "",  # FIXME we should have the cursor field has part of the interface of cursor,
                 logger=logging.getLogger(f"airbyte.{stream_name}"),
-<<<<<<< HEAD
                 # FIXME this is a breaking change compared to the old implementation which used the source name instead
                 cursor=cursor,
-=======
-                # FIXME this is a breaking change compared to the old implementation,
-                cursor=FinalStateCursor(stream_name, None, self._message_repository),
                 supports_file_transfer=hasattr(model, "file_uploader") and bool(model.file_uploader),
->>>>>>> 10796293
             )
 
         cursor_field = model.incremental_sync.cursor_field if model.incremental_sync else None
