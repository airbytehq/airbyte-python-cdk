--- conflicted
+++ resolved
@@ -714,10 +714,7 @@
         ]
         return AddFields(
             fields=added_field_definitions,
-<<<<<<< HEAD
             condition=model.condition or "",
-=======
->>>>>>> 591a079b
             parameters=model.parameters or {},
         )
 
