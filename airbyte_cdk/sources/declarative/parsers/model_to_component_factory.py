--- conflicted
+++ resolved
@@ -2056,14 +2056,10 @@
             )
             if model.download_extractor
             else DpathExtractor(
-<<<<<<< HEAD
-                [], config=config, decoder=download_decoder, parameters=model.parameters
-=======
                 [],
                 config=config,
                 decoder=download_decoder,
                 parameters=model.parameters or {},
->>>>>>> ac6cf928
             )
         )
         download_requester = self._create_component_from_model(
@@ -2075,13 +2071,8 @@
         download_retriever = SimpleRetriever(
             requester=download_requester,
             record_selector=RecordSelector(
-<<<<<<< HEAD
-                # extractor=ResponseToFileExtractor(),# old one
-                extractor=download_extractor,
-=======
                 extractor=download_extractor,
                 name=name,
->>>>>>> ac6cf928
                 record_filter=None,
                 transformations=[],
                 schema_normalization=TypeTransformer(TransformConfig.NoTransform),
