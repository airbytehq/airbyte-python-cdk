#
# Copyright (c) 2023 Airbyte, Inc., all rights reserved.
#

from __future__ import annotations

import datetime
import importlib
import inspect
import re
from functools import partial
from typing import (
    Any,
    Callable,
    Dict,
    List,
    Mapping,
    MutableMapping,
    Optional,
    Type,
    Union,
    get_args,
    get_origin,
    get_type_hints,
)

from isodate import parse_duration
from pydantic.v1 import BaseModel

from airbyte_cdk.models import FailureType, Level
from airbyte_cdk.sources.connector_state_manager import ConnectorStateManager
from airbyte_cdk.sources.declarative.async_job.job_orchestrator import AsyncJobOrchestrator
from airbyte_cdk.sources.declarative.async_job.job_tracker import JobTracker
from airbyte_cdk.sources.declarative.async_job.repository import AsyncJobRepository
from airbyte_cdk.sources.declarative.async_job.status import AsyncJobStatus
from airbyte_cdk.sources.declarative.auth import DeclarativeOauth2Authenticator, JwtAuthenticator
from airbyte_cdk.sources.declarative.auth.declarative_authenticator import (
    DeclarativeAuthenticator,
    NoAuth,
)
from airbyte_cdk.sources.declarative.auth.jwt import JwtAlgorithm
from airbyte_cdk.sources.declarative.auth.oauth import (
    DeclarativeSingleUseRefreshTokenOauth2Authenticator,
)
from airbyte_cdk.sources.declarative.auth.selective_authenticator import SelectiveAuthenticator
from airbyte_cdk.sources.declarative.auth.token import (
    ApiKeyAuthenticator,
    BasicHttpAuthenticator,
    BearerAuthenticator,
    LegacySessionTokenAuthenticator,
)
from airbyte_cdk.sources.declarative.auth.token_provider import (
    InterpolatedStringTokenProvider,
    SessionTokenProvider,
    TokenProvider,
)
from airbyte_cdk.sources.declarative.checks import CheckStream
from airbyte_cdk.sources.declarative.concurrency_level import ConcurrencyLevel
from airbyte_cdk.sources.declarative.datetime import MinMaxDatetime
from airbyte_cdk.sources.declarative.declarative_stream import DeclarativeStream
from airbyte_cdk.sources.declarative.decoders import (
    Decoder,
    GzipJsonDecoder,
    IterableDecoder,
    JsonDecoder,
    JsonlDecoder,
    PaginationDecoderDecorator,
    XmlDecoder,
)
from airbyte_cdk.sources.declarative.extractors import (
    DpathExtractor,
    RecordFilter,
    RecordSelector,
    ResponseToFileExtractor,
)
from airbyte_cdk.sources.declarative.extractors.record_filter import (
    ClientSideIncrementalRecordFilterDecorator,
)
from airbyte_cdk.sources.declarative.extractors.record_selector import (
    SCHEMA_TRANSFORMER_TYPE_MAPPING,
)
from airbyte_cdk.sources.declarative.incremental import (
    ChildPartitionResumableFullRefreshCursor,
    CursorFactory,
    DatetimeBasedCursor,
    DeclarativeCursor,
    GlobalSubstreamCursor,
    PerPartitionCursor,
    PerPartitionWithGlobalCursor,
    ResumableFullRefreshCursor,
)
from airbyte_cdk.sources.declarative.interpolation import InterpolatedString
from airbyte_cdk.sources.declarative.interpolation.interpolated_mapping import InterpolatedMapping
from airbyte_cdk.sources.declarative.migrations.legacy_to_per_partition_state_migration import (
    LegacyToPerPartitionStateMigration,
)
from airbyte_cdk.sources.declarative.models import CustomStateMigration
from airbyte_cdk.sources.declarative.models.declarative_component_schema import (
    AddedFieldDefinition as AddedFieldDefinitionModel,
)
from airbyte_cdk.sources.declarative.models.declarative_component_schema import (
    AddFields as AddFieldsModel,
)
from airbyte_cdk.sources.declarative.models.declarative_component_schema import (
    ApiKeyAuthenticator as ApiKeyAuthenticatorModel,
)
from airbyte_cdk.sources.declarative.models.declarative_component_schema import (
    AsyncJobStatusMap as AsyncJobStatusMapModel,
)
from airbyte_cdk.sources.declarative.models.declarative_component_schema import (
    AsyncRetriever as AsyncRetrieverModel,
)
from airbyte_cdk.sources.declarative.models.declarative_component_schema import (
    BasicHttpAuthenticator as BasicHttpAuthenticatorModel,
)
from airbyte_cdk.sources.declarative.models.declarative_component_schema import (
    BearerAuthenticator as BearerAuthenticatorModel,
)
from airbyte_cdk.sources.declarative.models.declarative_component_schema import (
    CheckStream as CheckStreamModel,
)
from airbyte_cdk.sources.declarative.models.declarative_component_schema import (
    CompositeErrorHandler as CompositeErrorHandlerModel,
)
from airbyte_cdk.sources.declarative.models.declarative_component_schema import (
    ConcurrencyLevel as ConcurrencyLevelModel,
)
from airbyte_cdk.sources.declarative.models.declarative_component_schema import (
    ConstantBackoffStrategy as ConstantBackoffStrategyModel,
)
from airbyte_cdk.sources.declarative.models.declarative_component_schema import (
    CursorPagination as CursorPaginationModel,
)
from airbyte_cdk.sources.declarative.models.declarative_component_schema import (
    CustomAuthenticator as CustomAuthenticatorModel,
)
from airbyte_cdk.sources.declarative.models.declarative_component_schema import (
    CustomBackoffStrategy as CustomBackoffStrategyModel,
)
from airbyte_cdk.sources.declarative.models.declarative_component_schema import (
    CustomDecoder as CustomDecoderModel,
)
from airbyte_cdk.sources.declarative.models.declarative_component_schema import (
    CustomErrorHandler as CustomErrorHandlerModel,
)
from airbyte_cdk.sources.declarative.models.declarative_component_schema import (
    CustomIncrementalSync as CustomIncrementalSyncModel,
)
from airbyte_cdk.sources.declarative.models.declarative_component_schema import (
    CustomPaginationStrategy as CustomPaginationStrategyModel,
)
from airbyte_cdk.sources.declarative.models.declarative_component_schema import (
    CustomPartitionRouter as CustomPartitionRouterModel,
)
from airbyte_cdk.sources.declarative.models.declarative_component_schema import (
    CustomRecordExtractor as CustomRecordExtractorModel,
)
from airbyte_cdk.sources.declarative.models.declarative_component_schema import (
    CustomRecordFilter as CustomRecordFilterModel,
)
from airbyte_cdk.sources.declarative.models.declarative_component_schema import (
    CustomRequester as CustomRequesterModel,
)
from airbyte_cdk.sources.declarative.models.declarative_component_schema import (
    CustomRetriever as CustomRetrieverModel,
)
from airbyte_cdk.sources.declarative.models.declarative_component_schema import (
    CustomSchemaLoader as CustomSchemaLoader,
)
from airbyte_cdk.sources.declarative.models.declarative_component_schema import (
    CustomTransformation as CustomTransformationModel,
)
from airbyte_cdk.sources.declarative.models.declarative_component_schema import (
    DatetimeBasedCursor as DatetimeBasedCursorModel,
)
from airbyte_cdk.sources.declarative.models.declarative_component_schema import (
    DeclarativeStream as DeclarativeStreamModel,
)
from airbyte_cdk.sources.declarative.models.declarative_component_schema import (
    DefaultErrorHandler as DefaultErrorHandlerModel,
)
from airbyte_cdk.sources.declarative.models.declarative_component_schema import (
    DefaultPaginator as DefaultPaginatorModel,
)
from airbyte_cdk.sources.declarative.models.declarative_component_schema import (
    DpathExtractor as DpathExtractorModel,
)
from airbyte_cdk.sources.declarative.models.declarative_component_schema import (
    ExponentialBackoffStrategy as ExponentialBackoffStrategyModel,
)
from airbyte_cdk.sources.declarative.models.declarative_component_schema import (
    GzipJsonDecoder as GzipJsonDecoderModel,
)
from airbyte_cdk.sources.declarative.models.declarative_component_schema import (
    HttpRequester as HttpRequesterModel,
)
from airbyte_cdk.sources.declarative.models.declarative_component_schema import (
    HttpResponseFilter as HttpResponseFilterModel,
)
from airbyte_cdk.sources.declarative.models.declarative_component_schema import (
    InlineSchemaLoader as InlineSchemaLoaderModel,
)
from airbyte_cdk.sources.declarative.models.declarative_component_schema import (
    IterableDecoder as IterableDecoderModel,
)
from airbyte_cdk.sources.declarative.models.declarative_component_schema import (
    JsonDecoder as JsonDecoderModel,
)
from airbyte_cdk.sources.declarative.models.declarative_component_schema import (
    JsonFileSchemaLoader as JsonFileSchemaLoaderModel,
)
from airbyte_cdk.sources.declarative.models.declarative_component_schema import (
    JsonlDecoder as JsonlDecoderModel,
)
from airbyte_cdk.sources.declarative.models.declarative_component_schema import (
    JwtAuthenticator as JwtAuthenticatorModel,
)
from airbyte_cdk.sources.declarative.models.declarative_component_schema import (
    JwtHeaders as JwtHeadersModel,
)
from airbyte_cdk.sources.declarative.models.declarative_component_schema import (
    JwtPayload as JwtPayloadModel,
)
from airbyte_cdk.sources.declarative.models.declarative_component_schema import (
    KeysToLower as KeysToLowerModel,
)
from airbyte_cdk.sources.declarative.models.declarative_component_schema import (
    LegacySessionTokenAuthenticator as LegacySessionTokenAuthenticatorModel,
)
from airbyte_cdk.sources.declarative.models.declarative_component_schema import (
    LegacyToPerPartitionStateMigration as LegacyToPerPartitionStateMigrationModel,
)
from airbyte_cdk.sources.declarative.models.declarative_component_schema import (
    ListPartitionRouter as ListPartitionRouterModel,
)
from airbyte_cdk.sources.declarative.models.declarative_component_schema import (
    MinMaxDatetime as MinMaxDatetimeModel,
)
from airbyte_cdk.sources.declarative.models.declarative_component_schema import (
    NoAuth as NoAuthModel,
)
from airbyte_cdk.sources.declarative.models.declarative_component_schema import (
    NoPagination as NoPaginationModel,
)
from airbyte_cdk.sources.declarative.models.declarative_component_schema import (
    OAuthAuthenticator as OAuthAuthenticatorModel,
)
from airbyte_cdk.sources.declarative.models.declarative_component_schema import (
    OffsetIncrement as OffsetIncrementModel,
)
from airbyte_cdk.sources.declarative.models.declarative_component_schema import (
    PageIncrement as PageIncrementModel,
)
from airbyte_cdk.sources.declarative.models.declarative_component_schema import (
    ParentStreamConfig as ParentStreamConfigModel,
)
from airbyte_cdk.sources.declarative.models.declarative_component_schema import (
    RecordFilter as RecordFilterModel,
)
from airbyte_cdk.sources.declarative.models.declarative_component_schema import (
    RecordSelector as RecordSelectorModel,
)
from airbyte_cdk.sources.declarative.models.declarative_component_schema import (
    RemoveFields as RemoveFieldsModel,
)
from airbyte_cdk.sources.declarative.models.declarative_component_schema import (
    RequestOption as RequestOptionModel,
)
from airbyte_cdk.sources.declarative.models.declarative_component_schema import (
    RequestPath as RequestPathModel,
)
from airbyte_cdk.sources.declarative.models.declarative_component_schema import (
    ResponseToFileExtractor as ResponseToFileExtractorModel,
)
from airbyte_cdk.sources.declarative.models.declarative_component_schema import (
    SelectiveAuthenticator as SelectiveAuthenticatorModel,
)
from airbyte_cdk.sources.declarative.models.declarative_component_schema import (
    SessionTokenAuthenticator as SessionTokenAuthenticatorModel,
)
from airbyte_cdk.sources.declarative.models.declarative_component_schema import (
    SimpleRetriever as SimpleRetrieverModel,
)
from airbyte_cdk.sources.declarative.models.declarative_component_schema import Spec as SpecModel
from airbyte_cdk.sources.declarative.models.declarative_component_schema import (
    SubstreamPartitionRouter as SubstreamPartitionRouterModel,
)
from airbyte_cdk.sources.declarative.models.declarative_component_schema import ValueType
from airbyte_cdk.sources.declarative.models.declarative_component_schema import (
    WaitTimeFromHeader as WaitTimeFromHeaderModel,
)
from airbyte_cdk.sources.declarative.models.declarative_component_schema import (
    WaitUntilTimeFromHeader as WaitUntilTimeFromHeaderModel,
)
from airbyte_cdk.sources.declarative.models.declarative_component_schema import (
    XmlDecoder as XmlDecoderModel,
)
from airbyte_cdk.sources.declarative.partition_routers import (
    CartesianProductStreamSlicer,
    ListPartitionRouter,
    SinglePartitionRouter,
    SubstreamPartitionRouter,
)
from airbyte_cdk.sources.declarative.partition_routers.substream_partition_router import (
    ParentStreamConfig,
)
from airbyte_cdk.sources.declarative.requesters import HttpRequester, RequestOption
from airbyte_cdk.sources.declarative.requesters.error_handlers import (
    CompositeErrorHandler,
    DefaultErrorHandler,
    HttpResponseFilter,
)
from airbyte_cdk.sources.declarative.requesters.error_handlers.backoff_strategies import (
    ConstantBackoffStrategy,
    ExponentialBackoffStrategy,
    WaitTimeFromHeaderBackoffStrategy,
    WaitUntilTimeFromHeaderBackoffStrategy,
)
from airbyte_cdk.sources.declarative.requesters.http_job_repository import AsyncHttpJobRepository
from airbyte_cdk.sources.declarative.requesters.paginators import (
    DefaultPaginator,
    NoPagination,
    PaginatorTestReadDecorator,
)
from airbyte_cdk.sources.declarative.requesters.paginators.strategies import (
    CursorPaginationStrategy,
    CursorStopCondition,
    OffsetIncrement,
    PageIncrement,
    StopConditionPaginationStrategyDecorator,
)
from airbyte_cdk.sources.declarative.requesters.request_option import RequestOptionType
from airbyte_cdk.sources.declarative.requesters.request_options import (
    DatetimeBasedRequestOptionsProvider,
    DefaultRequestOptionsProvider,
    InterpolatedRequestOptionsProvider,
    RequestOptionsProvider,
)
from airbyte_cdk.sources.declarative.requesters.request_path import RequestPath
from airbyte_cdk.sources.declarative.requesters.requester import HttpMethod
from airbyte_cdk.sources.declarative.retrievers import (
    AsyncRetriever,
    SimpleRetriever,
    SimpleRetrieverTestReadDecorator,
)
from airbyte_cdk.sources.declarative.schema import (
    DefaultSchemaLoader,
    InlineSchemaLoader,
    JsonFileSchemaLoader,
)
from airbyte_cdk.sources.declarative.spec import Spec
from airbyte_cdk.sources.declarative.stream_slicers import StreamSlicer
from airbyte_cdk.sources.declarative.transformations import (
    AddFields,
    RecordTransformation,
    RemoveFields,
)
from airbyte_cdk.sources.declarative.transformations.add_fields import AddedFieldDefinition
from airbyte_cdk.sources.declarative.transformations.keys_to_lower_transformation import (
    KeysToLowerTransformation,
)
from airbyte_cdk.sources.message import (
    InMemoryMessageRepository,
    LogAppenderMessageRepositoryDecorator,
    MessageRepository,
)
from airbyte_cdk.sources.streams.concurrent.cursor import ConcurrentCursor, CursorField
from airbyte_cdk.sources.streams.concurrent.state_converters.datetime_stream_state_converter import (
    CustomFormatConcurrentStreamStateConverter,
    DateTimeStreamStateConverter,
)
from airbyte_cdk.sources.streams.http.error_handlers.response_models import ResponseAction
from airbyte_cdk.sources.types import Config
from airbyte_cdk.sources.utils.transform import TransformConfig, TypeTransformer

ComponentDefinition = Mapping[str, Any]


class ModelToComponentFactory:
    EPOCH_DATETIME_FORMAT = "%s"

    def __init__(
        self,
        limit_pages_fetched_per_slice: Optional[int] = None,
        limit_slices_fetched: Optional[int] = None,
        emit_connector_builder_messages: bool = False,
        disable_retries: bool = False,
        disable_cache: bool = False,
        disable_resumable_full_refresh: bool = False,
        message_repository: Optional[MessageRepository] = None,
    ):
        self._init_mappings()
        self._limit_pages_fetched_per_slice = limit_pages_fetched_per_slice
        self._limit_slices_fetched = limit_slices_fetched
        self._emit_connector_builder_messages = emit_connector_builder_messages
        self._disable_retries = disable_retries
        self._disable_cache = disable_cache
        self._disable_resumable_full_refresh = disable_resumable_full_refresh
        self._message_repository = message_repository or InMemoryMessageRepository(
            self._evaluate_log_level(emit_connector_builder_messages)
        )

    def _init_mappings(self) -> None:
        self.PYDANTIC_MODEL_TO_CONSTRUCTOR: Mapping[Type[BaseModel], Callable[..., Any]] = {
            AddedFieldDefinitionModel: self.create_added_field_definition,
            AddFieldsModel: self.create_add_fields,
            ApiKeyAuthenticatorModel: self.create_api_key_authenticator,
            BasicHttpAuthenticatorModel: self.create_basic_http_authenticator,
            BearerAuthenticatorModel: self.create_bearer_authenticator,
            CheckStreamModel: self.create_check_stream,
            CompositeErrorHandlerModel: self.create_composite_error_handler,
            ConcurrencyLevelModel: self.create_concurrency_level,
            ConstantBackoffStrategyModel: self.create_constant_backoff_strategy,
            CursorPaginationModel: self.create_cursor_pagination,
            CustomAuthenticatorModel: self.create_custom_component,
            CustomBackoffStrategyModel: self.create_custom_component,
            CustomDecoderModel: self.create_custom_component,
            CustomErrorHandlerModel: self.create_custom_component,
            CustomIncrementalSyncModel: self.create_custom_component,
            CustomRecordExtractorModel: self.create_custom_component,
            CustomRecordFilterModel: self.create_custom_component,
            CustomRequesterModel: self.create_custom_component,
            CustomRetrieverModel: self.create_custom_component,
            CustomSchemaLoader: self.create_custom_component,
            CustomStateMigration: self.create_custom_component,
            CustomPaginationStrategyModel: self.create_custom_component,
            CustomPartitionRouterModel: self.create_custom_component,
            CustomTransformationModel: self.create_custom_component,
            DatetimeBasedCursorModel: self.create_datetime_based_cursor,
            DeclarativeStreamModel: self.create_declarative_stream,
            DefaultErrorHandlerModel: self.create_default_error_handler,
            DefaultPaginatorModel: self.create_default_paginator,
            DpathExtractorModel: self.create_dpath_extractor,
            ResponseToFileExtractorModel: self.create_response_to_file_extractor,
            ExponentialBackoffStrategyModel: self.create_exponential_backoff_strategy,
            SessionTokenAuthenticatorModel: self.create_session_token_authenticator,
            HttpRequesterModel: self.create_http_requester,
            HttpResponseFilterModel: self.create_http_response_filter,
            InlineSchemaLoaderModel: self.create_inline_schema_loader,
            JsonDecoderModel: self.create_json_decoder,
            JsonlDecoderModel: self.create_jsonl_decoder,
            GzipJsonDecoderModel: self.create_gzipjson_decoder,
            KeysToLowerModel: self.create_keys_to_lower_transformation,
            IterableDecoderModel: self.create_iterable_decoder,
            XmlDecoderModel: self.create_xml_decoder,
            JsonFileSchemaLoaderModel: self.create_json_file_schema_loader,
            JwtAuthenticatorModel: self.create_jwt_authenticator,
            LegacyToPerPartitionStateMigrationModel: self.create_legacy_to_per_partition_state_migration,
            ListPartitionRouterModel: self.create_list_partition_router,
            MinMaxDatetimeModel: self.create_min_max_datetime,
            NoAuthModel: self.create_no_auth,
            NoPaginationModel: self.create_no_pagination,
            OAuthAuthenticatorModel: self.create_oauth_authenticator,
            OffsetIncrementModel: self.create_offset_increment,
            PageIncrementModel: self.create_page_increment,
            ParentStreamConfigModel: self.create_parent_stream_config,
            RecordFilterModel: self.create_record_filter,
            RecordSelectorModel: self.create_record_selector,
            RemoveFieldsModel: self.create_remove_fields,
            RequestPathModel: self.create_request_path,
            RequestOptionModel: self.create_request_option,
            LegacySessionTokenAuthenticatorModel: self.create_legacy_session_token_authenticator,
            SelectiveAuthenticatorModel: self.create_selective_authenticator,
            SimpleRetrieverModel: self.create_simple_retriever,
            SpecModel: self.create_spec,
            SubstreamPartitionRouterModel: self.create_substream_partition_router,
            WaitTimeFromHeaderModel: self.create_wait_time_from_header,
            WaitUntilTimeFromHeaderModel: self.create_wait_until_time_from_header,
            AsyncRetrieverModel: self.create_async_retriever,
        }

        # Needed for the case where we need to perform a second parse on the fields of a custom component
        self.TYPE_NAME_TO_MODEL = {cls.__name__: cls for cls in self.PYDANTIC_MODEL_TO_CONSTRUCTOR}

    def create_component(
        self,
        model_type: Type[BaseModel],
        component_definition: ComponentDefinition,
        config: Config,
        **kwargs: Any,
    ) -> Any:
        """
        Takes a given Pydantic model type and Mapping representing a component definition and creates a declarative component and
        subcomponents which will be used at runtime. This is done by first parsing the mapping into a Pydantic model and then creating
        creating declarative components from that model.

        :param model_type: The type of declarative component that is being initialized
        :param component_definition: The mapping that represents a declarative component
        :param config: The connector config that is provided by the customer
        :return: The declarative component to be used at runtime
        """

        component_type = component_definition.get("type")
        if component_definition.get("type") != model_type.__name__:
            raise ValueError(
                f"Expected manifest component of type {model_type.__name__}, but received {component_type} instead"
            )

        declarative_component_model = model_type.parse_obj(component_definition)

        if not isinstance(declarative_component_model, model_type):
            raise ValueError(
                f"Expected {model_type.__name__} component, but received {declarative_component_model.__class__.__name__}"
            )

        return self._create_component_from_model(
            model=declarative_component_model, config=config, **kwargs
        )

    def _create_component_from_model(self, model: BaseModel, config: Config, **kwargs: Any) -> Any:
        if model.__class__ not in self.PYDANTIC_MODEL_TO_CONSTRUCTOR:
            raise ValueError(
                f"{model.__class__} with attributes {model} is not a valid component type"
            )
        component_constructor = self.PYDANTIC_MODEL_TO_CONSTRUCTOR.get(model.__class__)
        if not component_constructor:
            raise ValueError(f"Could not find constructor for {model.__class__}")
        return component_constructor(model=model, config=config, **kwargs)

    @staticmethod
    def create_added_field_definition(
        model: AddedFieldDefinitionModel, config: Config, **kwargs: Any
    ) -> AddedFieldDefinition:
        interpolated_value = InterpolatedString.create(
            model.value, parameters=model.parameters or {}
        )
        return AddedFieldDefinition(
            path=model.path,
            value=interpolated_value,
            value_type=ModelToComponentFactory._json_schema_type_name_to_type(model.value_type),
            parameters=model.parameters or {},
        )

    def create_add_fields(self, model: AddFieldsModel, config: Config, **kwargs: Any) -> AddFields:
        added_field_definitions = [
            self._create_component_from_model(
                model=added_field_definition_model,
                value_type=ModelToComponentFactory._json_schema_type_name_to_type(
                    added_field_definition_model.value_type
                ),
                config=config,
            )
            for added_field_definition_model in model.fields
        ]
        return AddFields(fields=added_field_definitions, parameters=model.parameters or {})

    def create_keys_to_lower_transformation(
        self, model: KeysToLowerModel, config: Config, **kwargs: Any
    ) -> KeysToLowerTransformation:
        return KeysToLowerTransformation()

    @staticmethod
    def _json_schema_type_name_to_type(value_type: Optional[ValueType]) -> Optional[Type[Any]]:
        if not value_type:
            return None
        names_to_types = {
            ValueType.string: str,
            ValueType.number: float,
            ValueType.integer: int,
            ValueType.boolean: bool,
        }
        return names_to_types[value_type]

    @staticmethod
    def create_api_key_authenticator(
        model: ApiKeyAuthenticatorModel,
        config: Config,
        token_provider: Optional[TokenProvider] = None,
        **kwargs: Any,
    ) -> ApiKeyAuthenticator:
        if model.inject_into is None and model.header is None:
            raise ValueError(
                "Expected either inject_into or header to be set for ApiKeyAuthenticator"
            )

        if model.inject_into is not None and model.header is not None:
            raise ValueError(
                "inject_into and header cannot be set both for ApiKeyAuthenticator - remove the deprecated header option"
            )

        if token_provider is not None and model.api_token != "":
            raise ValueError(
                "If token_provider is set, api_token is ignored and has to be set to empty string."
            )

        request_option = (
            RequestOption(
                inject_into=RequestOptionType(model.inject_into.inject_into.value),
                field_name=model.inject_into.field_name,
                parameters=model.parameters or {},
            )
            if model.inject_into
            else RequestOption(
                inject_into=RequestOptionType.header,
                field_name=model.header or "",
                parameters=model.parameters or {},
            )
        )
        return ApiKeyAuthenticator(
            token_provider=(
                token_provider
                if token_provider is not None
                else InterpolatedStringTokenProvider(
                    api_token=model.api_token or "",
                    config=config,
                    parameters=model.parameters or {},
                )
            ),
            request_option=request_option,
            config=config,
            parameters=model.parameters or {},
        )

    def create_legacy_to_per_partition_state_migration(
        self,
        model: LegacyToPerPartitionStateMigrationModel,
        config: Mapping[str, Any],
        declarative_stream: DeclarativeStreamModel,
    ) -> LegacyToPerPartitionStateMigration:
        retriever = declarative_stream.retriever
        if not isinstance(retriever, SimpleRetrieverModel):
            raise ValueError(
                f"LegacyToPerPartitionStateMigrations can only be applied on a DeclarativeStream with a SimpleRetriever. Got {type(retriever)}"
            )
        partition_router = retriever.partition_router
        if not isinstance(
            partition_router, (SubstreamPartitionRouterModel, CustomPartitionRouterModel)
        ):
            raise ValueError(
                f"LegacyToPerPartitionStateMigrations can only be applied on a SimpleRetriever with a Substream partition router. Got {type(partition_router)}"
            )
        if not hasattr(partition_router, "parent_stream_configs"):
            raise ValueError(
                "LegacyToPerPartitionStateMigrations can only be applied with a parent stream configuration."
            )

        if not hasattr(declarative_stream, "incremental_sync"):
            raise ValueError(
                "LegacyToPerPartitionStateMigrations can only be applied with an incremental_sync configuration."
            )

        return LegacyToPerPartitionStateMigration(
            partition_router,  # type: ignore # was already checked above
            declarative_stream.incremental_sync,  # type: ignore # was already checked. Migration can be applied only to incremental streams.
            config,
            declarative_stream.parameters,  # type: ignore # different type is expected here Mapping[str, Any], got Dict[str, Any]
        )

    def create_session_token_authenticator(
        self, model: SessionTokenAuthenticatorModel, config: Config, name: str, **kwargs: Any
    ) -> Union[ApiKeyAuthenticator, BearerAuthenticator]:
        decoder = (
            self._create_component_from_model(model=model.decoder, config=config)
            if model.decoder
            else JsonDecoder(parameters={})
        )
        login_requester = self._create_component_from_model(
            model=model.login_requester,
            config=config,
            name=f"{name}_login_requester",
            decoder=decoder,
        )
        token_provider = SessionTokenProvider(
            login_requester=login_requester,
            session_token_path=model.session_token_path,
            expiration_duration=parse_duration(model.expiration_duration)
            if model.expiration_duration
            else None,
            parameters=model.parameters or {},
            message_repository=self._message_repository,
            decoder=decoder,
        )
        if model.request_authentication.type == "Bearer":
            return ModelToComponentFactory.create_bearer_authenticator(
                BearerAuthenticatorModel(type="BearerAuthenticator", api_token=""),  # type: ignore # $parameters has a default value
                config,
                token_provider=token_provider,
            )
        else:
            return ModelToComponentFactory.create_api_key_authenticator(
                ApiKeyAuthenticatorModel(
                    type="ApiKeyAuthenticator",
                    api_token="",
                    inject_into=model.request_authentication.inject_into,
                ),  # type: ignore # $parameters and headers default to None
                config=config,
                token_provider=token_provider,
            )

    @staticmethod
    def create_basic_http_authenticator(
        model: BasicHttpAuthenticatorModel, config: Config, **kwargs: Any
    ) -> BasicHttpAuthenticator:
        return BasicHttpAuthenticator(
            password=model.password or "",
            username=model.username,
            config=config,
            parameters=model.parameters or {},
        )

    @staticmethod
    def create_bearer_authenticator(
        model: BearerAuthenticatorModel,
        config: Config,
        token_provider: Optional[TokenProvider] = None,
        **kwargs: Any,
    ) -> BearerAuthenticator:
        if token_provider is not None and model.api_token != "":
            raise ValueError(
                "If token_provider is set, api_token is ignored and has to be set to empty string."
            )
        return BearerAuthenticator(
            token_provider=(
                token_provider
                if token_provider is not None
                else InterpolatedStringTokenProvider(
                    api_token=model.api_token or "",
                    config=config,
                    parameters=model.parameters or {},
                )
            ),
            config=config,
            parameters=model.parameters or {},
        )

    @staticmethod
    def create_check_stream(model: CheckStreamModel, config: Config, **kwargs: Any) -> CheckStream:
        return CheckStream(stream_names=model.stream_names, parameters={})

    def create_composite_error_handler(
        self, model: CompositeErrorHandlerModel, config: Config, **kwargs: Any
    ) -> CompositeErrorHandler:
        error_handlers = [
            self._create_component_from_model(model=error_handler_model, config=config)
            for error_handler_model in model.error_handlers
        ]
        return CompositeErrorHandler(
            error_handlers=error_handlers, parameters=model.parameters or {}
        )

    @staticmethod
    def create_concurrency_level(
        model: ConcurrencyLevelModel, config: Config, **kwargs: Any
    ) -> ConcurrencyLevel:
        return ConcurrencyLevel(
            default_concurrency=model.default_concurrency,
            max_concurrency=model.max_concurrency,
            config=config,
            parameters={},
        )

    def create_concurrent_cursor_from_datetime_based_cursor(
        self,
        state_manager: ConnectorStateManager,
        model_type: Type[BaseModel],
        component_definition: ComponentDefinition,
        stream_name: str,
        stream_namespace: Optional[str],
        config: Config,
        stream_state: MutableMapping[str, Any],
        **kwargs: Any,
    ) -> ConcurrentCursor:
        component_type = component_definition.get("type")
        if component_definition.get("type") != model_type.__name__:
            raise ValueError(
                f"Expected manifest component of type {model_type.__name__}, but received {component_type} instead"
            )

        datetime_based_cursor_model = model_type.parse_obj(component_definition)

        if not isinstance(datetime_based_cursor_model, DatetimeBasedCursorModel):
            raise ValueError(
                f"Expected {model_type.__name__} component, but received {datetime_based_cursor_model.__class__.__name__}"
            )

        interpolated_cursor_field = InterpolatedString.create(
            datetime_based_cursor_model.cursor_field,
            parameters=datetime_based_cursor_model.parameters or {},
        )
        cursor_field = CursorField(interpolated_cursor_field.eval(config=config))

        interpolated_partition_field_start = InterpolatedString.create(
            datetime_based_cursor_model.partition_field_start or "start_time",
            parameters=datetime_based_cursor_model.parameters or {},
        )
        interpolated_partition_field_end = InterpolatedString.create(
            datetime_based_cursor_model.partition_field_end or "end_time",
            parameters=datetime_based_cursor_model.parameters or {},
        )

        slice_boundary_fields = (
            interpolated_partition_field_start.eval(config=config),
            interpolated_partition_field_end.eval(config=config),
        )

        datetime_format = datetime_based_cursor_model.datetime_format

        cursor_granularity = (
            parse_duration(datetime_based_cursor_model.cursor_granularity)
            if datetime_based_cursor_model.cursor_granularity
            else None
        )

        lookback_window = None
        interpolated_lookback_window = (
            InterpolatedString.create(
                datetime_based_cursor_model.lookback_window,
                parameters=datetime_based_cursor_model.parameters or {},
            )
            if datetime_based_cursor_model.lookback_window
            else None
        )
        if interpolated_lookback_window:
            evaluated_lookback_window = interpolated_lookback_window.eval(config=config)
            if evaluated_lookback_window:
                lookback_window = parse_duration(evaluated_lookback_window)

        connector_state_converter: DateTimeStreamStateConverter
        connector_state_converter = CustomFormatConcurrentStreamStateConverter(
            datetime_format=datetime_format,
            input_datetime_formats=datetime_based_cursor_model.cursor_datetime_formats,
            is_sequential_state=True,
            cursor_granularity=cursor_granularity,
        )

        start_date_runtime_value: Union[InterpolatedString, str, MinMaxDatetime]
        if isinstance(datetime_based_cursor_model.start_datetime, MinMaxDatetimeModel):
            start_date_runtime_value = self.create_min_max_datetime(
                model=datetime_based_cursor_model.start_datetime, config=config
            )
        else:
            start_date_runtime_value = datetime_based_cursor_model.start_datetime

        end_date_runtime_value: Optional[Union[InterpolatedString, str, MinMaxDatetime]]
        if isinstance(datetime_based_cursor_model.end_datetime, MinMaxDatetimeModel):
            end_date_runtime_value = self.create_min_max_datetime(
                model=datetime_based_cursor_model.end_datetime, config=config
            )
        else:
            end_date_runtime_value = datetime_based_cursor_model.end_datetime

        interpolated_start_date = MinMaxDatetime.create(
            interpolated_string_or_min_max_datetime=start_date_runtime_value,
            parameters=datetime_based_cursor_model.parameters,
        )
        interpolated_end_date = (
            None
            if not end_date_runtime_value
            else MinMaxDatetime.create(
                end_date_runtime_value, datetime_based_cursor_model.parameters
            )
        )

        # If datetime format is not specified then start/end datetime should inherit it from the stream slicer
        if not interpolated_start_date.datetime_format:
            interpolated_start_date.datetime_format = datetime_format
        if interpolated_end_date and not interpolated_end_date.datetime_format:
            interpolated_end_date.datetime_format = datetime_format

        start_date = interpolated_start_date.get_datetime(config=config)
        end_date_provider = (
            partial(interpolated_end_date.get_datetime, config)
            if interpolated_end_date
            else connector_state_converter.get_end_provider()
        )

        if (
            datetime_based_cursor_model.step and not datetime_based_cursor_model.cursor_granularity
        ) or (
            not datetime_based_cursor_model.step and datetime_based_cursor_model.cursor_granularity
        ):
            raise ValueError(
                f"If step is defined, cursor_granularity should be as well and vice-versa. "
                f"Right now, step is `{datetime_based_cursor_model.step}` and cursor_granularity is `{datetime_based_cursor_model.cursor_granularity}`"
            )

        # When step is not defined, default to a step size from the starting date to the present moment
        step_length = datetime.timedelta.max
        interpolated_step = (
            InterpolatedString.create(
                datetime_based_cursor_model.step,
                parameters=datetime_based_cursor_model.parameters or {},
            )
            if datetime_based_cursor_model.step
            else None
        )
        if interpolated_step:
            evaluated_step = interpolated_step.eval(config)
            if evaluated_step:
                step_length = parse_duration(evaluated_step)

<<<<<<< HEAD
        return (
            ConcurrentCursor(
                stream_name=stream_name,
                stream_namespace=stream_namespace,
                stream_state=stream_state,
                message_repository=self._message_repository,
                connector_state_manager=state_manager,
                connector_state_converter=connector_state_converter,
                cursor_field=cursor_field,
                slice_boundary_fields=slice_boundary_fields,
                start=start_date,  # type: ignore  # Having issues w/ inspection for GapType and CursorValueType as shown in existing tests. Confirmed functionality is working in practice
                end_provider=end_date_provider,  # type: ignore  # Having issues w/ inspection for GapType and CursorValueType as shown in existing tests. Confirmed functionality is working in practice
                lookback_window=lookback_window,
                slice_range=step_length,
                cursor_granularity=cursor_granularity,
            ),
            connector_state_converter,
=======
        return ConcurrentCursor(
            stream_name=stream_name,
            stream_namespace=stream_namespace,
            stream_state=stream_state,
            message_repository=self._message_repository,  # type: ignore  # message_repository is always instantiated with a value by factory
            connector_state_manager=state_manager,
            connector_state_converter=connector_state_converter,
            cursor_field=cursor_field,
            slice_boundary_fields=slice_boundary_fields,
            start=start_date,  # type: ignore  # Having issues w/ inspection for GapType and CursorValueType as shown in existing tests. Confirmed functionality is working in practice
            end_provider=end_date_provider,  # type: ignore  # Having issues w/ inspection for GapType and CursorValueType as shown in existing tests. Confirmed functionality is working in practice
            lookback_window=lookback_window,
            slice_range=step_length,
            cursor_granularity=cursor_granularity,
>>>>>>> ac6cf928
        )

    @staticmethod
    def create_constant_backoff_strategy(
        model: ConstantBackoffStrategyModel, config: Config, **kwargs: Any
    ) -> ConstantBackoffStrategy:
        return ConstantBackoffStrategy(
            backoff_time_in_seconds=model.backoff_time_in_seconds,
            config=config,
            parameters=model.parameters or {},
        )

    def create_cursor_pagination(
        self, model: CursorPaginationModel, config: Config, decoder: Decoder, **kwargs: Any
    ) -> CursorPaginationStrategy:
        if isinstance(decoder, PaginationDecoderDecorator):
            if not isinstance(decoder.decoder, (JsonDecoder, XmlDecoder)):
                raise ValueError(
                    f"Provided decoder of {type(decoder.decoder)=} is not supported. Please set JsonDecoder or XmlDecoder instead."
                )
            decoder_to_use = decoder
        else:
            if not isinstance(decoder, (JsonDecoder, XmlDecoder)):
                raise ValueError(
                    f"Provided decoder of {type(decoder)=} is not supported. Please set JsonDecoder or XmlDecoder instead."
                )
            decoder_to_use = PaginationDecoderDecorator(decoder=decoder)

        return CursorPaginationStrategy(
            cursor_value=model.cursor_value,
            decoder=decoder_to_use,
            page_size=model.page_size,
            stop_condition=model.stop_condition,
            config=config,
            parameters=model.parameters or {},
        )

    def create_custom_component(self, model: Any, config: Config, **kwargs: Any) -> Any:
        """
        Generically creates a custom component based on the model type and a class_name reference to the custom Python class being
        instantiated. Only the model's additional properties that match the custom class definition are passed to the constructor
        :param model: The Pydantic model of the custom component being created
        :param config: The custom defined connector config
        :return: The declarative component built from the Pydantic model to be used at runtime
        """

        custom_component_class = self._get_class_from_fully_qualified_class_name(model.class_name)
        component_fields = get_type_hints(custom_component_class)
        model_args = model.dict()
        model_args["config"] = config

        # There are cases where a parent component will pass arguments to a child component via kwargs. When there are field collisions
        # we defer to these arguments over the component's definition
        for key, arg in kwargs.items():
            model_args[key] = arg

        # Pydantic is unable to parse a custom component's fields that are subcomponents into models because their fields and types are not
        # defined in the schema. The fields and types are defined within the Python class implementation. Pydantic can only parse down to
        # the custom component and this code performs a second parse to convert the sub-fields first into models, then declarative components
        for model_field, model_value in model_args.items():
            # If a custom component field doesn't have a type set, we try to use the type hints to infer the type
            if (
                isinstance(model_value, dict)
                and "type" not in model_value
                and model_field in component_fields
            ):
                derived_type = self._derive_component_type_from_type_hints(
                    component_fields.get(model_field)
                )
                if derived_type:
                    model_value["type"] = derived_type

            if self._is_component(model_value):
                model_args[model_field] = self._create_nested_component(
                    model, model_field, model_value, config
                )
            elif isinstance(model_value, list):
                vals = []
                for v in model_value:
                    if isinstance(v, dict) and "type" not in v and model_field in component_fields:
                        derived_type = self._derive_component_type_from_type_hints(
                            component_fields.get(model_field)
                        )
                        if derived_type:
                            v["type"] = derived_type
                    if self._is_component(v):
                        vals.append(self._create_nested_component(model, model_field, v, config))
                    else:
                        vals.append(v)
                model_args[model_field] = vals

        kwargs = {
            class_field: model_args[class_field]
            for class_field in component_fields.keys()
            if class_field in model_args
        }
        return custom_component_class(**kwargs)

    @staticmethod
    def _get_class_from_fully_qualified_class_name(full_qualified_class_name: str) -> Any:
        split = full_qualified_class_name.split(".")
        module = ".".join(split[:-1])
        class_name = split[-1]
        try:
            return getattr(importlib.import_module(module), class_name)
        except AttributeError:
            raise ValueError(f"Could not load class {full_qualified_class_name}.")

    @staticmethod
    def _derive_component_type_from_type_hints(field_type: Any) -> Optional[str]:
        interface = field_type
        while True:
            origin = get_origin(interface)
            if origin:
                # Unnest types until we reach the raw type
                # List[T] -> T
                # Optional[List[T]] -> T
                args = get_args(interface)
                interface = args[0]
            else:
                break
        if isinstance(interface, type) and not ModelToComponentFactory.is_builtin_type(interface):
            return interface.__name__
        return None

    @staticmethod
    def is_builtin_type(cls: Optional[Type[Any]]) -> bool:
        if not cls:
            return False
        return cls.__module__ == "builtins"

    @staticmethod
    def _extract_missing_parameters(error: TypeError) -> List[str]:
        parameter_search = re.search(r"keyword-only.*:\s(.*)", str(error))
        if parameter_search:
            return re.findall(r"\'(.+?)\'", parameter_search.group(1))
        else:
            return []

    def _create_nested_component(
        self, model: Any, model_field: str, model_value: Any, config: Config
    ) -> Any:
        type_name = model_value.get("type", None)
        if not type_name:
            # If no type is specified, we can assume this is a dictionary object which can be returned instead of a subcomponent
            return model_value

        model_type = self.TYPE_NAME_TO_MODEL.get(type_name, None)
        if model_type:
            parsed_model = model_type.parse_obj(model_value)
            try:
                # To improve usability of the language, certain fields are shared between components. This can come in the form of
                # a parent component passing some of its fields to a child component or the parent extracting fields from other child
                # components and passing it to others. One example is the DefaultPaginator referencing the HttpRequester url_base
                # while constructing a SimpleRetriever. However, custom components don't support this behavior because they are created
                # generically in create_custom_component(). This block allows developers to specify extra arguments in $parameters that
                # are needed by a component and could not be shared.
                model_constructor = self.PYDANTIC_MODEL_TO_CONSTRUCTOR.get(parsed_model.__class__)
                constructor_kwargs = inspect.getfullargspec(model_constructor).kwonlyargs
                model_parameters = model_value.get("$parameters", {})
                matching_parameters = {
                    kwarg: model_parameters[kwarg]
                    for kwarg in constructor_kwargs
                    if kwarg in model_parameters
                }
                return self._create_component_from_model(
                    model=parsed_model, config=config, **matching_parameters
                )
            except TypeError as error:
                missing_parameters = self._extract_missing_parameters(error)
                if missing_parameters:
                    raise ValueError(
                        f"Error creating component '{type_name}' with parent custom component {model.class_name}: Please provide "
                        + ", ".join(
                            (
                                f"{type_name}.$parameters.{parameter}"
                                for parameter in missing_parameters
                            )
                        )
                    )
                raise TypeError(
                    f"Error creating component '{type_name}' with parent custom component {model.class_name}: {error}"
                )
        else:
            raise ValueError(
                f"Error creating custom component {model.class_name}. Subcomponent creation has not been implemented for '{type_name}'"
            )

    @staticmethod
    def _is_component(model_value: Any) -> bool:
        return isinstance(model_value, dict) and model_value.get("type") is not None

    def create_datetime_based_cursor(
        self, model: DatetimeBasedCursorModel, config: Config, **kwargs: Any
    ) -> DatetimeBasedCursor:
        start_datetime: Union[str, MinMaxDatetime] = (
            model.start_datetime
            if isinstance(model.start_datetime, str)
            else self.create_min_max_datetime(model.start_datetime, config)
        )
        end_datetime: Union[str, MinMaxDatetime, None] = None
        if model.is_data_feed and model.end_datetime:
            raise ValueError("Data feed does not support end_datetime")
        if model.is_data_feed and model.is_client_side_incremental:
            raise ValueError(
                "`Client side incremental` cannot be applied with `data feed`. Choose only 1 from them."
            )
        if model.end_datetime:
            end_datetime = (
                model.end_datetime
                if isinstance(model.end_datetime, str)
                else self.create_min_max_datetime(model.end_datetime, config)
            )

        end_time_option = (
            RequestOption(
                inject_into=RequestOptionType(model.end_time_option.inject_into.value),
                field_name=model.end_time_option.field_name,
                parameters=model.parameters or {},
            )
            if model.end_time_option
            else None
        )
        start_time_option = (
            RequestOption(
                inject_into=RequestOptionType(model.start_time_option.inject_into.value),
                field_name=model.start_time_option.field_name,
                parameters=model.parameters or {},
            )
            if model.start_time_option
            else None
        )

        return DatetimeBasedCursor(
            cursor_field=model.cursor_field,
            cursor_datetime_formats=model.cursor_datetime_formats
            if model.cursor_datetime_formats
            else [],
            cursor_granularity=model.cursor_granularity,
            datetime_format=model.datetime_format,
            end_datetime=end_datetime,
            start_datetime=start_datetime,
            step=model.step,
            end_time_option=end_time_option,
            lookback_window=model.lookback_window,
            start_time_option=start_time_option,
            partition_field_end=model.partition_field_end,
            partition_field_start=model.partition_field_start,
            message_repository=self._message_repository,
            is_compare_strictly=model.is_compare_strictly,
            config=config,
            parameters=model.parameters or {},
        )

    def create_declarative_stream(
        self, model: DeclarativeStreamModel, config: Config, **kwargs: Any
    ) -> DeclarativeStream:
        # When constructing a declarative stream, we assemble the incremental_sync component and retriever's partition_router field
        # components if they exist into a single CartesianProductStreamSlicer. This is then passed back as an argument when constructing the
        # Retriever. This is done in the declarative stream not the retriever to support custom retrievers. The custom create methods in
        # the factory only support passing arguments to the component constructors, whereas this performs a merge of all slicers into one.
        combined_slicers = self._merge_stream_slicers(model=model, config=config)

        primary_key = model.primary_key.__root__ if model.primary_key else None
        stop_condition_on_cursor = (
            model.incremental_sync
            and hasattr(model.incremental_sync, "is_data_feed")
            and model.incremental_sync.is_data_feed
        )
        client_side_incremental_sync = None
        if (
            model.incremental_sync
            and hasattr(model.incremental_sync, "is_client_side_incremental")
            and model.incremental_sync.is_client_side_incremental
        ):
            supported_slicers = (
                DatetimeBasedCursor,
                GlobalSubstreamCursor,
                PerPartitionWithGlobalCursor,
            )
            if combined_slicers and not isinstance(combined_slicers, supported_slicers):
                raise ValueError(
                    "Unsupported Slicer is used. PerPartitionWithGlobalCursor should be used here instead"
                )
            client_side_incremental_sync = {
                "date_time_based_cursor": self._create_component_from_model(
                    model=model.incremental_sync, config=config
                ),
                "substream_cursor": (
                    combined_slicers
                    if isinstance(
                        combined_slicers, (PerPartitionWithGlobalCursor, GlobalSubstreamCursor)
                    )
                    else None
                ),
            }

        if model.incremental_sync and isinstance(model.incremental_sync, DatetimeBasedCursorModel):
            cursor_model = model.incremental_sync

            end_time_option = (
                RequestOption(
                    inject_into=RequestOptionType(cursor_model.end_time_option.inject_into.value),
                    field_name=cursor_model.end_time_option.field_name,
                    parameters=cursor_model.parameters or {},
                )
                if cursor_model.end_time_option
                else None
            )
            start_time_option = (
                RequestOption(
                    inject_into=RequestOptionType(cursor_model.start_time_option.inject_into.value),
                    field_name=cursor_model.start_time_option.field_name,
                    parameters=cursor_model.parameters or {},
                )
                if cursor_model.start_time_option
                else None
            )

            request_options_provider = DatetimeBasedRequestOptionsProvider(
                start_time_option=start_time_option,
                end_time_option=end_time_option,
                partition_field_start=cursor_model.partition_field_end,
                partition_field_end=cursor_model.partition_field_end,
                config=config,
                parameters=model.parameters or {},
            )
        else:
            request_options_provider = None

        transformations = []
        if model.transformations:
            for transformation_model in model.transformations:
                transformations.append(
                    self._create_component_from_model(model=transformation_model, config=config)
                )
        retriever = self._create_component_from_model(
            model=model.retriever,
            config=config,
            name=model.name,
            primary_key=primary_key,
            stream_slicer=combined_slicers,
            request_options_provider=request_options_provider,
            stop_condition_on_cursor=stop_condition_on_cursor,
            client_side_incremental_sync=client_side_incremental_sync,
            transformations=transformations,
        )
        cursor_field = model.incremental_sync.cursor_field if model.incremental_sync else None

        if model.state_migrations:
            state_transformations = [
                self._create_component_from_model(state_migration, config, declarative_stream=model)
                for state_migration in model.state_migrations
            ]
        else:
            state_transformations = []

        if model.schema_loader:
            schema_loader = self._create_component_from_model(
                model=model.schema_loader, config=config
            )
        else:
            options = model.parameters or {}
            if "name" not in options:
                options["name"] = model.name
            schema_loader = DefaultSchemaLoader(config=config, parameters=options)

        return DeclarativeStream(
            name=model.name or "",
            primary_key=primary_key,
            retriever=retriever,
            schema_loader=schema_loader,
            stream_cursor_field=cursor_field or "",
            state_migrations=state_transformations,
            config=config,
            parameters=model.parameters or {},
        )

    def _merge_stream_slicers(
        self, model: DeclarativeStreamModel, config: Config
    ) -> Optional[StreamSlicer]:
        stream_slicer = None
        if (
            hasattr(model.retriever, "partition_router")
            and isinstance(model.retriever, SimpleRetrieverModel)
            and model.retriever.partition_router
        ):
            stream_slicer_model = model.retriever.partition_router

            if isinstance(stream_slicer_model, list):
                stream_slicer = CartesianProductStreamSlicer(
                    [
                        self._create_component_from_model(model=slicer, config=config)
                        for slicer in stream_slicer_model
                    ],
                    parameters={},
                )
            else:
                stream_slicer = self._create_component_from_model(
                    model=stream_slicer_model, config=config
                )

        if model.incremental_sync and stream_slicer:
            incremental_sync_model = model.incremental_sync
            if (
                hasattr(incremental_sync_model, "global_substream_cursor")
                and incremental_sync_model.global_substream_cursor
            ):
                cursor_component = self._create_component_from_model(
                    model=incremental_sync_model, config=config
                )
                return GlobalSubstreamCursor(
                    stream_cursor=cursor_component, partition_router=stream_slicer
                )
            else:
                cursor_component = self._create_component_from_model(
                    model=incremental_sync_model, config=config
                )
                return PerPartitionWithGlobalCursor(
                    cursor_factory=CursorFactory(
                        lambda: self._create_component_from_model(
                            model=incremental_sync_model, config=config
                        ),
                    ),
                    partition_router=stream_slicer,
                    stream_cursor=cursor_component,
                )
        elif model.incremental_sync:
            return (
                self._create_component_from_model(model=model.incremental_sync, config=config)
                if model.incremental_sync
                else None
            )
        elif self._disable_resumable_full_refresh:
            return stream_slicer
        elif stream_slicer:
            # For the Full-Refresh sub-streams, we use the nested `ChildPartitionResumableFullRefreshCursor`
            return PerPartitionCursor(
                cursor_factory=CursorFactory(
                    create_function=partial(ChildPartitionResumableFullRefreshCursor, {})
                ),
                partition_router=stream_slicer,
            )
        elif (
            hasattr(model.retriever, "paginator")
            and model.retriever.paginator
            and not stream_slicer
        ):
            # For the regular Full-Refresh streams, we use the high level `ResumableFullRefreshCursor`
            return ResumableFullRefreshCursor(parameters={})
        else:
            return None

    def create_default_error_handler(
        self, model: DefaultErrorHandlerModel, config: Config, **kwargs: Any
    ) -> DefaultErrorHandler:
        backoff_strategies = []
        if model.backoff_strategies:
            for backoff_strategy_model in model.backoff_strategies:
                backoff_strategies.append(
                    self._create_component_from_model(model=backoff_strategy_model, config=config)
                )

        response_filters = []
        if model.response_filters:
            for response_filter_model in model.response_filters:
                response_filters.append(
                    self._create_component_from_model(model=response_filter_model, config=config)
                )
        response_filters.append(
            HttpResponseFilter(config=config, parameters=model.parameters or {})
        )

        return DefaultErrorHandler(
            backoff_strategies=backoff_strategies,
            max_retries=model.max_retries,
            response_filters=response_filters,
            config=config,
            parameters=model.parameters or {},
        )

    def create_default_paginator(
        self,
        model: DefaultPaginatorModel,
        config: Config,
        *,
        url_base: str,
        decoder: Optional[Decoder] = None,
        cursor_used_for_stop_condition: Optional[DeclarativeCursor] = None,
    ) -> Union[DefaultPaginator, PaginatorTestReadDecorator]:
        if decoder:
            if not isinstance(decoder, (JsonDecoder, XmlDecoder)):
                raise ValueError(
                    f"Provided decoder of {type(decoder)=} is not supported. Please set JsonDecoder or XmlDecoder instead."
                )
            decoder_to_use = PaginationDecoderDecorator(decoder=decoder)
        else:
            decoder_to_use = PaginationDecoderDecorator(decoder=JsonDecoder(parameters={}))
        page_size_option = (
            self._create_component_from_model(model=model.page_size_option, config=config)
            if model.page_size_option
            else None
        )
        page_token_option = (
            self._create_component_from_model(model=model.page_token_option, config=config)
            if model.page_token_option
            else None
        )
        pagination_strategy = self._create_component_from_model(
            model=model.pagination_strategy, config=config, decoder=decoder_to_use
        )
        if cursor_used_for_stop_condition:
            pagination_strategy = StopConditionPaginationStrategyDecorator(
                pagination_strategy, CursorStopCondition(cursor_used_for_stop_condition)
            )
        paginator = DefaultPaginator(
            decoder=decoder_to_use,
            page_size_option=page_size_option,
            page_token_option=page_token_option,
            pagination_strategy=pagination_strategy,
            url_base=url_base,
            config=config,
            parameters=model.parameters or {},
        )
        if self._limit_pages_fetched_per_slice:
            return PaginatorTestReadDecorator(paginator, self._limit_pages_fetched_per_slice)
        return paginator

    def create_dpath_extractor(
        self,
        model: DpathExtractorModel,
        config: Config,
        decoder: Optional[Decoder] = None,
        **kwargs: Any,
    ) -> DpathExtractor:
        if decoder:
            decoder_to_use = decoder
        else:
            decoder_to_use = JsonDecoder(parameters={})
        model_field_path: List[Union[InterpolatedString, str]] = [x for x in model.field_path]
        return DpathExtractor(
            decoder=decoder_to_use,
            field_path=model_field_path,
            config=config,
            parameters=model.parameters or {},
        )

    def create_response_to_file_extractor(
        self,
        model: ResponseToFileExtractorModel,
        **kwargs: Any,
    ) -> ResponseToFileExtractor:
        return ResponseToFileExtractor(parameters=model.parameters or {})

    @staticmethod
    def create_exponential_backoff_strategy(
        model: ExponentialBackoffStrategyModel, config: Config
    ) -> ExponentialBackoffStrategy:
        return ExponentialBackoffStrategy(
            factor=model.factor or 5, parameters=model.parameters or {}, config=config
        )

    def create_http_requester(
        self, model: HttpRequesterModel, decoder: Decoder, config: Config, *, name: str
    ) -> HttpRequester:
        authenticator = (
            self._create_component_from_model(
                model=model.authenticator,
                config=config,
                url_base=model.url_base,
                name=name,
                decoder=decoder,
            )
            if model.authenticator
            else None
        )
        error_handler = (
            self._create_component_from_model(model=model.error_handler, config=config)
            if model.error_handler
            else DefaultErrorHandler(
                backoff_strategies=[],
                response_filters=[],
                config=config,
                parameters=model.parameters or {},
            )
        )

        request_options_provider = InterpolatedRequestOptionsProvider(
            request_body_data=model.request_body_data,
            request_body_json=model.request_body_json,
            request_headers=model.request_headers,
            request_parameters=model.request_parameters,
            config=config,
            parameters=model.parameters or {},
        )

        assert model.use_cache is not None  # for mypy
        assert model.http_method is not None  # for mypy

        use_cache = model.use_cache and not self._disable_cache

        return HttpRequester(
            name=name,
            url_base=model.url_base,
            path=model.path,
            authenticator=authenticator,
            error_handler=error_handler,
            http_method=HttpMethod[model.http_method.value],
            request_options_provider=request_options_provider,
            config=config,
            disable_retries=self._disable_retries,
            parameters=model.parameters or {},
            message_repository=self._message_repository,
            use_cache=use_cache,
            decoder=decoder,
            stream_response=decoder.is_stream_response() if decoder else False,
        )

    @staticmethod
    def create_http_response_filter(
        model: HttpResponseFilterModel, config: Config, **kwargs: Any
    ) -> HttpResponseFilter:
        if model.action:
            action = ResponseAction(model.action.value)
        else:
            action = None

        failure_type = FailureType(model.failure_type.value) if model.failure_type else None

        http_codes = (
            set(model.http_codes) if model.http_codes else set()
        )  # JSON schema notation has no set data type. The schema enforces an array of unique elements

        return HttpResponseFilter(
            action=action,
            failure_type=failure_type,
            error_message=model.error_message or "",
            error_message_contains=model.error_message_contains or "",
            http_codes=http_codes,
            predicate=model.predicate or "",
            config=config,
            parameters=model.parameters or {},
        )

    @staticmethod
    def create_inline_schema_loader(
        model: InlineSchemaLoaderModel, config: Config, **kwargs: Any
    ) -> InlineSchemaLoader:
        return InlineSchemaLoader(schema=model.schema_ or {}, parameters={})

    @staticmethod
    def create_json_decoder(model: JsonDecoderModel, config: Config, **kwargs: Any) -> JsonDecoder:
        return JsonDecoder(parameters={})

    @staticmethod
    def create_jsonl_decoder(
        model: JsonlDecoderModel, config: Config, **kwargs: Any
    ) -> JsonlDecoder:
        return JsonlDecoder(parameters={})

    @staticmethod
    def create_iterable_decoder(
        model: IterableDecoderModel, config: Config, **kwargs: Any
    ) -> IterableDecoder:
        return IterableDecoder(parameters={})

    @staticmethod
    def create_xml_decoder(model: XmlDecoderModel, config: Config, **kwargs: Any) -> XmlDecoder:
        return XmlDecoder(parameters={})

    @staticmethod
    def create_gzipjson_decoder(
        model: GzipJsonDecoderModel, config: Config, **kwargs: Any
    ) -> GzipJsonDecoder:
        return GzipJsonDecoder(parameters={}, encoding=model.encoding)

    @staticmethod
    def create_json_file_schema_loader(
        model: JsonFileSchemaLoaderModel, config: Config, **kwargs: Any
    ) -> JsonFileSchemaLoader:
        return JsonFileSchemaLoader(
            file_path=model.file_path or "", config=config, parameters=model.parameters or {}
        )

    @staticmethod
    def create_jwt_authenticator(
        model: JwtAuthenticatorModel, config: Config, **kwargs: Any
    ) -> JwtAuthenticator:
        jwt_headers = model.jwt_headers or JwtHeadersModel(kid=None, typ="JWT", cty=None)
        jwt_payload = model.jwt_payload or JwtPayloadModel(iss=None, sub=None, aud=None)
        return JwtAuthenticator(
            config=config,
            parameters=model.parameters or {},
            algorithm=JwtAlgorithm(model.algorithm.value),
            secret_key=model.secret_key,
            base64_encode_secret_key=model.base64_encode_secret_key,
            token_duration=model.token_duration,
            header_prefix=model.header_prefix,
            kid=jwt_headers.kid,
            typ=jwt_headers.typ,
            cty=jwt_headers.cty,
            iss=jwt_payload.iss,
            sub=jwt_payload.sub,
            aud=jwt_payload.aud,
            additional_jwt_headers=model.additional_jwt_headers,
            additional_jwt_payload=model.additional_jwt_payload,
        )

    @staticmethod
    def create_list_partition_router(
        model: ListPartitionRouterModel, config: Config, **kwargs: Any
    ) -> ListPartitionRouter:
        request_option = (
            RequestOption(
                inject_into=RequestOptionType(model.request_option.inject_into.value),
                field_name=model.request_option.field_name,
                parameters=model.parameters or {},
            )
            if model.request_option
            else None
        )
        return ListPartitionRouter(
            cursor_field=model.cursor_field,
            request_option=request_option,
            values=model.values,
            config=config,
            parameters=model.parameters or {},
        )

    @staticmethod
    def create_min_max_datetime(
        model: MinMaxDatetimeModel, config: Config, **kwargs: Any
    ) -> MinMaxDatetime:
        return MinMaxDatetime(
            datetime=model.datetime,
            datetime_format=model.datetime_format or "",
            max_datetime=model.max_datetime or "",
            min_datetime=model.min_datetime or "",
            parameters=model.parameters or {},
        )

    @staticmethod
    def create_no_auth(model: NoAuthModel, config: Config, **kwargs: Any) -> NoAuth:
        return NoAuth(parameters=model.parameters or {})

    @staticmethod
    def create_no_pagination(
        model: NoPaginationModel, config: Config, **kwargs: Any
    ) -> NoPagination:
        return NoPagination(parameters={})

    def create_oauth_authenticator(
        self, model: OAuthAuthenticatorModel, config: Config, **kwargs: Any
    ) -> DeclarativeOauth2Authenticator:
        if model.refresh_token_updater:
            # ignore type error because fixing it would have a lot of dependencies, revisit later
            return DeclarativeSingleUseRefreshTokenOauth2Authenticator(  # type: ignore
                config,
                InterpolatedString.create(
                    model.token_refresh_endpoint, parameters=model.parameters or {}
                ).eval(config),
                access_token_name=InterpolatedString.create(
                    model.access_token_name or "access_token", parameters=model.parameters or {}
                ).eval(config),
                refresh_token_name=model.refresh_token_updater.refresh_token_name,
                expires_in_name=InterpolatedString.create(
                    model.expires_in_name or "expires_in", parameters=model.parameters or {}
                ).eval(config),
                client_id=InterpolatedString.create(
                    model.client_id, parameters=model.parameters or {}
                ).eval(config),
                client_secret=InterpolatedString.create(
                    model.client_secret, parameters=model.parameters or {}
                ).eval(config),
                access_token_config_path=model.refresh_token_updater.access_token_config_path,
                refresh_token_config_path=model.refresh_token_updater.refresh_token_config_path,
                token_expiry_date_config_path=model.refresh_token_updater.token_expiry_date_config_path,
                grant_type=InterpolatedString.create(
                    model.grant_type or "refresh_token", parameters=model.parameters or {}
                ).eval(config),
                refresh_request_body=InterpolatedMapping(
                    model.refresh_request_body or {}, parameters=model.parameters or {}
                ).eval(config),
                scopes=model.scopes,
                token_expiry_date_format=model.token_expiry_date_format,
                message_repository=self._message_repository,
                refresh_token_error_status_codes=model.refresh_token_updater.refresh_token_error_status_codes,
                refresh_token_error_key=model.refresh_token_updater.refresh_token_error_key,
                refresh_token_error_values=model.refresh_token_updater.refresh_token_error_values,
            )
        # ignore type error because fixing it would have a lot of dependencies, revisit later
        return DeclarativeOauth2Authenticator(  # type: ignore
            access_token_name=model.access_token_name or "access_token",
            client_id=model.client_id,
            client_secret=model.client_secret,
            expires_in_name=model.expires_in_name or "expires_in",
            grant_type=model.grant_type or "refresh_token",
            refresh_request_body=model.refresh_request_body,
            refresh_token=model.refresh_token,
            scopes=model.scopes,
            token_expiry_date=model.token_expiry_date,
            token_expiry_date_format=model.token_expiry_date_format,
            token_expiry_is_time_of_expiration=bool(model.token_expiry_date_format),
            token_refresh_endpoint=model.token_refresh_endpoint,
            config=config,
            parameters=model.parameters or {},
            message_repository=self._message_repository,
        )

    @staticmethod
    def create_offset_increment(
        model: OffsetIncrementModel, config: Config, decoder: Decoder, **kwargs: Any
    ) -> OffsetIncrement:
        if isinstance(decoder, PaginationDecoderDecorator):
            if not isinstance(decoder.decoder, (JsonDecoder, XmlDecoder)):
                raise ValueError(
                    f"Provided decoder of {type(decoder.decoder)=} is not supported. Please set JsonDecoder or XmlDecoder instead."
                )
            decoder_to_use = decoder
        else:
            if not isinstance(decoder, (JsonDecoder, XmlDecoder)):
                raise ValueError(
                    f"Provided decoder of {type(decoder)=} is not supported. Please set JsonDecoder or XmlDecoder instead."
                )
            decoder_to_use = PaginationDecoderDecorator(decoder=decoder)
        return OffsetIncrement(
            page_size=model.page_size,
            config=config,
            decoder=decoder_to_use,
            inject_on_first_request=model.inject_on_first_request or False,
            parameters=model.parameters or {},
        )

    @staticmethod
    def create_page_increment(
        model: PageIncrementModel, config: Config, **kwargs: Any
    ) -> PageIncrement:
        return PageIncrement(
            page_size=model.page_size,
            config=config,
            start_from_page=model.start_from_page or 0,
            inject_on_first_request=model.inject_on_first_request or False,
            parameters=model.parameters or {},
        )

    def create_parent_stream_config(
        self, model: ParentStreamConfigModel, config: Config, **kwargs: Any
    ) -> ParentStreamConfig:
        declarative_stream = self._create_component_from_model(model.stream, config=config)
        request_option = (
            self._create_component_from_model(model.request_option, config=config)
            if model.request_option
            else None
        )
        return ParentStreamConfig(
            parent_key=model.parent_key,
            request_option=request_option,
            stream=declarative_stream,
            partition_field=model.partition_field,
            config=config,
            incremental_dependency=model.incremental_dependency or False,
            parameters=model.parameters or {},
            extra_fields=model.extra_fields,
        )

    @staticmethod
    def create_record_filter(
        model: RecordFilterModel, config: Config, **kwargs: Any
    ) -> RecordFilter:
        return RecordFilter(
            condition=model.condition or "", config=config, parameters=model.parameters or {}
        )

    @staticmethod
    def create_request_path(model: RequestPathModel, config: Config, **kwargs: Any) -> RequestPath:
        return RequestPath(parameters={})

    @staticmethod
    def create_request_option(
        model: RequestOptionModel, config: Config, **kwargs: Any
    ) -> RequestOption:
        inject_into = RequestOptionType(model.inject_into.value)
        return RequestOption(field_name=model.field_name, inject_into=inject_into, parameters={})

    def create_record_selector(
        self,
        model: RecordSelectorModel,
        config: Config,
        name: str,
        *,
        transformations: List[RecordTransformation],
        decoder: Optional[Decoder] = None,
        client_side_incremental_sync: Optional[Dict[str, Any]] = None,
        **kwargs: Any,
    ) -> RecordSelector:
        assert model.schema_normalization is not None  # for mypy
        extractor = self._create_component_from_model(
            model=model.extractor, decoder=decoder, config=config
        )
        record_filter = (
            self._create_component_from_model(model.record_filter, config=config)
            if model.record_filter
            else None
        )
        if client_side_incremental_sync:
            record_filter = ClientSideIncrementalRecordFilterDecorator(
                config=config,
                parameters=model.parameters,
                condition=model.record_filter.condition
                if (model.record_filter and hasattr(model.record_filter, "condition"))
                else None,
                **client_side_incremental_sync,
            )
        schema_normalization = TypeTransformer(
            SCHEMA_TRANSFORMER_TYPE_MAPPING[model.schema_normalization]
        )

        return RecordSelector(
            extractor=extractor,
            name=name,
            config=config,
            record_filter=record_filter,
            transformations=transformations,
            schema_normalization=schema_normalization,
            parameters=model.parameters or {},
        )

    @staticmethod
    def create_remove_fields(
        model: RemoveFieldsModel, config: Config, **kwargs: Any
    ) -> RemoveFields:
        return RemoveFields(
            field_pointers=model.field_pointers, condition=model.condition or "", parameters={}
        )

    def create_selective_authenticator(
        self, model: SelectiveAuthenticatorModel, config: Config, **kwargs: Any
    ) -> DeclarativeAuthenticator:
        authenticators = {
            name: self._create_component_from_model(model=auth, config=config)
            for name, auth in model.authenticators.items()
        }
        # SelectiveAuthenticator will return instance of DeclarativeAuthenticator or raise ValueError error
        return SelectiveAuthenticator(  # type: ignore[abstract]
            config=config,
            authenticators=authenticators,
            authenticator_selection_path=model.authenticator_selection_path,
            **kwargs,
        )

    @staticmethod
    def create_legacy_session_token_authenticator(
        model: LegacySessionTokenAuthenticatorModel, config: Config, *, url_base: str, **kwargs: Any
    ) -> LegacySessionTokenAuthenticator:
        return LegacySessionTokenAuthenticator(
            api_url=url_base,
            header=model.header,
            login_url=model.login_url,
            password=model.password or "",
            session_token=model.session_token or "",
            session_token_response_key=model.session_token_response_key or "",
            username=model.username or "",
            validate_session_url=model.validate_session_url,
            config=config,
            parameters=model.parameters or {},
        )

    def create_simple_retriever(
        self,
        model: SimpleRetrieverModel,
        config: Config,
        *,
        name: str,
        primary_key: Optional[Union[str, List[str], List[List[str]]]],
        stream_slicer: Optional[StreamSlicer],
        request_options_provider: Optional[RequestOptionsProvider] = None,
        stop_condition_on_cursor: bool = False,
        client_side_incremental_sync: Optional[Dict[str, Any]] = None,
        transformations: List[RecordTransformation],
    ) -> SimpleRetriever:
        decoder = (
            self._create_component_from_model(model=model.decoder, config=config)
            if model.decoder
            else JsonDecoder(parameters={})
        )
        requester = self._create_component_from_model(
            model=model.requester, decoder=decoder, config=config, name=name
        )
        record_selector = self._create_component_from_model(
            model=model.record_selector,
            name=name,
            config=config,
            decoder=decoder,
            transformations=transformations,
            client_side_incremental_sync=client_side_incremental_sync,
        )
        url_base = (
            model.requester.url_base
            if hasattr(model.requester, "url_base")
            else requester.get_url_base()
        )

        # Define cursor only if per partition or common incremental support is needed
        cursor = stream_slicer if isinstance(stream_slicer, DeclarativeCursor) else None

        if (
            not isinstance(stream_slicer, DatetimeBasedCursor)
            or type(stream_slicer) is not DatetimeBasedCursor
        ):
            # Many of the custom component implementations of DatetimeBasedCursor override get_request_params() (or other methods).
            # Because we're decoupling RequestOptionsProvider from the Cursor, custom components will eventually need to reimplement
            # their own RequestOptionsProvider. However, right now the existing StreamSlicer/Cursor still can act as the SimpleRetriever's
            # request_options_provider
            request_options_provider = stream_slicer or DefaultRequestOptionsProvider(parameters={})
        elif not request_options_provider:
            request_options_provider = DefaultRequestOptionsProvider(parameters={})

        stream_slicer = stream_slicer or SinglePartitionRouter(parameters={})

        cursor_used_for_stop_condition = cursor if stop_condition_on_cursor else None
        paginator = (
            self._create_component_from_model(
                model=model.paginator,
                config=config,
                url_base=url_base,
                decoder=decoder,
                cursor_used_for_stop_condition=cursor_used_for_stop_condition,
            )
            if model.paginator
            else NoPagination(parameters={})
        )

        ignore_stream_slicer_parameters_on_paginated_requests = (
            model.ignore_stream_slicer_parameters_on_paginated_requests or False
        )

        if self._limit_slices_fetched or self._emit_connector_builder_messages:
            return SimpleRetrieverTestReadDecorator(
                name=name,
                paginator=paginator,
                primary_key=primary_key,
                requester=requester,
                record_selector=record_selector,
                stream_slicer=stream_slicer,
                request_option_provider=request_options_provider,
                cursor=cursor,
                config=config,
                maximum_number_of_slices=self._limit_slices_fetched or 5,
                ignore_stream_slicer_parameters_on_paginated_requests=ignore_stream_slicer_parameters_on_paginated_requests,
                parameters=model.parameters or {},
            )
        return SimpleRetriever(
            name=name,
            paginator=paginator,
            primary_key=primary_key,
            requester=requester,
            record_selector=record_selector,
            stream_slicer=stream_slicer,
            request_option_provider=request_options_provider,
            cursor=cursor,
            config=config,
            ignore_stream_slicer_parameters_on_paginated_requests=ignore_stream_slicer_parameters_on_paginated_requests,
            parameters=model.parameters or {},
        )

    def _create_async_job_status_mapping(
        self, model: AsyncJobStatusMapModel, config: Config, **kwargs: Any
    ) -> Mapping[str, AsyncJobStatus]:
        api_status_to_cdk_status = {}
        for cdk_status, api_statuses in model.dict().items():
            if cdk_status == "type":
                # This is an element of the dict because of the typing of the CDK but it is not a CDK status
                continue

            for status in api_statuses:
                if status in api_status_to_cdk_status:
                    raise ValueError(
                        f"API status {status} is already set for CDK status {cdk_status}. Please ensure API statuses are only provided once"
                    )
                api_status_to_cdk_status[status] = self._get_async_job_status(cdk_status)
        return api_status_to_cdk_status

    def _get_async_job_status(self, status: str) -> AsyncJobStatus:
        match status:
            case "running":
                return AsyncJobStatus.RUNNING
            case "completed":
                return AsyncJobStatus.COMPLETED
            case "failed":
                return AsyncJobStatus.FAILED
            case "timeout":
                return AsyncJobStatus.TIMED_OUT
            case _:
                raise ValueError(f"Unsupported CDK status {status}")

    def create_async_retriever(
        self,
        model: AsyncRetrieverModel,
        config: Config,
        *,
        name: str,
        primary_key: Optional[
            Union[str, List[str], List[List[str]]]
        ],  # this seems to be needed to match create_simple_retriever
        stream_slicer: Optional[StreamSlicer],
        client_side_incremental_sync: Optional[Dict[str, Any]] = None,
        transformations: List[RecordTransformation],
        **kwargs: Any,
    ) -> AsyncRetriever:
        decoder = (
            self._create_component_from_model(model=model.decoder, config=config)
            if model.decoder
            else JsonDecoder(parameters={})
        )
        record_selector = self._create_component_from_model(
            model=model.record_selector,
            config=config,
            decoder=decoder,
            name=name,
            transformations=transformations,
            client_side_incremental_sync=client_side_incremental_sync,
        )
        stream_slicer = stream_slicer or SinglePartitionRouter(parameters={})
        creation_requester = self._create_component_from_model(
            model=model.creation_requester,
            decoder=decoder,
            config=config,
            name=f"job creation - {name}",
        )
        polling_requester = self._create_component_from_model(
            model=model.polling_requester,
            decoder=decoder,
            config=config,
            name=f"job polling - {name}",
        )
        job_download_components_name = f"job download - {name}"
        download_decoder = (
            self._create_component_from_model(model=model.download_decoder, config=config)
            if model.download_decoder
            else JsonDecoder(parameters={})
        )
        download_extractor = (
            self._create_component_from_model(
                model=model.download_extractor,
                config=config,
                decoder=download_decoder,
                parameters=model.parameters,
            )
            if model.download_extractor
            else DpathExtractor(
                [],
                config=config,
                decoder=download_decoder,
                parameters=model.parameters or {},
            )
        )
        download_requester = self._create_component_from_model(
            model=model.download_requester,
            decoder=download_decoder,
            config=config,
            name=job_download_components_name,
        )
        download_retriever = SimpleRetriever(
            requester=download_requester,
            record_selector=RecordSelector(
                extractor=download_extractor,
                name=name,
                record_filter=None,
                transformations=[],
                schema_normalization=TypeTransformer(TransformConfig.NoTransform),
                config=config,
                parameters={},
            ),
            primary_key=None,
            name=job_download_components_name,
            paginator=(
                self._create_component_from_model(
                    model=model.download_paginator, decoder=decoder, config=config, url_base=""
                )
                if model.download_paginator
                else NoPagination(parameters={})
            ),
            config=config,
            parameters={},
        )
        abort_requester = (
            self._create_component_from_model(
                model=model.abort_requester,
                decoder=decoder,
                config=config,
                name=f"job abort - {name}",
            )
            if model.abort_requester
            else None
        )
        delete_requester = (
            self._create_component_from_model(
                model=model.delete_requester,
                decoder=decoder,
                config=config,
                name=f"job delete - {name}",
            )
            if model.delete_requester
            else None
        )
        status_extractor = self._create_component_from_model(
            model=model.status_extractor, decoder=decoder, config=config, name=name
        )
        urls_extractor = self._create_component_from_model(
            model=model.urls_extractor, decoder=decoder, config=config, name=name
        )
        job_repository: AsyncJobRepository = AsyncHttpJobRepository(
            creation_requester=creation_requester,
            polling_requester=polling_requester,
            download_retriever=download_retriever,
            abort_requester=abort_requester,
            delete_requester=delete_requester,
            status_extractor=status_extractor,
            status_mapping=self._create_async_job_status_mapping(model.status_mapping, config),
            urls_extractor=urls_extractor,
        )

        return AsyncRetriever(
            job_orchestrator_factory=lambda stream_slices: AsyncJobOrchestrator(
                job_repository,
                stream_slices,
                JobTracker(
                    1
                ),  # FIXME eventually make the number of concurrent jobs in the API configurable. Until then, we limit to 1
                self._message_repository,
                has_bulk_parent=False,  # FIXME work would need to be done here in order to detect if a stream as a parent stream that is bulk
            ),
            record_selector=record_selector,
            stream_slicer=stream_slicer,
            config=config,
            parameters=model.parameters or {},
        )

    @staticmethod
    def create_spec(model: SpecModel, config: Config, **kwargs: Any) -> Spec:
        return Spec(
            connection_specification=model.connection_specification,
            documentation_url=model.documentation_url,
            advanced_auth=model.advanced_auth,
            parameters={},
        )

    def create_substream_partition_router(
        self, model: SubstreamPartitionRouterModel, config: Config, **kwargs: Any
    ) -> SubstreamPartitionRouter:
        parent_stream_configs = []
        if model.parent_stream_configs:
            parent_stream_configs.extend(
                [
                    self._create_message_repository_substream_wrapper(
                        model=parent_stream_config, config=config
                    )
                    for parent_stream_config in model.parent_stream_configs
                ]
            )

        return SubstreamPartitionRouter(
            parent_stream_configs=parent_stream_configs,
            parameters=model.parameters or {},
            config=config,
        )

    def _create_message_repository_substream_wrapper(
        self, model: ParentStreamConfigModel, config: Config
    ) -> Any:
        substream_factory = ModelToComponentFactory(
            limit_pages_fetched_per_slice=self._limit_pages_fetched_per_slice,
            limit_slices_fetched=self._limit_slices_fetched,
            emit_connector_builder_messages=self._emit_connector_builder_messages,
            disable_retries=self._disable_retries,
            disable_cache=self._disable_cache,
            message_repository=LogAppenderMessageRepositoryDecorator(
                {"airbyte_cdk": {"stream": {"is_substream": True}}, "http": {"is_auxiliary": True}},
                self._message_repository,
                self._evaluate_log_level(self._emit_connector_builder_messages),
            ),
        )
        return substream_factory._create_component_from_model(model=model, config=config)

    @staticmethod
    def create_wait_time_from_header(
        model: WaitTimeFromHeaderModel, config: Config, **kwargs: Any
    ) -> WaitTimeFromHeaderBackoffStrategy:
        return WaitTimeFromHeaderBackoffStrategy(
            header=model.header,
            parameters=model.parameters or {},
            config=config,
            regex=model.regex,
            max_waiting_time_in_seconds=model.max_waiting_time_in_seconds
            if model.max_waiting_time_in_seconds is not None
            else None,
        )

    @staticmethod
    def create_wait_until_time_from_header(
        model: WaitUntilTimeFromHeaderModel, config: Config, **kwargs: Any
    ) -> WaitUntilTimeFromHeaderBackoffStrategy:
        return WaitUntilTimeFromHeaderBackoffStrategy(
            header=model.header,
            parameters=model.parameters or {},
            config=config,
            min_wait=model.min_wait,
            regex=model.regex,
        )

    def get_message_repository(self) -> MessageRepository:
        return self._message_repository

    def _evaluate_log_level(self, emit_connector_builder_messages: bool) -> Level:
        return Level.DEBUG if emit_connector_builder_messages else Level.INFO<|MERGE_RESOLUTION|>--- conflicted
+++ resolved
@@ -889,30 +889,11 @@
             if evaluated_step:
                 step_length = parse_duration(evaluated_step)
 
-<<<<<<< HEAD
-        return (
-            ConcurrentCursor(
-                stream_name=stream_name,
-                stream_namespace=stream_namespace,
-                stream_state=stream_state,
-                message_repository=self._message_repository,
-                connector_state_manager=state_manager,
-                connector_state_converter=connector_state_converter,
-                cursor_field=cursor_field,
-                slice_boundary_fields=slice_boundary_fields,
-                start=start_date,  # type: ignore  # Having issues w/ inspection for GapType and CursorValueType as shown in existing tests. Confirmed functionality is working in practice
-                end_provider=end_date_provider,  # type: ignore  # Having issues w/ inspection for GapType and CursorValueType as shown in existing tests. Confirmed functionality is working in practice
-                lookback_window=lookback_window,
-                slice_range=step_length,
-                cursor_granularity=cursor_granularity,
-            ),
-            connector_state_converter,
-=======
         return ConcurrentCursor(
             stream_name=stream_name,
             stream_namespace=stream_namespace,
             stream_state=stream_state,
-            message_repository=self._message_repository,  # type: ignore  # message_repository is always instantiated with a value by factory
+            message_repository=self._message_repository,
             connector_state_manager=state_manager,
             connector_state_converter=connector_state_converter,
             cursor_field=cursor_field,
@@ -922,7 +903,6 @@
             lookback_window=lookback_window,
             slice_range=step_length,
             cursor_granularity=cursor_granularity,
->>>>>>> ac6cf928
         )
 
     @staticmethod
