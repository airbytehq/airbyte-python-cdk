#
# Copyright (c) 2025 Airbyte, Inc., all rights reserved.
#

from __future__ import annotations

import datetime
import importlib
import inspect
import logging
import re
from functools import partial
from typing import (
    Any,
    Callable,
    Dict,
    List,
    Mapping,
    MutableMapping,
    Optional,
    Type,
    Union,
    cast,
    get_args,
    get_origin,
    get_type_hints,
)

from isodate import parse_duration
from pydantic.v1 import BaseModel
from requests import Response

from airbyte_cdk.connector_builder.models import (
    LogMessage as ConnectorBuilderLogMessage,
)
from airbyte_cdk.models import FailureType, Level
from airbyte_cdk.sources.connector_state_manager import ConnectorStateManager
from airbyte_cdk.sources.declarative.async_job.job_orchestrator import AsyncJobOrchestrator
from airbyte_cdk.sources.declarative.async_job.job_tracker import JobTracker
from airbyte_cdk.sources.declarative.async_job.repository import AsyncJobRepository
from airbyte_cdk.sources.declarative.async_job.status import AsyncJobStatus
from airbyte_cdk.sources.declarative.auth import DeclarativeOauth2Authenticator, JwtAuthenticator
from airbyte_cdk.sources.declarative.auth.declarative_authenticator import (
    DeclarativeAuthenticator,
    NoAuth,
)
from airbyte_cdk.sources.declarative.auth.jwt import JwtAlgorithm
from airbyte_cdk.sources.declarative.auth.oauth import (
    DeclarativeSingleUseRefreshTokenOauth2Authenticator,
)
from airbyte_cdk.sources.declarative.auth.selective_authenticator import SelectiveAuthenticator
from airbyte_cdk.sources.declarative.auth.token import (
    ApiKeyAuthenticator,
    BasicHttpAuthenticator,
    BearerAuthenticator,
    LegacySessionTokenAuthenticator,
)
from airbyte_cdk.sources.declarative.auth.token_provider import (
    InterpolatedStringTokenProvider,
    SessionTokenProvider,
    TokenProvider,
)
from airbyte_cdk.sources.declarative.checks import (
    CheckDynamicStream,
    CheckStream,
    DynamicStreamCheckConfig,
)
from airbyte_cdk.sources.declarative.concurrency_level import ConcurrencyLevel
from airbyte_cdk.sources.declarative.datetime.min_max_datetime import MinMaxDatetime
from airbyte_cdk.sources.declarative.declarative_stream import DeclarativeStream
from airbyte_cdk.sources.declarative.decoders import (
    Decoder,
    IterableDecoder,
    JsonDecoder,
    PaginationDecoderDecorator,
    XmlDecoder,
    ZipfileDecoder,
)
from airbyte_cdk.sources.declarative.decoders.composite_raw_decoder import (
    CompositeRawDecoder,
    CsvParser,
    GzipParser,
    JsonLineParser,
    JsonParser,
    Parser,
)
from airbyte_cdk.sources.declarative.extractors import (
    DpathExtractor,
    RecordFilter,
    RecordSelector,
    ResponseToFileExtractor,
)
from airbyte_cdk.sources.declarative.extractors.record_filter import (
    ClientSideIncrementalRecordFilterDecorator,
)
from airbyte_cdk.sources.declarative.incremental import (
    ConcurrentCursorFactory,
    ConcurrentPerPartitionCursor,
    CursorFactory,
    DatetimeBasedCursor,
    DeclarativeCursor,
    GlobalSubstreamCursor,
    PerPartitionWithGlobalCursor,
)
from airbyte_cdk.sources.declarative.interpolation import InterpolatedString
from airbyte_cdk.sources.declarative.interpolation.interpolated_mapping import InterpolatedMapping
from airbyte_cdk.sources.declarative.migrations.legacy_to_per_partition_state_migration import (
    LegacyToPerPartitionStateMigration,
)
from airbyte_cdk.sources.declarative.models import (
    CustomStateMigration,
)
from airbyte_cdk.sources.declarative.models.base_model_with_deprecations import (
    DEPRECATION_LOGS_TAG,
    BaseModelWithDeprecations,
)
from airbyte_cdk.sources.declarative.models.declarative_component_schema import (
    AddedFieldDefinition as AddedFieldDefinitionModel,
)
from airbyte_cdk.sources.declarative.models.declarative_component_schema import (
    AddFields as AddFieldsModel,
)
from airbyte_cdk.sources.declarative.models.declarative_component_schema import (
    ApiKeyAuthenticator as ApiKeyAuthenticatorModel,
)
from airbyte_cdk.sources.declarative.models.declarative_component_schema import (
    AsyncJobStatusMap as AsyncJobStatusMapModel,
)
from airbyte_cdk.sources.declarative.models.declarative_component_schema import (
    AsyncRetriever as AsyncRetrieverModel,
)
from airbyte_cdk.sources.declarative.models.declarative_component_schema import (
    BasicHttpAuthenticator as BasicHttpAuthenticatorModel,
)
from airbyte_cdk.sources.declarative.models.declarative_component_schema import (
    BearerAuthenticator as BearerAuthenticatorModel,
)
from airbyte_cdk.sources.declarative.models.declarative_component_schema import (
    CheckDynamicStream as CheckDynamicStreamModel,
)
from airbyte_cdk.sources.declarative.models.declarative_component_schema import (
    CheckStream as CheckStreamModel,
)
from airbyte_cdk.sources.declarative.models.declarative_component_schema import (
    ComplexFieldType as ComplexFieldTypeModel,
)
from airbyte_cdk.sources.declarative.models.declarative_component_schema import (
    ComponentMappingDefinition as ComponentMappingDefinitionModel,
)
from airbyte_cdk.sources.declarative.models.declarative_component_schema import (
    CompositeErrorHandler as CompositeErrorHandlerModel,
)
from airbyte_cdk.sources.declarative.models.declarative_component_schema import (
    ConcurrencyLevel as ConcurrencyLevelModel,
)
from airbyte_cdk.sources.declarative.models.declarative_component_schema import (
    ConfigAddFields as ConfigAddFieldsModel,
)
from airbyte_cdk.sources.declarative.models.declarative_component_schema import (
    ConfigComponentsResolver as ConfigComponentsResolverModel,
)
from airbyte_cdk.sources.declarative.models.declarative_component_schema import (
    ConfigMigration as ConfigMigrationModel,
)
from airbyte_cdk.sources.declarative.models.declarative_component_schema import (
    ConfigRemapField as ConfigRemapFieldModel,
)
from airbyte_cdk.sources.declarative.models.declarative_component_schema import (
    ConfigRemoveFields as ConfigRemoveFieldsModel,
)
from airbyte_cdk.sources.declarative.models.declarative_component_schema import (
    ConstantBackoffStrategy as ConstantBackoffStrategyModel,
)
from airbyte_cdk.sources.declarative.models.declarative_component_schema import (
    CsvDecoder as CsvDecoderModel,
)
from airbyte_cdk.sources.declarative.models.declarative_component_schema import (
    CursorPagination as CursorPaginationModel,
)
from airbyte_cdk.sources.declarative.models.declarative_component_schema import (
    CustomAuthenticator as CustomAuthenticatorModel,
)
from airbyte_cdk.sources.declarative.models.declarative_component_schema import (
    CustomBackoffStrategy as CustomBackoffStrategyModel,
)
from airbyte_cdk.sources.declarative.models.declarative_component_schema import (
    CustomConfigTransformation as CustomConfigTransformationModel,
)
from airbyte_cdk.sources.declarative.models.declarative_component_schema import (
    CustomDecoder as CustomDecoderModel,
)
from airbyte_cdk.sources.declarative.models.declarative_component_schema import (
    CustomErrorHandler as CustomErrorHandlerModel,
)
from airbyte_cdk.sources.declarative.models.declarative_component_schema import (
    CustomIncrementalSync as CustomIncrementalSyncModel,
)
from airbyte_cdk.sources.declarative.models.declarative_component_schema import (
    CustomPaginationStrategy as CustomPaginationStrategyModel,
)
from airbyte_cdk.sources.declarative.models.declarative_component_schema import (
    CustomPartitionRouter as CustomPartitionRouterModel,
)
from airbyte_cdk.sources.declarative.models.declarative_component_schema import (
    CustomRecordExtractor as CustomRecordExtractorModel,
)
from airbyte_cdk.sources.declarative.models.declarative_component_schema import (
    CustomRecordFilter as CustomRecordFilterModel,
)
from airbyte_cdk.sources.declarative.models.declarative_component_schema import (
    CustomRequester as CustomRequesterModel,
)
from airbyte_cdk.sources.declarative.models.declarative_component_schema import (
    CustomRetriever as CustomRetrieverModel,
)
from airbyte_cdk.sources.declarative.models.declarative_component_schema import (
    CustomSchemaLoader as CustomSchemaLoader,
)
from airbyte_cdk.sources.declarative.models.declarative_component_schema import (
    CustomSchemaNormalization as CustomSchemaNormalizationModel,
)
from airbyte_cdk.sources.declarative.models.declarative_component_schema import (
    CustomTransformation as CustomTransformationModel,
)
from airbyte_cdk.sources.declarative.models.declarative_component_schema import (
    CustomValidationStrategy as CustomValidationStrategyModel,
)
from airbyte_cdk.sources.declarative.models.declarative_component_schema import (
    DatetimeBasedCursor as DatetimeBasedCursorModel,
)
from airbyte_cdk.sources.declarative.models.declarative_component_schema import (
    DeclarativeStream as DeclarativeStreamModel,
)
from airbyte_cdk.sources.declarative.models.declarative_component_schema import (
    DefaultErrorHandler as DefaultErrorHandlerModel,
)
from airbyte_cdk.sources.declarative.models.declarative_component_schema import (
    DefaultPaginator as DefaultPaginatorModel,
)
from airbyte_cdk.sources.declarative.models.declarative_component_schema import (
    DpathExtractor as DpathExtractorModel,
)
from airbyte_cdk.sources.declarative.models.declarative_component_schema import (
    DpathFlattenFields as DpathFlattenFieldsModel,
)
from airbyte_cdk.sources.declarative.models.declarative_component_schema import (
    DpathValidator as DpathValidatorModel,
)
from airbyte_cdk.sources.declarative.models.declarative_component_schema import (
    DynamicSchemaLoader as DynamicSchemaLoaderModel,
)
from airbyte_cdk.sources.declarative.models.declarative_component_schema import (
    DynamicStreamCheckConfig as DynamicStreamCheckConfigModel,
)
from airbyte_cdk.sources.declarative.models.declarative_component_schema import (
    ExponentialBackoffStrategy as ExponentialBackoffStrategyModel,
)
from airbyte_cdk.sources.declarative.models.declarative_component_schema import (
    FileUploader as FileUploaderModel,
)
from airbyte_cdk.sources.declarative.models.declarative_component_schema import (
    FixedWindowCallRatePolicy as FixedWindowCallRatePolicyModel,
)
from airbyte_cdk.sources.declarative.models.declarative_component_schema import (
    FlattenFields as FlattenFieldsModel,
)
from airbyte_cdk.sources.declarative.models.declarative_component_schema import (
    GroupByKeyMergeStrategy as GroupByKeyMergeStrategyModel,
)
from airbyte_cdk.sources.declarative.models.declarative_component_schema import (
    GroupingPartitionRouter as GroupingPartitionRouterModel,
)
from airbyte_cdk.sources.declarative.models.declarative_component_schema import (
    GzipDecoder as GzipDecoderModel,
)
from airbyte_cdk.sources.declarative.models.declarative_component_schema import (
    HTTPAPIBudget as HTTPAPIBudgetModel,
)
from airbyte_cdk.sources.declarative.models.declarative_component_schema import (
    HttpComponentsResolver as HttpComponentsResolverModel,
)
from airbyte_cdk.sources.declarative.models.declarative_component_schema import (
    HttpRequester as HttpRequesterModel,
)
from airbyte_cdk.sources.declarative.models.declarative_component_schema import (
    HttpRequestRegexMatcher as HttpRequestRegexMatcherModel,
)
from airbyte_cdk.sources.declarative.models.declarative_component_schema import (
    HttpResponseFilter as HttpResponseFilterModel,
)
from airbyte_cdk.sources.declarative.models.declarative_component_schema import (
    IncrementingCountCursor as IncrementingCountCursorModel,
)
from airbyte_cdk.sources.declarative.models.declarative_component_schema import (
    InlineSchemaLoader as InlineSchemaLoaderModel,
)
from airbyte_cdk.sources.declarative.models.declarative_component_schema import (
    IterableDecoder as IterableDecoderModel,
)
from airbyte_cdk.sources.declarative.models.declarative_component_schema import (
    JsonDecoder as JsonDecoderModel,
)
from airbyte_cdk.sources.declarative.models.declarative_component_schema import (
    JsonFileSchemaLoader as JsonFileSchemaLoaderModel,
)
from airbyte_cdk.sources.declarative.models.declarative_component_schema import (
    JsonlDecoder as JsonlDecoderModel,
)
from airbyte_cdk.sources.declarative.models.declarative_component_schema import (
    JwtAuthenticator as JwtAuthenticatorModel,
)
from airbyte_cdk.sources.declarative.models.declarative_component_schema import (
    JwtHeaders as JwtHeadersModel,
)
from airbyte_cdk.sources.declarative.models.declarative_component_schema import (
    JwtPayload as JwtPayloadModel,
)
from airbyte_cdk.sources.declarative.models.declarative_component_schema import (
    KeysReplace as KeysReplaceModel,
)
from airbyte_cdk.sources.declarative.models.declarative_component_schema import (
    KeysToLower as KeysToLowerModel,
)
from airbyte_cdk.sources.declarative.models.declarative_component_schema import (
    KeysToSnakeCase as KeysToSnakeCaseModel,
)
from airbyte_cdk.sources.declarative.models.declarative_component_schema import (
    LegacySessionTokenAuthenticator as LegacySessionTokenAuthenticatorModel,
)
from airbyte_cdk.sources.declarative.models.declarative_component_schema import (
    LegacyToPerPartitionStateMigration as LegacyToPerPartitionStateMigrationModel,
)
from airbyte_cdk.sources.declarative.models.declarative_component_schema import (
    ListPartitionRouter as ListPartitionRouterModel,
)
from airbyte_cdk.sources.declarative.models.declarative_component_schema import (
    MinMaxDatetime as MinMaxDatetimeModel,
)
from airbyte_cdk.sources.declarative.models.declarative_component_schema import (
    MovingWindowCallRatePolicy as MovingWindowCallRatePolicyModel,
)
from airbyte_cdk.sources.declarative.models.declarative_component_schema import (
    NoAuth as NoAuthModel,
)
from airbyte_cdk.sources.declarative.models.declarative_component_schema import (
    NoPagination as NoPaginationModel,
)
from airbyte_cdk.sources.declarative.models.declarative_component_schema import (
    OAuthAuthenticator as OAuthAuthenticatorModel,
)
from airbyte_cdk.sources.declarative.models.declarative_component_schema import (
    OffsetIncrement as OffsetIncrementModel,
)
from airbyte_cdk.sources.declarative.models.declarative_component_schema import (
    PageIncrement as PageIncrementModel,
)
from airbyte_cdk.sources.declarative.models.declarative_component_schema import (
    ParametrizedComponentsResolver as ParametrizedComponentsResolverModel,
)
from airbyte_cdk.sources.declarative.models.declarative_component_schema import (
    ParentStreamConfig as ParentStreamConfigModel,
)
from airbyte_cdk.sources.declarative.models.declarative_component_schema import (
    PredicateValidator as PredicateValidatorModel,
)
from airbyte_cdk.sources.declarative.models.declarative_component_schema import (
    PropertiesFromEndpoint as PropertiesFromEndpointModel,
)
from airbyte_cdk.sources.declarative.models.declarative_component_schema import (
    PropertyChunking as PropertyChunkingModel,
)
from airbyte_cdk.sources.declarative.models.declarative_component_schema import (
    PropertyLimitType as PropertyLimitTypeModel,
)
from airbyte_cdk.sources.declarative.models.declarative_component_schema import (
    QueryProperties as QueryPropertiesModel,
)
from airbyte_cdk.sources.declarative.models.declarative_component_schema import (
    Rate as RateModel,
)
from airbyte_cdk.sources.declarative.models.declarative_component_schema import (
    RecordFilter as RecordFilterModel,
)
from airbyte_cdk.sources.declarative.models.declarative_component_schema import (
    RecordSelector as RecordSelectorModel,
)
from airbyte_cdk.sources.declarative.models.declarative_component_schema import (
    RemoveFields as RemoveFieldsModel,
)
from airbyte_cdk.sources.declarative.models.declarative_component_schema import (
    RequestOption as RequestOptionModel,
)
from airbyte_cdk.sources.declarative.models.declarative_component_schema import (
    RequestPath as RequestPathModel,
)
from airbyte_cdk.sources.declarative.models.declarative_component_schema import (
    ResponseToFileExtractor as ResponseToFileExtractorModel,
)
from airbyte_cdk.sources.declarative.models.declarative_component_schema import (
    SchemaNormalization as SchemaNormalizationModel,
)
from airbyte_cdk.sources.declarative.models.declarative_component_schema import (
    SchemaTypeIdentifier as SchemaTypeIdentifierModel,
)
from airbyte_cdk.sources.declarative.models.declarative_component_schema import (
    SelectiveAuthenticator as SelectiveAuthenticatorModel,
)
from airbyte_cdk.sources.declarative.models.declarative_component_schema import (
    SessionTokenAuthenticator as SessionTokenAuthenticatorModel,
)
from airbyte_cdk.sources.declarative.models.declarative_component_schema import (
    SimpleRetriever as SimpleRetrieverModel,
)
from airbyte_cdk.sources.declarative.models.declarative_component_schema import Spec as SpecModel
from airbyte_cdk.sources.declarative.models.declarative_component_schema import (
    StateDelegatingStream as StateDelegatingStreamModel,
)
from airbyte_cdk.sources.declarative.models.declarative_component_schema import (
    StreamConfig as StreamConfigModel,
)
from airbyte_cdk.sources.declarative.models.declarative_component_schema import (
    SubstreamPartitionRouter as SubstreamPartitionRouterModel,
)
from airbyte_cdk.sources.declarative.models.declarative_component_schema import (
    TypesMap as TypesMapModel,
)
from airbyte_cdk.sources.declarative.models.declarative_component_schema import (
    UnlimitedCallRatePolicy as UnlimitedCallRatePolicyModel,
)
from airbyte_cdk.sources.declarative.models.declarative_component_schema import (
    ValidateAdheresToSchema as ValidateAdheresToSchemaModel,
)
from airbyte_cdk.sources.declarative.models.declarative_component_schema import ValueType
from airbyte_cdk.sources.declarative.models.declarative_component_schema import (
    WaitTimeFromHeader as WaitTimeFromHeaderModel,
)
from airbyte_cdk.sources.declarative.models.declarative_component_schema import (
    WaitUntilTimeFromHeader as WaitUntilTimeFromHeaderModel,
)
from airbyte_cdk.sources.declarative.models.declarative_component_schema import (
    XmlDecoder as XmlDecoderModel,
)
from airbyte_cdk.sources.declarative.models.declarative_component_schema import (
    ZipfileDecoder as ZipfileDecoderModel,
)
from airbyte_cdk.sources.declarative.partition_routers import (
    CartesianProductStreamSlicer,
    GroupingPartitionRouter,
    ListPartitionRouter,
    PartitionRouter,
    SinglePartitionRouter,
    SubstreamPartitionRouter,
)
from airbyte_cdk.sources.declarative.partition_routers.async_job_partition_router import (
    AsyncJobPartitionRouter,
)
from airbyte_cdk.sources.declarative.partition_routers.substream_partition_router import (
    ParentStreamConfig,
)
from airbyte_cdk.sources.declarative.requesters import HttpRequester, RequestOption
from airbyte_cdk.sources.declarative.requesters.error_handlers import (
    CompositeErrorHandler,
    DefaultErrorHandler,
    HttpResponseFilter,
)
from airbyte_cdk.sources.declarative.requesters.error_handlers.backoff_strategies import (
    ConstantBackoffStrategy,
    ExponentialBackoffStrategy,
    WaitTimeFromHeaderBackoffStrategy,
    WaitUntilTimeFromHeaderBackoffStrategy,
)
from airbyte_cdk.sources.declarative.requesters.http_job_repository import AsyncHttpJobRepository
from airbyte_cdk.sources.declarative.requesters.paginators import (
    DefaultPaginator,
    NoPagination,
    PaginatorTestReadDecorator,
)
from airbyte_cdk.sources.declarative.requesters.paginators.strategies import (
    CursorPaginationStrategy,
    CursorStopCondition,
    OffsetIncrement,
    PageIncrement,
    StopConditionPaginationStrategyDecorator,
)
from airbyte_cdk.sources.declarative.requesters.query_properties import (
    PropertiesFromEndpoint,
    PropertyChunking,
    QueryProperties,
)
from airbyte_cdk.sources.declarative.requesters.query_properties.property_chunking import (
    PropertyLimitType,
)
from airbyte_cdk.sources.declarative.requesters.query_properties.strategies import (
    GroupByKey,
)
from airbyte_cdk.sources.declarative.requesters.request_option import RequestOptionType
from airbyte_cdk.sources.declarative.requesters.request_options import (
    DatetimeBasedRequestOptionsProvider,
    DefaultRequestOptionsProvider,
    InterpolatedRequestOptionsProvider,
    RequestOptionsProvider,
)
from airbyte_cdk.sources.declarative.requesters.request_path import RequestPath
from airbyte_cdk.sources.declarative.requesters.requester import HttpMethod
from airbyte_cdk.sources.declarative.resolvers import (
    ComponentMappingDefinition,
    ConfigComponentsResolver,
    HttpComponentsResolver,
    ParametrizedComponentsResolver,
    StreamConfig,
    StreamParametersDefinition,
)
from airbyte_cdk.sources.declarative.retrievers import (
    AsyncRetriever,
    LazySimpleRetriever,
    SimpleRetriever,
)
from airbyte_cdk.sources.declarative.retrievers.file_uploader import (
    ConnectorBuilderFileUploader,
    DefaultFileUploader,
    FileUploader,
    LocalFileSystemFileWriter,
    NoopFileWriter,
)
from airbyte_cdk.sources.declarative.schema import (
    ComplexFieldType,
    DefaultSchemaLoader,
    DynamicSchemaLoader,
    InlineSchemaLoader,
    JsonFileSchemaLoader,
    SchemaTypeIdentifier,
    TypesMap,
)
from airbyte_cdk.sources.declarative.schema.composite_schema_loader import CompositeSchemaLoader
from airbyte_cdk.sources.declarative.spec import ConfigMigration, Spec
from airbyte_cdk.sources.declarative.stream_slicers import (
    StreamSlicer,
    StreamSlicerTestReadDecorator,
)
from airbyte_cdk.sources.declarative.stream_slicers.declarative_partition_generator import (
    DeclarativePartitionFactory,
    StreamSlicerPartitionGenerator,
)
from airbyte_cdk.sources.declarative.transformations import (
    AddFields,
    RecordTransformation,
    RemoveFields,
)
from airbyte_cdk.sources.declarative.transformations.add_fields import AddedFieldDefinition
from airbyte_cdk.sources.declarative.transformations.config_transformations import (
    ConfigAddFields,
    ConfigRemapField,
    ConfigRemoveFields,
)
from airbyte_cdk.sources.declarative.transformations.config_transformations.config_transformation import (
    ConfigTransformation,
)
from airbyte_cdk.sources.declarative.transformations.dpath_flatten_fields import (
    DpathFlattenFields,
    KeyTransformation,
)
from airbyte_cdk.sources.declarative.transformations.flatten_fields import (
    FlattenFields,
)
from airbyte_cdk.sources.declarative.transformations.keys_replace_transformation import (
    KeysReplaceTransformation,
)
from airbyte_cdk.sources.declarative.transformations.keys_to_lower_transformation import (
    KeysToLowerTransformation,
)
from airbyte_cdk.sources.declarative.transformations.keys_to_snake_transformation import (
    KeysToSnakeCaseTransformation,
)
from airbyte_cdk.sources.declarative.validators import (
    DpathValidator,
    PredicateValidator,
    ValidateAdheresToSchema,
)
from airbyte_cdk.sources.http_logger import format_http_message
from airbyte_cdk.sources.message import (
    InMemoryMessageRepository,
    LogAppenderMessageRepositoryDecorator,
    MessageRepository,
    NoopMessageRepository,
)
from airbyte_cdk.sources.streams.call_rate import (
    APIBudget,
    FixedWindowCallRatePolicy,
    HttpAPIBudget,
    HttpRequestRegexMatcher,
    MovingWindowCallRatePolicy,
    Rate,
    UnlimitedCallRatePolicy,
)
from airbyte_cdk.sources.streams.concurrent.abstract_stream import AbstractStream
from airbyte_cdk.sources.streams.concurrent.clamping import (
    ClampingEndProvider,
    ClampingStrategy,
    DayClampingStrategy,
    MonthClampingStrategy,
    NoClamping,
    WeekClampingStrategy,
    Weekday,
)
from airbyte_cdk.sources.streams.concurrent.cursor import (
    ConcurrentCursor,
    Cursor,
    CursorField,
    FinalStateCursor,
)
from airbyte_cdk.sources.streams.concurrent.default_stream import DefaultStream
from airbyte_cdk.sources.streams.concurrent.helpers import get_primary_key_from_stream
from airbyte_cdk.sources.streams.concurrent.partitions.stream_slicer import (
    StreamSlicer as ConcurrentStreamSlicer,
)
from airbyte_cdk.sources.streams.concurrent.state_converters.datetime_stream_state_converter import (
    CustomFormatConcurrentStreamStateConverter,
    DateTimeStreamStateConverter,
)
from airbyte_cdk.sources.streams.concurrent.state_converters.incrementing_count_stream_state_converter import (
    IncrementingCountStreamStateConverter,
)
from airbyte_cdk.sources.streams.http.error_handlers.response_models import ResponseAction
from airbyte_cdk.sources.types import Config
from airbyte_cdk.sources.utils.transform import TransformConfig, TypeTransformer

ComponentDefinition = Mapping[str, Any]

SCHEMA_TRANSFORMER_TYPE_MAPPING = {
    SchemaNormalizationModel.None_: TransformConfig.NoTransform,
    SchemaNormalizationModel.Default: TransformConfig.DefaultSchemaNormalization,
}


class ModelToComponentFactory:
    EPOCH_DATETIME_FORMAT = "%s"

    def __init__(
        self,
        limit_pages_fetched_per_slice: Optional[int] = None,
        limit_slices_fetched: Optional[int] = None,
        emit_connector_builder_messages: bool = False,
        disable_retries: bool = False,
        disable_cache: bool = False,
        message_repository: Optional[MessageRepository] = None,
        connector_state_manager: Optional[ConnectorStateManager] = None,
        max_concurrent_async_job_count: Optional[int] = None,
    ):
        self._init_mappings()
        self._limit_pages_fetched_per_slice = limit_pages_fetched_per_slice
        self._limit_slices_fetched = limit_slices_fetched
        self._emit_connector_builder_messages = emit_connector_builder_messages
        self._disable_retries = disable_retries
        self._disable_cache = disable_cache
        self._message_repository = message_repository or InMemoryMessageRepository(
            self._evaluate_log_level(emit_connector_builder_messages)
        )
        self._connector_state_manager = connector_state_manager or ConnectorStateManager()
        self._api_budget: Optional[Union[APIBudget, HttpAPIBudget]] = None
        self._job_tracker: JobTracker = JobTracker(max_concurrent_async_job_count or 1)
        # placeholder for deprecation warnings
        self._collected_deprecation_logs: List[ConnectorBuilderLogMessage] = []

    def _init_mappings(self) -> None:
        self.PYDANTIC_MODEL_TO_CONSTRUCTOR: Mapping[Type[BaseModel], Callable[..., Any]] = {
            AddedFieldDefinitionModel: self.create_added_field_definition,
            AddFieldsModel: self.create_add_fields,
            ApiKeyAuthenticatorModel: self.create_api_key_authenticator,
            BasicHttpAuthenticatorModel: self.create_basic_http_authenticator,
            BearerAuthenticatorModel: self.create_bearer_authenticator,
            CheckStreamModel: self.create_check_stream,
            DynamicStreamCheckConfigModel: self.create_dynamic_stream_check_config,
            CheckDynamicStreamModel: self.create_check_dynamic_stream,
            CompositeErrorHandlerModel: self.create_composite_error_handler,
            ConcurrencyLevelModel: self.create_concurrency_level,
            ConfigMigrationModel: self.create_config_migration,
            ConfigAddFieldsModel: self.create_config_add_fields,
            ConfigRemapFieldModel: self.create_config_remap_field,
            ConfigRemoveFieldsModel: self.create_config_remove_fields,
            ConstantBackoffStrategyModel: self.create_constant_backoff_strategy,
            CsvDecoderModel: self.create_csv_decoder,
            CursorPaginationModel: self.create_cursor_pagination,
            CustomAuthenticatorModel: self.create_custom_component,
            CustomBackoffStrategyModel: self.create_custom_component,
            CustomDecoderModel: self.create_custom_component,
            CustomErrorHandlerModel: self.create_custom_component,
            CustomIncrementalSyncModel: self.create_custom_component,
            CustomRecordExtractorModel: self.create_custom_component,
            CustomRecordFilterModel: self.create_custom_component,
            CustomRequesterModel: self.create_custom_component,
            CustomRetrieverModel: self.create_custom_component,
            CustomSchemaLoader: self.create_custom_component,
            CustomSchemaNormalizationModel: self.create_custom_component,
            CustomStateMigration: self.create_custom_component,
            CustomPaginationStrategyModel: self.create_custom_component,
            CustomPartitionRouterModel: self.create_custom_component,
            CustomTransformationModel: self.create_custom_component,
            CustomValidationStrategyModel: self.create_custom_component,
            CustomConfigTransformationModel: self.create_custom_component,
            DatetimeBasedCursorModel: self.create_datetime_based_cursor,
            DeclarativeStreamModel: self.create_declarative_stream,
            DefaultErrorHandlerModel: self.create_default_error_handler,
            DefaultPaginatorModel: self.create_default_paginator,
            DpathExtractorModel: self.create_dpath_extractor,
            DpathValidatorModel: self.create_dpath_validator,
            ResponseToFileExtractorModel: self.create_response_to_file_extractor,
            ExponentialBackoffStrategyModel: self.create_exponential_backoff_strategy,
            SessionTokenAuthenticatorModel: self.create_session_token_authenticator,
            GroupByKeyMergeStrategyModel: self.create_group_by_key,
            HttpRequesterModel: self.create_http_requester,
            HttpResponseFilterModel: self.create_http_response_filter,
            InlineSchemaLoaderModel: self.create_inline_schema_loader,
            JsonDecoderModel: self.create_json_decoder,
            JsonlDecoderModel: self.create_jsonl_decoder,
            GzipDecoderModel: self.create_gzip_decoder,
            KeysToLowerModel: self.create_keys_to_lower_transformation,
            KeysToSnakeCaseModel: self.create_keys_to_snake_transformation,
            KeysReplaceModel: self.create_keys_replace_transformation,
            FlattenFieldsModel: self.create_flatten_fields,
            DpathFlattenFieldsModel: self.create_dpath_flatten_fields,
            IterableDecoderModel: self.create_iterable_decoder,
            IncrementingCountCursorModel: self.create_incrementing_count_cursor,
            XmlDecoderModel: self.create_xml_decoder,
            JsonFileSchemaLoaderModel: self.create_json_file_schema_loader,
            DynamicSchemaLoaderModel: self.create_dynamic_schema_loader,
            SchemaTypeIdentifierModel: self.create_schema_type_identifier,
            TypesMapModel: self.create_types_map,
            ComplexFieldTypeModel: self.create_complex_field_type,
            JwtAuthenticatorModel: self.create_jwt_authenticator,
            LegacyToPerPartitionStateMigrationModel: self.create_legacy_to_per_partition_state_migration,
            ListPartitionRouterModel: self.create_list_partition_router,
            MinMaxDatetimeModel: self.create_min_max_datetime,
            NoAuthModel: self.create_no_auth,
            NoPaginationModel: self.create_no_pagination,
            OAuthAuthenticatorModel: self.create_oauth_authenticator,
            OffsetIncrementModel: self.create_offset_increment,
            PageIncrementModel: self.create_page_increment,
            ParentStreamConfigModel: self.create_parent_stream_config,
            PredicateValidatorModel: self.create_predicate_validator,
            PropertiesFromEndpointModel: self.create_properties_from_endpoint,
            PropertyChunkingModel: self.create_property_chunking,
            QueryPropertiesModel: self.create_query_properties,
            RecordFilterModel: self.create_record_filter,
            RecordSelectorModel: self.create_record_selector,
            RemoveFieldsModel: self.create_remove_fields,
            RequestPathModel: self.create_request_path,
            RequestOptionModel: self.create_request_option,
            LegacySessionTokenAuthenticatorModel: self.create_legacy_session_token_authenticator,
            SelectiveAuthenticatorModel: self.create_selective_authenticator,
            SimpleRetrieverModel: self.create_simple_retriever,
            StateDelegatingStreamModel: self.create_state_delegating_stream,
            SpecModel: self.create_spec,
            SubstreamPartitionRouterModel: self.create_substream_partition_router,
            ValidateAdheresToSchemaModel: self.create_validate_adheres_to_schema,
            WaitTimeFromHeaderModel: self.create_wait_time_from_header,
            WaitUntilTimeFromHeaderModel: self.create_wait_until_time_from_header,
            AsyncRetrieverModel: self.create_async_retriever,
            HttpComponentsResolverModel: self.create_http_components_resolver,
            ConfigComponentsResolverModel: self.create_config_components_resolver,
            ParametrizedComponentsResolverModel: self.create_parametrized_components_resolver,
            StreamConfigModel: self.create_stream_config,
            ComponentMappingDefinitionModel: self.create_components_mapping_definition,
            ZipfileDecoderModel: self.create_zipfile_decoder,
            HTTPAPIBudgetModel: self.create_http_api_budget,
            FileUploaderModel: self.create_file_uploader,
            FixedWindowCallRatePolicyModel: self.create_fixed_window_call_rate_policy,
            MovingWindowCallRatePolicyModel: self.create_moving_window_call_rate_policy,
            UnlimitedCallRatePolicyModel: self.create_unlimited_call_rate_policy,
            RateModel: self.create_rate,
            HttpRequestRegexMatcherModel: self.create_http_request_matcher,
            GroupingPartitionRouterModel: self.create_grouping_partition_router,
        }

        # Needed for the case where we need to perform a second parse on the fields of a custom component
        self.TYPE_NAME_TO_MODEL = {cls.__name__: cls for cls in self.PYDANTIC_MODEL_TO_CONSTRUCTOR}

    def create_component(
        self,
        model_type: Type[BaseModel],
        component_definition: ComponentDefinition,
        config: Config,
        **kwargs: Any,
    ) -> Any:
        """
        Takes a given Pydantic model type and Mapping representing a component definition and creates a declarative component and
        subcomponents which will be used at runtime. This is done by first parsing the mapping into a Pydantic model and then creating
        creating declarative components from that model.

        :param model_type: The type of declarative component that is being initialized
        :param component_definition: The mapping that represents a declarative component
        :param config: The connector config that is provided by the customer
        :return: The declarative component to be used at runtime
        """

        component_type = component_definition.get("type")
        if component_definition.get("type") != model_type.__name__:
            raise ValueError(
                f"Expected manifest component of type {model_type.__name__}, but received {component_type} instead"
            )

        declarative_component_model = model_type.parse_obj(component_definition)

        if not isinstance(declarative_component_model, model_type):
            raise ValueError(
                f"Expected {model_type.__name__} component, but received {declarative_component_model.__class__.__name__}"
            )

        return self._create_component_from_model(
            model=declarative_component_model, config=config, **kwargs
        )

    def _create_component_from_model(self, model: BaseModel, config: Config, **kwargs: Any) -> Any:
        if model.__class__ not in self.PYDANTIC_MODEL_TO_CONSTRUCTOR:
            raise ValueError(
                f"{model.__class__} with attributes {model} is not a valid component type"
            )
        component_constructor = self.PYDANTIC_MODEL_TO_CONSTRUCTOR.get(model.__class__)
        if not component_constructor:
            raise ValueError(f"Could not find constructor for {model.__class__}")

        # collect deprecation warnings for supported models.
        if isinstance(model, BaseModelWithDeprecations):
            self._collect_model_deprecations(model)

        return component_constructor(model=model, config=config, **kwargs)

    def get_model_deprecations(self) -> List[ConnectorBuilderLogMessage]:
        """
        Returns the deprecation warnings that were collected during the creation of components.
        """
        return self._collected_deprecation_logs

    def _collect_model_deprecations(self, model: BaseModelWithDeprecations) -> None:
        """
        Collects deprecation logs from the given model and appends any new logs to the internal collection.

        This method checks if the provided model has deprecation logs (identified by the presence of the DEPRECATION_LOGS_TAG attribute and a non-None `_deprecation_logs` property). It iterates through each deprecation log in the model and appends it to the `_collected_deprecation_logs` list if it has not already been collected, ensuring that duplicate logs are avoided.

        Args:
            model (BaseModelWithDeprecations): The model instance from which to collect deprecation logs.
        """
        if hasattr(model, DEPRECATION_LOGS_TAG) and model._deprecation_logs is not None:
            for log in model._deprecation_logs:
                # avoid duplicates for deprecation logs observed.
                if log not in self._collected_deprecation_logs:
                    self._collected_deprecation_logs.append(log)

    def create_config_migration(
        self, model: ConfigMigrationModel, config: Config
    ) -> ConfigMigration:
        transformations: List[ConfigTransformation] = [
            self._create_component_from_model(transformation, config)
            for transformation in model.transformations
        ]

        return ConfigMigration(
            description=model.description,
            transformations=transformations,
        )

    def create_config_add_fields(
        self, model: ConfigAddFieldsModel, config: Config, **kwargs: Any
    ) -> ConfigAddFields:
        fields = [self._create_component_from_model(field, config) for field in model.fields]
        return ConfigAddFields(
            fields=fields,
            condition=model.condition or "",
        )

    @staticmethod
    def create_config_remove_fields(
        model: ConfigRemoveFieldsModel, config: Config, **kwargs: Any
    ) -> ConfigRemoveFields:
        return ConfigRemoveFields(
            field_pointers=model.field_pointers,
            condition=model.condition or "",
        )

    @staticmethod
    def create_config_remap_field(
        model: ConfigRemapFieldModel, config: Config, **kwargs: Any
    ) -> ConfigRemapField:
        mapping = cast(Mapping[str, Any], model.map)
        return ConfigRemapField(
            map=mapping,
            field_path=model.field_path,
            config=config,
        )

    def create_dpath_validator(self, model: DpathValidatorModel, config: Config) -> DpathValidator:
        strategy = self._create_component_from_model(model.validation_strategy, config)

        return DpathValidator(
            field_path=model.field_path,
            strategy=strategy,
        )

    def create_predicate_validator(
        self, model: PredicateValidatorModel, config: Config
    ) -> PredicateValidator:
        strategy = self._create_component_from_model(model.validation_strategy, config)

        return PredicateValidator(
            value=model.value,
            strategy=strategy,
        )

    @staticmethod
    def create_validate_adheres_to_schema(
        model: ValidateAdheresToSchemaModel, config: Config, **kwargs: Any
    ) -> ValidateAdheresToSchema:
        base_schema = cast(Mapping[str, Any], model.base_schema)
        return ValidateAdheresToSchema(
            schema=base_schema,
        )

    @staticmethod
    def create_added_field_definition(
        model: AddedFieldDefinitionModel, config: Config, **kwargs: Any
    ) -> AddedFieldDefinition:
        interpolated_value = InterpolatedString.create(
            model.value, parameters=model.parameters or {}
        )
        return AddedFieldDefinition(
            path=model.path,
            value=interpolated_value,
            value_type=ModelToComponentFactory._json_schema_type_name_to_type(model.value_type),
            parameters=model.parameters or {},
        )

    def create_add_fields(self, model: AddFieldsModel, config: Config, **kwargs: Any) -> AddFields:
        added_field_definitions = [
            self._create_component_from_model(
                model=added_field_definition_model,
                value_type=ModelToComponentFactory._json_schema_type_name_to_type(
                    added_field_definition_model.value_type
                ),
                config=config,
            )
            for added_field_definition_model in model.fields
        ]
        return AddFields(
            fields=added_field_definitions,
            condition=model.condition or "",
            parameters=model.parameters or {},
        )

    def create_keys_to_lower_transformation(
        self, model: KeysToLowerModel, config: Config, **kwargs: Any
    ) -> KeysToLowerTransformation:
        return KeysToLowerTransformation()

    def create_keys_to_snake_transformation(
        self, model: KeysToSnakeCaseModel, config: Config, **kwargs: Any
    ) -> KeysToSnakeCaseTransformation:
        return KeysToSnakeCaseTransformation()

    def create_keys_replace_transformation(
        self, model: KeysReplaceModel, config: Config, **kwargs: Any
    ) -> KeysReplaceTransformation:
        return KeysReplaceTransformation(
            old=model.old, new=model.new, parameters=model.parameters or {}
        )

    def create_flatten_fields(
        self, model: FlattenFieldsModel, config: Config, **kwargs: Any
    ) -> FlattenFields:
        return FlattenFields(
            flatten_lists=model.flatten_lists if model.flatten_lists is not None else True
        )

    def create_dpath_flatten_fields(
        self, model: DpathFlattenFieldsModel, config: Config, **kwargs: Any
    ) -> DpathFlattenFields:
        model_field_path: List[Union[InterpolatedString, str]] = [x for x in model.field_path]
        key_transformation = (
            KeyTransformation(
                config=config,
                prefix=model.key_transformation.prefix,
                suffix=model.key_transformation.suffix,
                parameters=model.parameters or {},
            )
            if model.key_transformation is not None
            else None
        )
        return DpathFlattenFields(
            config=config,
            field_path=model_field_path,
            delete_origin_value=model.delete_origin_value
            if model.delete_origin_value is not None
            else False,
            replace_record=model.replace_record if model.replace_record is not None else False,
            key_transformation=key_transformation,
            parameters=model.parameters or {},
        )

    @staticmethod
    def _json_schema_type_name_to_type(value_type: Optional[ValueType]) -> Optional[Type[Any]]:
        if not value_type:
            return None
        names_to_types = {
            ValueType.string: str,
            ValueType.number: float,
            ValueType.integer: int,
            ValueType.boolean: bool,
        }
        return names_to_types[value_type]

    def create_api_key_authenticator(
        self,
        model: ApiKeyAuthenticatorModel,
        config: Config,
        token_provider: Optional[TokenProvider] = None,
        **kwargs: Any,
    ) -> ApiKeyAuthenticator:
        if model.inject_into is None and model.header is None:
            raise ValueError(
                "Expected either inject_into or header to be set for ApiKeyAuthenticator"
            )

        if model.inject_into is not None and model.header is not None:
            raise ValueError(
                "inject_into and header cannot be set both for ApiKeyAuthenticator - remove the deprecated header option"
            )

        if token_provider is not None and model.api_token != "":
            raise ValueError(
                "If token_provider is set, api_token is ignored and has to be set to empty string."
            )

        request_option = (
            self._create_component_from_model(
                model.inject_into, config, parameters=model.parameters or {}
            )
            if model.inject_into
            else RequestOption(
                inject_into=RequestOptionType.header,
                field_name=model.header or "",
                parameters=model.parameters or {},
            )
        )

        return ApiKeyAuthenticator(
            token_provider=(
                token_provider
                if token_provider is not None
                else InterpolatedStringTokenProvider(
                    api_token=model.api_token or "",
                    config=config,
                    parameters=model.parameters or {},
                )
            ),
            request_option=request_option,
            config=config,
            parameters=model.parameters or {},
        )

    def create_legacy_to_per_partition_state_migration(
        self,
        model: LegacyToPerPartitionStateMigrationModel,
        config: Mapping[str, Any],
        declarative_stream: DeclarativeStreamModel,
    ) -> LegacyToPerPartitionStateMigration:
        retriever = declarative_stream.retriever
        if not isinstance(retriever, (SimpleRetrieverModel, AsyncRetrieverModel)):
            raise ValueError(
                f"LegacyToPerPartitionStateMigrations can only be applied on a DeclarativeStream with a SimpleRetriever or AsyncRetriever. Got {type(retriever)}"
            )
        partition_router = retriever.partition_router
        if not isinstance(
            partition_router, (SubstreamPartitionRouterModel, CustomPartitionRouterModel)
        ):
            raise ValueError(
                f"LegacyToPerPartitionStateMigrations can only be applied on a SimpleRetriever with a Substream partition router. Got {type(partition_router)}"
            )
        if not hasattr(partition_router, "parent_stream_configs"):
            raise ValueError(
                "LegacyToPerPartitionStateMigrations can only be applied with a parent stream configuration."
            )

        if not hasattr(declarative_stream, "incremental_sync"):
            raise ValueError(
                "LegacyToPerPartitionStateMigrations can only be applied with an incremental_sync configuration."
            )

        return LegacyToPerPartitionStateMigration(
            partition_router,  # type: ignore # was already checked above
            declarative_stream.incremental_sync,  # type: ignore # was already checked. Migration can be applied only to incremental streams.
            config,
            declarative_stream.parameters,  # type: ignore # different type is expected here Mapping[str, Any], got Dict[str, Any]
        )

    def create_session_token_authenticator(
        self, model: SessionTokenAuthenticatorModel, config: Config, name: str, **kwargs: Any
    ) -> Union[ApiKeyAuthenticator, BearerAuthenticator]:
        decoder = (
            self._create_component_from_model(model=model.decoder, config=config)
            if model.decoder
            else JsonDecoder(parameters={})
        )
        login_requester = self._create_component_from_model(
            model=model.login_requester,
            config=config,
            name=f"{name}_login_requester",
            decoder=decoder,
        )
        token_provider = SessionTokenProvider(
            login_requester=login_requester,
            session_token_path=model.session_token_path,
            expiration_duration=parse_duration(model.expiration_duration)
            if model.expiration_duration
            else None,
            parameters=model.parameters or {},
            message_repository=self._message_repository,
            decoder=decoder,
        )
        if model.request_authentication.type == "Bearer":
            return ModelToComponentFactory.create_bearer_authenticator(
                BearerAuthenticatorModel(type="BearerAuthenticator", api_token=""),  # type: ignore # $parameters has a default value
                config,
                token_provider=token_provider,
            )
        else:
            return self.create_api_key_authenticator(
                ApiKeyAuthenticatorModel(
                    type="ApiKeyAuthenticator",
                    api_token="",
                    inject_into=model.request_authentication.inject_into,
                ),  # type: ignore # $parameters and headers default to None
                config=config,
                token_provider=token_provider,
            )

    @staticmethod
    def create_basic_http_authenticator(
        model: BasicHttpAuthenticatorModel, config: Config, **kwargs: Any
    ) -> BasicHttpAuthenticator:
        return BasicHttpAuthenticator(
            password=model.password or "",
            username=model.username,
            config=config,
            parameters=model.parameters or {},
        )

    @staticmethod
    def create_bearer_authenticator(
        model: BearerAuthenticatorModel,
        config: Config,
        token_provider: Optional[TokenProvider] = None,
        **kwargs: Any,
    ) -> BearerAuthenticator:
        if token_provider is not None and model.api_token != "":
            raise ValueError(
                "If token_provider is set, api_token is ignored and has to be set to empty string."
            )
        return BearerAuthenticator(
            token_provider=(
                token_provider
                if token_provider is not None
                else InterpolatedStringTokenProvider(
                    api_token=model.api_token or "",
                    config=config,
                    parameters=model.parameters or {},
                )
            ),
            config=config,
            parameters=model.parameters or {},
        )

    @staticmethod
    def create_dynamic_stream_check_config(
        model: DynamicStreamCheckConfigModel, config: Config, **kwargs: Any
    ) -> DynamicStreamCheckConfig:
        return DynamicStreamCheckConfig(
            dynamic_stream_name=model.dynamic_stream_name,
            stream_count=model.stream_count or 0,
        )

    def create_check_stream(
        self, model: CheckStreamModel, config: Config, **kwargs: Any
    ) -> CheckStream:
        if model.dynamic_streams_check_configs is None and model.stream_names is None:
            raise ValueError(
                "Expected either stream_names or dynamic_streams_check_configs to be set for CheckStream"
            )

        dynamic_streams_check_configs = (
            [
                self._create_component_from_model(model=dynamic_stream_check_config, config=config)
                for dynamic_stream_check_config in model.dynamic_streams_check_configs
            ]
            if model.dynamic_streams_check_configs
            else []
        )

        return CheckStream(
            stream_names=model.stream_names or [],
            dynamic_streams_check_configs=dynamic_streams_check_configs,
            parameters={},
        )

    @staticmethod
    def create_check_dynamic_stream(
        model: CheckDynamicStreamModel, config: Config, **kwargs: Any
    ) -> CheckDynamicStream:
        assert model.use_check_availability is not None  # for mypy

        use_check_availability = model.use_check_availability

        return CheckDynamicStream(
            stream_count=model.stream_count,
            use_check_availability=use_check_availability,
            parameters={},
        )

    def create_composite_error_handler(
        self, model: CompositeErrorHandlerModel, config: Config, **kwargs: Any
    ) -> CompositeErrorHandler:
        error_handlers = [
            self._create_component_from_model(model=error_handler_model, config=config)
            for error_handler_model in model.error_handlers
        ]
        return CompositeErrorHandler(
            error_handlers=error_handlers, parameters=model.parameters or {}
        )

    @staticmethod
    def create_concurrency_level(
        model: ConcurrencyLevelModel, config: Config, **kwargs: Any
    ) -> ConcurrencyLevel:
        return ConcurrencyLevel(
            default_concurrency=model.default_concurrency,
            max_concurrency=model.max_concurrency,
            config=config,
            parameters={},
        )

    @staticmethod
    def apply_stream_state_migrations(
        stream_state_migrations: List[Any] | None, stream_state: MutableMapping[str, Any]
    ) -> MutableMapping[str, Any]:
        if stream_state_migrations:
            for state_migration in stream_state_migrations:
                if state_migration.should_migrate(stream_state):
                    # The state variable is expected to be mutable but the migrate method returns an immutable mapping.
                    stream_state = dict(state_migration.migrate(stream_state))
        return stream_state

    def create_concurrent_cursor_from_datetime_based_cursor(
        self,
        model_type: Type[BaseModel],
        component_definition: ComponentDefinition,
        stream_name: str,
        stream_namespace: Optional[str],
        config: Config,
        message_repository: Optional[MessageRepository] = None,
        runtime_lookback_window: Optional[datetime.timedelta] = None,
        stream_state_migrations: Optional[List[Any]] = None,
        **kwargs: Any,
    ) -> ConcurrentCursor:
        # Per-partition incremental streams can dynamically create child cursors which will pass their current
        # state via the stream_state keyword argument. Incremental syncs without parent streams use the
        # incoming state and connector_state_manager that is initialized when the component factory is created
        stream_state = (
            self._connector_state_manager.get_stream_state(stream_name, stream_namespace)
            if "stream_state" not in kwargs
            else kwargs["stream_state"]
        )
        stream_state = self.apply_stream_state_migrations(stream_state_migrations, stream_state)

        component_type = component_definition.get("type")
        if component_definition.get("type") != model_type.__name__:
            raise ValueError(
                f"Expected manifest component of type {model_type.__name__}, but received {component_type} instead"
            )

        datetime_based_cursor_model = model_type.parse_obj(component_definition)

        if not isinstance(datetime_based_cursor_model, DatetimeBasedCursorModel):
            raise ValueError(
                f"Expected {model_type.__name__} component, but received {datetime_based_cursor_model.__class__.__name__}"
            )

        interpolated_cursor_field = InterpolatedString.create(
            datetime_based_cursor_model.cursor_field,
            parameters=datetime_based_cursor_model.parameters or {},
        )
        cursor_field = CursorField(interpolated_cursor_field.eval(config=config))

        interpolated_partition_field_start = InterpolatedString.create(
            datetime_based_cursor_model.partition_field_start or "start_time",
            parameters=datetime_based_cursor_model.parameters or {},
        )
        interpolated_partition_field_end = InterpolatedString.create(
            datetime_based_cursor_model.partition_field_end or "end_time",
            parameters=datetime_based_cursor_model.parameters or {},
        )

        slice_boundary_fields = (
            interpolated_partition_field_start.eval(config=config),
            interpolated_partition_field_end.eval(config=config),
        )

        datetime_format = datetime_based_cursor_model.datetime_format

        cursor_granularity = (
            parse_duration(datetime_based_cursor_model.cursor_granularity)
            if datetime_based_cursor_model.cursor_granularity
            else None
        )

        lookback_window = None
        interpolated_lookback_window = (
            InterpolatedString.create(
                datetime_based_cursor_model.lookback_window,
                parameters=datetime_based_cursor_model.parameters or {},
            )
            if datetime_based_cursor_model.lookback_window
            else None
        )
        if interpolated_lookback_window:
            evaluated_lookback_window = interpolated_lookback_window.eval(config=config)
            if evaluated_lookback_window:
                lookback_window = parse_duration(evaluated_lookback_window)

        connector_state_converter: DateTimeStreamStateConverter
        connector_state_converter = CustomFormatConcurrentStreamStateConverter(
            datetime_format=datetime_format,
            input_datetime_formats=datetime_based_cursor_model.cursor_datetime_formats,
            is_sequential_state=True,  # ConcurrentPerPartitionCursor only works with sequential state
            cursor_granularity=cursor_granularity,
        )

        # Adjusts the stream state by applying the runtime lookback window.
        # This is used to ensure correct state handling in case of failed partitions.
        stream_state_value = stream_state.get(cursor_field.cursor_field_key)
        if runtime_lookback_window and stream_state_value:
            new_stream_state = (
                connector_state_converter.parse_timestamp(stream_state_value)
                - runtime_lookback_window
            )
            stream_state[cursor_field.cursor_field_key] = connector_state_converter.output_format(
                new_stream_state
            )

        start_date_runtime_value: Union[InterpolatedString, str, MinMaxDatetime]
        if isinstance(datetime_based_cursor_model.start_datetime, MinMaxDatetimeModel):
            start_date_runtime_value = self.create_min_max_datetime(
                model=datetime_based_cursor_model.start_datetime, config=config
            )
        else:
            start_date_runtime_value = datetime_based_cursor_model.start_datetime

        end_date_runtime_value: Optional[Union[InterpolatedString, str, MinMaxDatetime]]
        if isinstance(datetime_based_cursor_model.end_datetime, MinMaxDatetimeModel):
            end_date_runtime_value = self.create_min_max_datetime(
                model=datetime_based_cursor_model.end_datetime, config=config
            )
        else:
            end_date_runtime_value = datetime_based_cursor_model.end_datetime

        interpolated_start_date = MinMaxDatetime.create(
            interpolated_string_or_min_max_datetime=start_date_runtime_value,
            parameters=datetime_based_cursor_model.parameters,
        )
        interpolated_end_date = (
            None
            if not end_date_runtime_value
            else MinMaxDatetime.create(
                end_date_runtime_value, datetime_based_cursor_model.parameters
            )
        )

        # If datetime format is not specified then start/end datetime should inherit it from the stream slicer
        if not interpolated_start_date.datetime_format:
            interpolated_start_date.datetime_format = datetime_format
        if interpolated_end_date and not interpolated_end_date.datetime_format:
            interpolated_end_date.datetime_format = datetime_format

        start_date = interpolated_start_date.get_datetime(config=config)
        end_date_provider = (
            partial(interpolated_end_date.get_datetime, config)
            if interpolated_end_date
            else connector_state_converter.get_end_provider()
        )

        if (
            datetime_based_cursor_model.step and not datetime_based_cursor_model.cursor_granularity
        ) or (
            not datetime_based_cursor_model.step and datetime_based_cursor_model.cursor_granularity
        ):
            raise ValueError(
                f"If step is defined, cursor_granularity should be as well and vice-versa. "
                f"Right now, step is `{datetime_based_cursor_model.step}` and cursor_granularity is `{datetime_based_cursor_model.cursor_granularity}`"
            )

        # When step is not defined, default to a step size from the starting date to the present moment
        step_length = datetime.timedelta.max
        interpolated_step = (
            InterpolatedString.create(
                datetime_based_cursor_model.step,
                parameters=datetime_based_cursor_model.parameters or {},
            )
            if datetime_based_cursor_model.step
            else None
        )
        if interpolated_step:
            evaluated_step = interpolated_step.eval(config)
            if evaluated_step:
                step_length = parse_duration(evaluated_step)

        clamping_strategy: ClampingStrategy = NoClamping()
        if datetime_based_cursor_model.clamping:
            # While it is undesirable to interpolate within the model factory (as opposed to at runtime),
            # it is still better than shifting interpolation low-code concept into the ConcurrentCursor runtime
            # object which we want to keep agnostic of being low-code
            target = InterpolatedString(
                string=datetime_based_cursor_model.clamping.target,
                parameters=datetime_based_cursor_model.parameters or {},
            )
            evaluated_target = target.eval(config=config)
            match evaluated_target:
                case "DAY":
                    clamping_strategy = DayClampingStrategy()
                    end_date_provider = ClampingEndProvider(
                        DayClampingStrategy(is_ceiling=False),
                        end_date_provider,  # type: ignore  # Having issues w/ inspection for GapType and CursorValueType as shown in existing tests. Confirmed functionality is working in practice
                        granularity=cursor_granularity or datetime.timedelta(seconds=1),
                    )
                case "WEEK":
                    if (
                        not datetime_based_cursor_model.clamping.target_details
                        or "weekday" not in datetime_based_cursor_model.clamping.target_details
                    ):
                        raise ValueError(
                            "Given WEEK clamping, weekday needs to be provided as target_details"
                        )
                    weekday = self._assemble_weekday(
                        datetime_based_cursor_model.clamping.target_details["weekday"]
                    )
                    clamping_strategy = WeekClampingStrategy(weekday)
                    end_date_provider = ClampingEndProvider(
                        WeekClampingStrategy(weekday, is_ceiling=False),
                        end_date_provider,  # type: ignore  # Having issues w/ inspection for GapType and CursorValueType as shown in existing tests. Confirmed functionality is working in practice
                        granularity=cursor_granularity or datetime.timedelta(days=1),
                    )
                case "MONTH":
                    clamping_strategy = MonthClampingStrategy()
                    end_date_provider = ClampingEndProvider(
                        MonthClampingStrategy(is_ceiling=False),
                        end_date_provider,  # type: ignore  # Having issues w/ inspection for GapType and CursorValueType as shown in existing tests. Confirmed functionality is working in practice
                        granularity=cursor_granularity or datetime.timedelta(days=1),
                    )
                case _:
                    raise ValueError(
                        f"Invalid clamping target {evaluated_target}, expected DAY, WEEK, MONTH"
                    )

        return ConcurrentCursor(
            stream_name=stream_name,
            stream_namespace=stream_namespace,
            stream_state=stream_state,
            message_repository=message_repository or self._message_repository,
            connector_state_manager=self._connector_state_manager,
            connector_state_converter=connector_state_converter,
            cursor_field=cursor_field,
            slice_boundary_fields=slice_boundary_fields,
            start=start_date,  # type: ignore  # Having issues w/ inspection for GapType and CursorValueType as shown in existing tests. Confirmed functionality is working in practice
            end_provider=end_date_provider,  # type: ignore  # Having issues w/ inspection for GapType and CursorValueType as shown in existing tests. Confirmed functionality is working in practice
            lookback_window=lookback_window,
            slice_range=step_length,
            cursor_granularity=cursor_granularity,
            clamping_strategy=clamping_strategy,
        )

    def create_concurrent_cursor_from_incrementing_count_cursor(
        self,
        model_type: Type[BaseModel],
        component_definition: ComponentDefinition,
        stream_name: str,
        stream_namespace: Optional[str],
        config: Config,
        message_repository: Optional[MessageRepository] = None,
        stream_state_migrations: Optional[List[Any]] = None,
        **kwargs: Any,
    ) -> ConcurrentCursor:
        # Per-partition incremental streams can dynamically create child cursors which will pass their current
        # state via the stream_state keyword argument. Incremental syncs without parent streams use the
        # incoming state and connector_state_manager that is initialized when the component factory is created
        stream_state = (
            self._connector_state_manager.get_stream_state(stream_name, stream_namespace)
            if "stream_state" not in kwargs
            else kwargs["stream_state"]
        )
        stream_state = self.apply_stream_state_migrations(stream_state_migrations, stream_state)

        component_type = component_definition.get("type")
        if component_definition.get("type") != model_type.__name__:
            raise ValueError(
                f"Expected manifest component of type {model_type.__name__}, but received {component_type} instead"
            )

        incrementing_count_cursor_model = model_type.parse_obj(component_definition)

        if not isinstance(incrementing_count_cursor_model, IncrementingCountCursorModel):
            raise ValueError(
                f"Expected {model_type.__name__} component, but received {incrementing_count_cursor_model.__class__.__name__}"
            )

        interpolated_start_value = (
            InterpolatedString.create(
                incrementing_count_cursor_model.start_value,  # type: ignore
                parameters=incrementing_count_cursor_model.parameters or {},
            )
            if incrementing_count_cursor_model.start_value
            else 0
        )

        interpolated_cursor_field = InterpolatedString.create(
            incrementing_count_cursor_model.cursor_field,
            parameters=incrementing_count_cursor_model.parameters or {},
        )
        cursor_field = CursorField(interpolated_cursor_field.eval(config=config))

        connector_state_converter = IncrementingCountStreamStateConverter(
            is_sequential_state=True,  # ConcurrentPerPartitionCursor only works with sequential state
        )

        return ConcurrentCursor(
            stream_name=stream_name,
            stream_namespace=stream_namespace,
            stream_state=stream_state,
            message_repository=message_repository or self._message_repository,
            connector_state_manager=self._connector_state_manager,
            connector_state_converter=connector_state_converter,
            cursor_field=cursor_field,
            slice_boundary_fields=None,
            start=interpolated_start_value,  # type: ignore  # Having issues w/ inspection for GapType and CursorValueType as shown in existing tests. Confirmed functionality is working in practice
            end_provider=connector_state_converter.get_end_provider(),  # type: ignore  # Having issues w/ inspection for GapType and CursorValueType as shown in existing tests. Confirmed functionality is working in practice
        )

    def _assemble_weekday(self, weekday: str) -> Weekday:
        match weekday:
            case "MONDAY":
                return Weekday.MONDAY
            case "TUESDAY":
                return Weekday.TUESDAY
            case "WEDNESDAY":
                return Weekday.WEDNESDAY
            case "THURSDAY":
                return Weekday.THURSDAY
            case "FRIDAY":
                return Weekday.FRIDAY
            case "SATURDAY":
                return Weekday.SATURDAY
            case "SUNDAY":
                return Weekday.SUNDAY
            case _:
                raise ValueError(f"Unknown weekday {weekday}")

    def create_concurrent_cursor_from_perpartition_cursor(
        self,
        state_manager: ConnectorStateManager,
        model_type: Type[BaseModel],
        component_definition: ComponentDefinition,
        stream_name: str,
        stream_namespace: Optional[str],
        config: Config,
        stream_state: MutableMapping[str, Any],
        partition_router: PartitionRouter,
        stream_state_migrations: Optional[List[Any]] = None,
        attempt_to_create_cursor_if_not_provided: bool = False,
        **kwargs: Any,
    ) -> ConcurrentPerPartitionCursor:
        component_type = component_definition.get("type")
        if component_definition.get("type") != model_type.__name__:
            raise ValueError(
                f"Expected manifest component of type {model_type.__name__}, but received {component_type} instead"
            )

        datetime_based_cursor_model = model_type.parse_obj(component_definition)

        if not isinstance(datetime_based_cursor_model, DatetimeBasedCursorModel):
            raise ValueError(
                f"Expected {model_type.__name__} component, but received {datetime_based_cursor_model.__class__.__name__}"
            )

        interpolated_cursor_field = InterpolatedString.create(
            datetime_based_cursor_model.cursor_field,
            parameters=datetime_based_cursor_model.parameters or {},
        )
        cursor_field = CursorField(interpolated_cursor_field.eval(config=config))

        datetime_format = datetime_based_cursor_model.datetime_format

        cursor_granularity = (
            parse_duration(datetime_based_cursor_model.cursor_granularity)
            if datetime_based_cursor_model.cursor_granularity
            else None
        )

        connector_state_converter: DateTimeStreamStateConverter
        connector_state_converter = CustomFormatConcurrentStreamStateConverter(
            datetime_format=datetime_format,
            input_datetime_formats=datetime_based_cursor_model.cursor_datetime_formats,
            is_sequential_state=True,  # ConcurrentPerPartitionCursor only works with sequential state
            cursor_granularity=cursor_granularity,
        )

        # Create the cursor factory
        cursor_factory = ConcurrentCursorFactory(
            partial(
                self.create_concurrent_cursor_from_datetime_based_cursor,
                state_manager=state_manager,
                model_type=model_type,
                component_definition=component_definition,
                stream_name=stream_name,
                stream_namespace=stream_namespace,
                config=config,
                message_repository=NoopMessageRepository(),
                stream_state_migrations=stream_state_migrations,
            )
        )

        stream_state = self.apply_stream_state_migrations(stream_state_migrations, stream_state)
        # Per-partition state doesn't make sense for GroupingPartitionRouter, so force the global state
        use_global_cursor = isinstance(
            partition_router, GroupingPartitionRouter
        ) or component_definition.get("global_substream_cursor", False)

        # Return the concurrent cursor and state converter
        return ConcurrentPerPartitionCursor(
            cursor_factory=cursor_factory,
            partition_router=partition_router,
            stream_name=stream_name,
            stream_namespace=stream_namespace,
            stream_state=stream_state,
            message_repository=self._message_repository,  # type: ignore
            connector_state_manager=state_manager,
            connector_state_converter=connector_state_converter,
            cursor_field=cursor_field,
            use_global_cursor=use_global_cursor,
            attempt_to_create_cursor_if_not_provided=attempt_to_create_cursor_if_not_provided,
        )

    @staticmethod
    def create_constant_backoff_strategy(
        model: ConstantBackoffStrategyModel, config: Config, **kwargs: Any
    ) -> ConstantBackoffStrategy:
        return ConstantBackoffStrategy(
            backoff_time_in_seconds=model.backoff_time_in_seconds,
            config=config,
            parameters=model.parameters or {},
        )

    def create_cursor_pagination(
        self, model: CursorPaginationModel, config: Config, decoder: Decoder, **kwargs: Any
    ) -> CursorPaginationStrategy:
        if isinstance(decoder, PaginationDecoderDecorator):
            inner_decoder = decoder.decoder
        else:
            inner_decoder = decoder
            decoder = PaginationDecoderDecorator(decoder=decoder)

        if self._is_supported_decoder_for_pagination(inner_decoder):
            decoder_to_use = decoder
        else:
            raise ValueError(
                self._UNSUPPORTED_DECODER_ERROR.format(decoder_type=type(inner_decoder))
            )

        return CursorPaginationStrategy(
            cursor_value=model.cursor_value,
            decoder=decoder_to_use,
            page_size=model.page_size,
            stop_condition=model.stop_condition,
            config=config,
            parameters=model.parameters or {},
        )

    def create_custom_component(self, model: Any, config: Config, **kwargs: Any) -> Any:
        """
        Generically creates a custom component based on the model type and a class_name reference to the custom Python class being
        instantiated. Only the model's additional properties that match the custom class definition are passed to the constructor
        :param model: The Pydantic model of the custom component being created
        :param config: The custom defined connector config
        :return: The declarative component built from the Pydantic model to be used at runtime
        """
        custom_component_class = self._get_class_from_fully_qualified_class_name(model.class_name)
        component_fields = get_type_hints(custom_component_class)
        model_args = model.dict()
        model_args["config"] = config

        # There are cases where a parent component will pass arguments to a child component via kwargs. When there are field collisions
        # we defer to these arguments over the component's definition
        for key, arg in kwargs.items():
            model_args[key] = arg

        # Pydantic is unable to parse a custom component's fields that are subcomponents into models because their fields and types are not
        # defined in the schema. The fields and types are defined within the Python class implementation. Pydantic can only parse down to
        # the custom component and this code performs a second parse to convert the sub-fields first into models, then declarative components
        for model_field, model_value in model_args.items():
            # If a custom component field doesn't have a type set, we try to use the type hints to infer the type
            if (
                isinstance(model_value, dict)
                and "type" not in model_value
                and model_field in component_fields
            ):
                derived_type = self._derive_component_type_from_type_hints(
                    component_fields.get(model_field)
                )
                if derived_type:
                    model_value["type"] = derived_type

            if self._is_component(model_value):
                model_args[model_field] = self._create_nested_component(
                    model, model_field, model_value, config
                )
            elif isinstance(model_value, list):
                vals = []
                for v in model_value:
                    if isinstance(v, dict) and "type" not in v and model_field in component_fields:
                        derived_type = self._derive_component_type_from_type_hints(
                            component_fields.get(model_field)
                        )
                        if derived_type:
                            v["type"] = derived_type
                    if self._is_component(v):
                        vals.append(self._create_nested_component(model, model_field, v, config))
                    else:
                        vals.append(v)
                model_args[model_field] = vals

        kwargs = {
            class_field: model_args[class_field]
            for class_field in component_fields.keys()
            if class_field in model_args
        }
        return custom_component_class(**kwargs)

    @staticmethod
    def _get_class_from_fully_qualified_class_name(
        full_qualified_class_name: str,
    ) -> Any:
        """Get a class from its fully qualified name.

        If a custom components module is needed, we assume it is already registered - probably
        as `source_declarative_manifest.components` or `components`.

        Args:
            full_qualified_class_name (str): The fully qualified name of the class (e.g., "module.ClassName").

        Returns:
            Any: The class object.

        Raises:
            ValueError: If the class cannot be loaded.
        """
        split = full_qualified_class_name.split(".")
        module_name_full = ".".join(split[:-1])
        class_name = split[-1]

        try:
            module_ref = importlib.import_module(module_name_full)
        except ModuleNotFoundError as e:
            if split[0] == "source_declarative_manifest":
                # During testing, the modules containing the custom components are not moved to source_declarative_manifest. In order to run the test, add the source folder to your PYTHONPATH or add it runtime using sys.path.append
                try:
                    import os

                    module_name_with_source_declarative_manifest = ".".join(split[1:-1])
                    module_ref = importlib.import_module(
                        module_name_with_source_declarative_manifest
                    )
                except ModuleNotFoundError:
                    raise ValueError(f"Could not load module `{module_name_full}`.") from e
            else:
                raise ValueError(f"Could not load module `{module_name_full}`.") from e

        try:
            return getattr(module_ref, class_name)
        except AttributeError as e:
            raise ValueError(
                f"Could not load class `{class_name}` from module `{module_name_full}`.",
            ) from e

    @staticmethod
    def _derive_component_type_from_type_hints(field_type: Any) -> Optional[str]:
        interface = field_type
        while True:
            origin = get_origin(interface)
            if origin:
                # Unnest types until we reach the raw type
                # List[T] -> T
                # Optional[List[T]] -> T
                args = get_args(interface)
                interface = args[0]
            else:
                break
        if isinstance(interface, type) and not ModelToComponentFactory.is_builtin_type(interface):
            return interface.__name__
        return None

    @staticmethod
    def is_builtin_type(cls: Optional[Type[Any]]) -> bool:
        if not cls:
            return False
        return cls.__module__ == "builtins"

    @staticmethod
    def _extract_missing_parameters(error: TypeError) -> List[str]:
        parameter_search = re.search(r"keyword-only.*:\s(.*)", str(error))
        if parameter_search:
            return re.findall(r"\'(.+?)\'", parameter_search.group(1))
        else:
            return []

    def _create_nested_component(
        self, model: Any, model_field: str, model_value: Any, config: Config
    ) -> Any:
        type_name = model_value.get("type", None)
        if not type_name:
            # If no type is specified, we can assume this is a dictionary object which can be returned instead of a subcomponent
            return model_value

        model_type = self.TYPE_NAME_TO_MODEL.get(type_name, None)
        if model_type:
            parsed_model = model_type.parse_obj(model_value)
            try:
                # To improve usability of the language, certain fields are shared between components. This can come in the form of
                # a parent component passing some of its fields to a child component or the parent extracting fields from other child
                # components and passing it to others. One example is the DefaultPaginator referencing the HttpRequester url_base
                # while constructing a SimpleRetriever. However, custom components don't support this behavior because they are created
                # generically in create_custom_component(). This block allows developers to specify extra arguments in $parameters that
                # are needed by a component and could not be shared.
                model_constructor = self.PYDANTIC_MODEL_TO_CONSTRUCTOR.get(parsed_model.__class__)
                constructor_kwargs = inspect.getfullargspec(model_constructor).kwonlyargs
                model_parameters = model_value.get("$parameters", {})
                matching_parameters = {
                    kwarg: model_parameters[kwarg]
                    for kwarg in constructor_kwargs
                    if kwarg in model_parameters
                }
                return self._create_component_from_model(
                    model=parsed_model, config=config, **matching_parameters
                )
            except TypeError as error:
                missing_parameters = self._extract_missing_parameters(error)
                if missing_parameters:
                    raise ValueError(
                        f"Error creating component '{type_name}' with parent custom component {model.class_name}: Please provide "
                        + ", ".join(
                            (
                                f"{type_name}.$parameters.{parameter}"
                                for parameter in missing_parameters
                            )
                        )
                    )
                raise TypeError(
                    f"Error creating component '{type_name}' with parent custom component {model.class_name}: {error}"
                )
        else:
            raise ValueError(
                f"Error creating custom component {model.class_name}. Subcomponent creation has not been implemented for '{type_name}'"
            )

    @staticmethod
    def _is_component(model_value: Any) -> bool:
        return isinstance(model_value, dict) and model_value.get("type") is not None

    def create_datetime_based_cursor(
        self, model: DatetimeBasedCursorModel, config: Config, **kwargs: Any
    ) -> DatetimeBasedCursor:
        start_datetime: Union[str, MinMaxDatetime] = (
            model.start_datetime
            if isinstance(model.start_datetime, str)
            else self.create_min_max_datetime(model.start_datetime, config)
        )
        end_datetime: Union[str, MinMaxDatetime, None] = None
        if model.is_data_feed and model.end_datetime:
            raise ValueError("Data feed does not support end_datetime")
        if model.is_data_feed and model.is_client_side_incremental:
            raise ValueError(
                "`Client side incremental` cannot be applied with `data feed`. Choose only 1 from them."
            )
        if model.end_datetime:
            end_datetime = (
                model.end_datetime
                if isinstance(model.end_datetime, str)
                else self.create_min_max_datetime(model.end_datetime, config)
            )

        end_time_option = (
            self._create_component_from_model(
                model.end_time_option, config, parameters=model.parameters or {}
            )
            if model.end_time_option
            else None
        )
        start_time_option = (
            self._create_component_from_model(
                model.start_time_option, config, parameters=model.parameters or {}
            )
            if model.start_time_option
            else None
        )

        return DatetimeBasedCursor(
            cursor_field=model.cursor_field,
            cursor_datetime_formats=model.cursor_datetime_formats
            if model.cursor_datetime_formats
            else [],
            cursor_granularity=model.cursor_granularity,
            datetime_format=model.datetime_format,
            end_datetime=end_datetime,
            start_datetime=start_datetime,
            step=model.step,
            end_time_option=end_time_option,
            lookback_window=model.lookback_window,
            start_time_option=start_time_option,
            partition_field_end=model.partition_field_end,
            partition_field_start=model.partition_field_start,
            message_repository=self._message_repository,
            is_compare_strictly=model.is_compare_strictly,
            config=config,
            parameters=model.parameters or {},
        )

    def create_declarative_stream(
        self, model: DeclarativeStreamModel, config: Config, is_parent: bool = False, **kwargs: Any
    ) -> Union[DeclarativeStream, AbstractStream]:
        primary_key = model.primary_key.__root__ if model.primary_key else None

        if model.incremental_sync and isinstance(model.incremental_sync, DatetimeBasedCursorModel):
            cursor_model = model.incremental_sync

            end_time_option = (
                self._create_component_from_model(
                    cursor_model.end_time_option, config, parameters=cursor_model.parameters or {}
                )
                if cursor_model.end_time_option
                else None
            )
            start_time_option = (
                self._create_component_from_model(
                    cursor_model.start_time_option, config, parameters=cursor_model.parameters or {}
                )
                if cursor_model.start_time_option
                else None
            )

            request_options_provider = DatetimeBasedRequestOptionsProvider(
                start_time_option=start_time_option,
                end_time_option=end_time_option,
                partition_field_start=cursor_model.partition_field_end,
                partition_field_end=cursor_model.partition_field_end,
                config=config,
                parameters=model.parameters or {},
            )
        elif model.incremental_sync and isinstance(
            model.incremental_sync, IncrementingCountCursorModel
        ):
            cursor_model: IncrementingCountCursorModel = model.incremental_sync  # type: ignore

            start_time_option = (
                self._create_component_from_model(
                    cursor_model.start_value_option,  # type: ignore # mypy still thinks cursor_model of type DatetimeBasedCursor
                    config,
                    parameters=cursor_model.parameters or {},
                )
                if cursor_model.start_value_option  # type: ignore # mypy still thinks cursor_model of type DatetimeBasedCursor
                else None
            )

            # The concurrent engine defaults the start/end fields on the slice to "start" and "end", but
            # the default DatetimeBasedRequestOptionsProvider() sets them to start_time/end_time
            partition_field_start = "start"

            request_options_provider = DatetimeBasedRequestOptionsProvider(
                start_time_option=start_time_option,
                partition_field_start=partition_field_start,
                config=config,
                parameters=model.parameters or {},
            )
        else:
            request_options_provider = None

        transformations = []
        if model.transformations:
            for transformation_model in model.transformations:
                transformations.append(
                    self._create_component_from_model(model=transformation_model, config=config)
                )
        file_uploader = None
        if model.file_uploader:
            file_uploader = self._create_component_from_model(
                model=model.file_uploader, config=config
            )

        # When constructing a declarative stream, we assemble the incremental_sync component and retriever's partition_router field
        # components if they exist into a single CartesianProductStreamSlicer. This is then passed back as an argument when constructing the
        # Retriever. This is done in the declarative stream not the retriever to support custom retrievers. The custom create methods in
        # the factory only support passing arguments to the component constructors, whereas this performs a merge of all slicers into one.
        combined_slicers = self._merge_stream_slicers(model=model, config=config)
        partition_router = self._build_stream_slicer_from_partition_router(
            model.retriever, config, stream_name=model.name
        )
        concurrent_cursor = self._build_concurrent_cursor(model, partition_router, config)
        retriever = self._create_component_from_model(
            model=model.retriever,
            config=config,
            name=model.name,
            primary_key=primary_key,
            stream_slicer=combined_slicers,
            request_options_provider=request_options_provider,
            stop_condition_cursor=concurrent_cursor
            if self._is_stop_condition_on_cursor(model)
            else None,
            client_side_incremental_sync={"cursor": concurrent_cursor}
            if self._is_client_side_filtering_enabled(model)
            else None,
            transformations=transformations,
            file_uploader=file_uploader,
            incremental_sync=model.incremental_sync,
        )

        schema_loader: Union[
            CompositeSchemaLoader,
            DefaultSchemaLoader,
            DynamicSchemaLoader,
            InlineSchemaLoader,
            JsonFileSchemaLoader,
        ]
        if model.schema_loader and isinstance(model.schema_loader, list):
            nested_schema_loaders = [
                self._create_component_from_model(model=nested_schema_loader, config=config)
                for nested_schema_loader in model.schema_loader
            ]
            schema_loader = CompositeSchemaLoader(
                schema_loaders=nested_schema_loaders, parameters={}
            )
        elif model.schema_loader:
            schema_loader = self._create_component_from_model(
                model=model.schema_loader,  # type: ignore # If defined, schema_loader is guaranteed not to be a list and will be one of the existing base models
                config=config,
            )
        else:
            options = model.parameters or {}
            if "name" not in options:
                options["name"] = model.name
            schema_loader = DefaultSchemaLoader(config=config, parameters=options)

        if (
            (
                isinstance(combined_slicers, PartitionRouter)
                or isinstance(concurrent_cursor, ConcurrentCursor)
            )
            and not is_parent
            and not self._emit_connector_builder_messages
        ):
            # We are starting to migrate streams to instantiate directly the DefaultStream instead of instantiating the
            # DeclarativeStream and assembling the DefaultStream from that. The plan is the following:
            # * Streams without partition router nor cursors and streams with only partition router. This is the `isinstance(combined_slicers, PartitionRouter)` condition as the first kind with have a SinglePartitionRouter
            # * Streams without partition router but with cursor. This is the `isinstance(concurrent_cursor, ConcurrentCursor)` condition
            # * Streams with both partition router and cursor
            # We specifically exclude parent streams here because SubstreamPartitionRouter has not been updated yet
            # We specifically exclude Connector Builder stuff for now as Brian is working on this anyway

            stream_name = model.name or ""
            stream_slicer: ConcurrentStreamSlicer = (
                concurrent_cursor if concurrent_cursor else SinglePartitionRouter(parameters={})
            )
            cursor: Cursor = FinalStateCursor(stream_name, None, self._message_repository)
            if isinstance(retriever, AsyncRetriever):
                # The AsyncRetriever only ever worked with a cursor from the concurrent package. Hence, the method
                # `_build_incremental_cursor` which we would usually think would return only declarative stuff has a
                # special clause and return a concurrent cursor. This stream slicer is passed to AsyncRetriever when
                # built because the async retriever has a specific partition router which relies on this stream slicer.
                # We can't re-use `concurrent_cursor` because it is a different instance than the one passed in
                # AsyncJobPartitionRouter.
                stream_slicer = retriever.stream_slicer
                if isinstance(combined_slicers, Cursor):
                    cursor = combined_slicers
            elif isinstance(combined_slicers, PartitionRouter):
                stream_slicer = combined_slicers
            elif concurrent_cursor:
                cursor = concurrent_cursor

            partition_generator = StreamSlicerPartitionGenerator(
                DeclarativePartitionFactory(
                    stream_name,
                    schema_loader,
                    retriever,
                    self._message_repository,
                ),
                stream_slicer,
            )

            return DefaultStream(
                partition_generator=partition_generator,
                name=stream_name,
                json_schema=schema_loader.get_json_schema,
                primary_key=get_primary_key_from_stream(primary_key),
                cursor_field=cursor.cursor_field.cursor_field_key
                if hasattr(cursor, "cursor_field")
                else "",  # FIXME we should have the cursor field has part of the interface of cursor,
                logger=logging.getLogger(f"airbyte.{stream_name}"),
<<<<<<< HEAD
                # FIXME this is a breaking change compared to the old implementation which used the source name instead
                cursor=cursor,
                supports_file_transfer=hasattr(model, "file_uploader") and bool(model.file_uploader),
=======
                # FIXME this is a breaking change compared to the old implementation,
                cursor=FinalStateCursor(stream_name, None, self._message_repository),
                supports_file_transfer=hasattr(model, "file_uploader")
                and bool(model.file_uploader),
>>>>>>> 7f643e4b
            )

        cursor_field = model.incremental_sync.cursor_field if model.incremental_sync else None
        if model.state_migrations:
            state_transformations = [
                self._create_component_from_model(state_migration, config, declarative_stream=model)
                for state_migration in model.state_migrations
            ]
        else:
            state_transformations = []
        return DeclarativeStream(
            name=model.name or "",
            primary_key=primary_key,
            retriever=retriever,
            schema_loader=schema_loader,
            stream_cursor_field=cursor_field or "",
            state_migrations=state_transformations,
            config=config,
            parameters=model.parameters or {},
        )

    def _is_stop_condition_on_cursor(self, model: DeclarativeStreamModel) -> bool:
        return bool(
            model.incremental_sync
            and hasattr(model.incremental_sync, "is_data_feed")
            and model.incremental_sync.is_data_feed
        )

    def _is_client_side_filtering_enabled(self, model: DeclarativeStreamModel) -> bool:
        return bool(
            model.incremental_sync
            and hasattr(model.incremental_sync, "is_client_side_incremental")
            and model.incremental_sync.is_client_side_incremental
        )

    def _build_stream_slicer_from_partition_router(
        self,
        model: Union[
            AsyncRetrieverModel,
            CustomRetrieverModel,
            SimpleRetrieverModel,
        ],
        config: Config,
        stream_name: Optional[str] = None,
    ) -> PartitionRouter:
        if (
            hasattr(model, "partition_router")
            and isinstance(model, SimpleRetrieverModel | AsyncRetrieverModel)
            and model.partition_router
        ):
            stream_slicer_model = model.partition_router
            if isinstance(stream_slicer_model, list):
                return CartesianProductStreamSlicer(
                    [
                        self._create_component_from_model(
                            model=slicer, config=config, stream_name=stream_name or ""
                        )
                        for slicer in stream_slicer_model
                    ],
                    parameters={},
                )
            else:
                return self._create_component_from_model(  # type: ignore[no-any-return] # Will be created PartitionRouter as stream_slicer_model is model.partition_router
                    model=stream_slicer_model, config=config, stream_name=stream_name or ""
                )
        return SinglePartitionRouter(parameters={})

    def _build_incremental_cursor(
        self,
        model: DeclarativeStreamModel,
        stream_slicer: Optional[PartitionRouter],
        config: Config,
    ) -> Optional[StreamSlicer]:
        state_transformations = (
            [
                self._create_component_from_model(state_migration, config, declarative_stream=model)
                for state_migration in model.state_migrations
            ]
            if model.state_migrations
            else []
        )

        if model.incremental_sync and (
            stream_slicer and not isinstance(stream_slicer, SinglePartitionRouter)
        ):
            if model.retriever.type == "AsyncRetriever":
                stream_name = model.name or ""
                stream_namespace = None
                stream_state = self._connector_state_manager.get_stream_state(
                    stream_name, stream_namespace
                )

                return self.create_concurrent_cursor_from_perpartition_cursor(  # type: ignore # This is a known issue that we are creating and returning a ConcurrentCursor which does not technically implement the (low-code) StreamSlicer. However, (low-code) StreamSlicer and ConcurrentCursor both implement StreamSlicer.stream_slices() which is the primary method needed for checkpointing
                    state_manager=self._connector_state_manager,
                    model_type=DatetimeBasedCursorModel,
                    component_definition=model.incremental_sync.__dict__,
                    stream_name=stream_name,
                    stream_namespace=stream_namespace,
                    config=config or {},
                    stream_state=stream_state,
                    stream_state_migrations=state_transformations,
                    partition_router=stream_slicer,
                )

            incremental_sync_model = model.incremental_sync
            cursor_component = self._create_component_from_model(
                model=incremental_sync_model, config=config
            )
            is_global_cursor = (
                hasattr(incremental_sync_model, "global_substream_cursor")
                and incremental_sync_model.global_substream_cursor
            )

            if is_global_cursor:
                return GlobalSubstreamCursor(
                    stream_cursor=cursor_component, partition_router=stream_slicer
                )
            return PerPartitionWithGlobalCursor(
                cursor_factory=CursorFactory(
                    lambda: self._create_component_from_model(
                        model=incremental_sync_model, config=config
                    ),
                ),
                partition_router=stream_slicer,
                stream_cursor=cursor_component,
            )
        elif model.incremental_sync:
            if model.retriever.type == "AsyncRetriever":
                return self.create_concurrent_cursor_from_datetime_based_cursor(  # type: ignore # This is a known issue that we are creating and returning a ConcurrentCursor which does not technically implement the (low-code) StreamSlicer. However, (low-code) StreamSlicer and ConcurrentCursor both implement StreamSlicer.stream_slices() which is the primary method needed for checkpointing
                    model_type=DatetimeBasedCursorModel,
                    component_definition=model.incremental_sync.__dict__,
                    stream_name=model.name or "",
                    stream_namespace=None,
                    config=config or {},
                    stream_state_migrations=state_transformations,
                )
            return self._create_component_from_model(model=model.incremental_sync, config=config)  # type: ignore[no-any-return]  # Will be created Cursor as stream_slicer_model is model.incremental_sync
        return None

    def _build_concurrent_cursor(
        self,
        model: DeclarativeStreamModel,
        stream_slicer: Optional[PartitionRouter],
        config: Config,
    ) -> Optional[StreamSlicer]:
        stream_state = self._connector_state_manager.get_stream_state(
            stream_name=model.name or "", namespace=None
        )

        if model.state_migrations:
            state_transformations = [
                self._create_component_from_model(state_migration, config, declarative_stream=model)
                for state_migration in model.state_migrations
            ]
        else:
            state_transformations = []

        if (
            model.incremental_sync
            and stream_slicer
            and not isinstance(stream_slicer, SinglePartitionRouter)
        ):
            return self.create_concurrent_cursor_from_perpartition_cursor(  # type: ignore # This is a known issue that we are creating and returning a ConcurrentCursor which does not technically implement the (low-code) StreamSlicer. However, (low-code) StreamSlicer and ConcurrentCursor both implement StreamSlicer.stream_slices() which is the primary method needed for checkpointing
                state_manager=self._connector_state_manager,
                model_type=DatetimeBasedCursorModel,
                component_definition=model.incremental_sync.__dict__,
                stream_name=model.name or "",
                stream_namespace=None,
                config=config or {},
                stream_state=stream_state,
                stream_state_migrations=state_transformations,
                partition_router=stream_slicer,
                attempt_to_create_cursor_if_not_provided=True,
            )
        elif model.incremental_sync:
            if type(model.incremental_sync) == IncrementingCountCursorModel:
                return self.create_concurrent_cursor_from_incrementing_count_cursor(  # type: ignore # This is a known issue that we are creating and returning a ConcurrentCursor which does not technically implement the (low-code) StreamSlicer. However, (low-code) StreamSlicer and ConcurrentCursor both implement StreamSlicer.stream_slices() which is the primary method needed for checkpointing
                    model_type=IncrementingCountCursorModel,
                    component_definition=model.incremental_sync.__dict__,
                    stream_name=model.name or "",
                    stream_namespace=None,
                    config=config or {},
                    stream_state_migrations=state_transformations,
                )
            elif type(model.incremental_sync) == DatetimeBasedCursorModel:
                return self.create_concurrent_cursor_from_datetime_based_cursor(  # type: ignore # This is a known issue that we are creating and returning a ConcurrentCursor which does not technically implement the (low-code) StreamSlicer. However, (low-code) StreamSlicer and ConcurrentCursor both implement StreamSlicer.stream_slices() which is the primary method needed for checkpointing
                    model_type=type(model.incremental_sync),
                    component_definition=model.incremental_sync.__dict__,
                    stream_name=model.name or "",
                    stream_namespace=None,
                    config=config or {},
                    stream_state_migrations=state_transformations,
                    attempt_to_create_cursor_if_not_provided=True,
                )
            else:
                raise ValueError(
                    f"Incremental sync of type {type(model.incremental_sync)} is not supported"
                )
        return None

    def _merge_stream_slicers(
        self, model: DeclarativeStreamModel, config: Config
    ) -> Optional[StreamSlicer]:
        retriever_model = model.retriever

        stream_slicer = self._build_stream_slicer_from_partition_router(
            retriever_model, config, stream_name=model.name
        )

        if retriever_model.type == "AsyncRetriever":
            is_not_datetime_cursor = (
                model.incremental_sync.type != "DatetimeBasedCursor"
                if model.incremental_sync
                else None
            )
            is_partition_router = (
                bool(retriever_model.partition_router) if model.incremental_sync else None
            )

            if is_not_datetime_cursor:
                # We are currently in a transition to the Concurrent CDK and AsyncRetriever can only work with the
                # support or unordered slices (for example, when we trigger reports for January and February, the report
                # in February can be completed first). Once we have support for custom concurrent cursor or have a new
                # implementation available in the CDK, we can enable more cursors here.
                raise ValueError(
                    "AsyncRetriever with cursor other than DatetimeBasedCursor is not supported yet."
                )

            if is_partition_router and not stream_slicer:
                # Note that this development is also done in parallel to the per partition development which once merged
                # we could support here by calling create_concurrent_cursor_from_perpartition_cursor
                raise ValueError("Per partition state is not supported yet for AsyncRetriever.")

        if model.incremental_sync:
            return self._build_incremental_cursor(model, stream_slicer, config)

        return stream_slicer

    def create_default_error_handler(
        self, model: DefaultErrorHandlerModel, config: Config, **kwargs: Any
    ) -> DefaultErrorHandler:
        backoff_strategies = []
        if model.backoff_strategies:
            for backoff_strategy_model in model.backoff_strategies:
                backoff_strategies.append(
                    self._create_component_from_model(model=backoff_strategy_model, config=config)
                )

        response_filters = []
        if model.response_filters:
            for response_filter_model in model.response_filters:
                response_filters.append(
                    self._create_component_from_model(model=response_filter_model, config=config)
                )
        response_filters.append(
            HttpResponseFilter(config=config, parameters=model.parameters or {})
        )

        return DefaultErrorHandler(
            backoff_strategies=backoff_strategies,
            max_retries=model.max_retries,
            response_filters=response_filters,
            config=config,
            parameters=model.parameters or {},
        )

    def create_default_paginator(
        self,
        model: DefaultPaginatorModel,
        config: Config,
        *,
        url_base: str,
        extractor_model: Optional[Union[CustomRecordExtractorModel, DpathExtractorModel]] = None,
        decoder: Optional[Decoder] = None,
        cursor_used_for_stop_condition: Optional[Cursor] = None,
    ) -> Union[DefaultPaginator, PaginatorTestReadDecorator]:
        if decoder:
            if self._is_supported_decoder_for_pagination(decoder):
                decoder_to_use = PaginationDecoderDecorator(decoder=decoder)
            else:
                raise ValueError(self._UNSUPPORTED_DECODER_ERROR.format(decoder_type=type(decoder)))
        else:
            decoder_to_use = PaginationDecoderDecorator(decoder=JsonDecoder(parameters={}))
        page_size_option = (
            self._create_component_from_model(model=model.page_size_option, config=config)
            if model.page_size_option
            else None
        )
        page_token_option = (
            self._create_component_from_model(model=model.page_token_option, config=config)
            if model.page_token_option
            else None
        )
        pagination_strategy = self._create_component_from_model(
            model=model.pagination_strategy,
            config=config,
            decoder=decoder_to_use,
            extractor_model=extractor_model,
        )
        if cursor_used_for_stop_condition:
            pagination_strategy = StopConditionPaginationStrategyDecorator(
                pagination_strategy, CursorStopCondition(cursor_used_for_stop_condition)
            )
        paginator = DefaultPaginator(
            decoder=decoder_to_use,
            page_size_option=page_size_option,
            page_token_option=page_token_option,
            pagination_strategy=pagination_strategy,
            url_base=url_base,
            config=config,
            parameters=model.parameters or {},
        )
        if self._limit_pages_fetched_per_slice:
            return PaginatorTestReadDecorator(paginator, self._limit_pages_fetched_per_slice)
        return paginator

    def create_dpath_extractor(
        self,
        model: DpathExtractorModel,
        config: Config,
        decoder: Optional[Decoder] = None,
        **kwargs: Any,
    ) -> DpathExtractor:
        if decoder:
            decoder_to_use = decoder
        else:
            decoder_to_use = JsonDecoder(parameters={})
        model_field_path: List[Union[InterpolatedString, str]] = [x for x in model.field_path]
        return DpathExtractor(
            decoder=decoder_to_use,
            field_path=model_field_path,
            config=config,
            parameters=model.parameters or {},
        )

    @staticmethod
    def create_response_to_file_extractor(
        model: ResponseToFileExtractorModel,
        **kwargs: Any,
    ) -> ResponseToFileExtractor:
        return ResponseToFileExtractor(parameters=model.parameters or {})

    @staticmethod
    def create_exponential_backoff_strategy(
        model: ExponentialBackoffStrategyModel, config: Config
    ) -> ExponentialBackoffStrategy:
        return ExponentialBackoffStrategy(
            factor=model.factor or 5, parameters=model.parameters or {}, config=config
        )

    @staticmethod
    def create_group_by_key(model: GroupByKeyMergeStrategyModel, config: Config) -> GroupByKey:
        return GroupByKey(model.key, config=config, parameters=model.parameters or {})

    def create_http_requester(
        self,
        model: HttpRequesterModel,
        config: Config,
        decoder: Decoder = JsonDecoder(parameters={}),
        query_properties_key: Optional[str] = None,
        use_cache: Optional[bool] = None,
        *,
        name: str,
    ) -> HttpRequester:
        authenticator = (
            self._create_component_from_model(
                model=model.authenticator,
                config=config,
                url_base=model.url or model.url_base,
                name=name,
                decoder=decoder,
            )
            if model.authenticator
            else None
        )
        error_handler = (
            self._create_component_from_model(model=model.error_handler, config=config)
            if model.error_handler
            else DefaultErrorHandler(
                backoff_strategies=[],
                response_filters=[],
                config=config,
                parameters=model.parameters or {},
            )
        )

        api_budget = self._api_budget

        # Removes QueryProperties components from the interpolated mappings because it has been designed
        # to be used by the SimpleRetriever and will be resolved from the provider from the slice directly
        # instead of through jinja interpolation
        request_parameters: Optional[Union[str, Mapping[str, str]]]
        if isinstance(model.request_parameters, Mapping):
            request_parameters = self._remove_query_properties(model.request_parameters)
        else:
            request_parameters = model.request_parameters

        request_options_provider = InterpolatedRequestOptionsProvider(
            request_body=model.request_body,
            request_body_data=model.request_body_data,
            request_body_json=model.request_body_json,
            request_headers=model.request_headers,
            request_parameters=request_parameters,
            query_properties_key=query_properties_key,
            config=config,
            parameters=model.parameters or {},
        )

        assert model.use_cache is not None  # for mypy
        assert model.http_method is not None  # for mypy

        should_use_cache = (model.use_cache or bool(use_cache)) and not self._disable_cache

        return HttpRequester(
            name=name,
            url=model.url,
            url_base=model.url_base,
            path=model.path,
            authenticator=authenticator,
            error_handler=error_handler,
            api_budget=api_budget,
            http_method=HttpMethod[model.http_method.value],
            request_options_provider=request_options_provider,
            config=config,
            disable_retries=self._disable_retries,
            parameters=model.parameters or {},
            message_repository=self._message_repository,
            use_cache=should_use_cache,
            decoder=decoder,
            stream_response=decoder.is_stream_response() if decoder else False,
        )

    @staticmethod
    def create_http_response_filter(
        model: HttpResponseFilterModel, config: Config, **kwargs: Any
    ) -> HttpResponseFilter:
        if model.action:
            action = ResponseAction(model.action.value)
        else:
            action = None

        failure_type = FailureType(model.failure_type.value) if model.failure_type else None

        http_codes = (
            set(model.http_codes) if model.http_codes else set()
        )  # JSON schema notation has no set data type. The schema enforces an array of unique elements

        return HttpResponseFilter(
            action=action,
            failure_type=failure_type,
            error_message=model.error_message or "",
            error_message_contains=model.error_message_contains or "",
            http_codes=http_codes,
            predicate=model.predicate or "",
            config=config,
            parameters=model.parameters or {},
        )

    @staticmethod
    def create_inline_schema_loader(
        model: InlineSchemaLoaderModel, config: Config, **kwargs: Any
    ) -> InlineSchemaLoader:
        return InlineSchemaLoader(schema=model.schema_ or {}, parameters={})

    def create_complex_field_type(
        self, model: ComplexFieldTypeModel, config: Config, **kwargs: Any
    ) -> ComplexFieldType:
        items = (
            self._create_component_from_model(model=model.items, config=config)
            if isinstance(model.items, ComplexFieldTypeModel)
            else model.items
        )

        return ComplexFieldType(field_type=model.field_type, items=items)

    def create_types_map(self, model: TypesMapModel, config: Config, **kwargs: Any) -> TypesMap:
        target_type = (
            self._create_component_from_model(model=model.target_type, config=config)
            if isinstance(model.target_type, ComplexFieldTypeModel)
            else model.target_type
        )

        return TypesMap(
            target_type=target_type,
            current_type=model.current_type,
            condition=model.condition if model.condition is not None else "True",
        )

    def create_schema_type_identifier(
        self, model: SchemaTypeIdentifierModel, config: Config, **kwargs: Any
    ) -> SchemaTypeIdentifier:
        types_mapping = []
        if model.types_mapping:
            types_mapping.extend(
                [
                    self._create_component_from_model(types_map, config=config)
                    for types_map in model.types_mapping
                ]
            )
        model_schema_pointer: List[Union[InterpolatedString, str]] = (
            [x for x in model.schema_pointer] if model.schema_pointer else []
        )
        model_key_pointer: List[Union[InterpolatedString, str]] = [x for x in model.key_pointer]
        model_type_pointer: Optional[List[Union[InterpolatedString, str]]] = (
            [x for x in model.type_pointer] if model.type_pointer else None
        )

        return SchemaTypeIdentifier(
            schema_pointer=model_schema_pointer,
            key_pointer=model_key_pointer,
            type_pointer=model_type_pointer,
            types_mapping=types_mapping,
            parameters=model.parameters or {},
        )

    def create_dynamic_schema_loader(
        self, model: DynamicSchemaLoaderModel, config: Config, **kwargs: Any
    ) -> DynamicSchemaLoader:
        schema_transformations = []
        if model.schema_transformations:
            for transformation_model in model.schema_transformations:
                schema_transformations.append(
                    self._create_component_from_model(model=transformation_model, config=config)
                )
        name = "dynamic_properties"
        retriever = self._create_component_from_model(
            model=model.retriever,
            config=config,
            name=name,
            primary_key=None,
            stream_slicer=self._build_stream_slicer_from_partition_router(model.retriever, config),
            transformations=[],
            use_cache=True,
            log_formatter=(
                lambda response: format_http_message(
                    response,
                    f"Schema loader '{name}' request",
                    f"Request performed in order to extract schema.",
                    name,
                    is_auxiliary=True,
                )
            ),
        )
        schema_type_identifier = self._create_component_from_model(
            model.schema_type_identifier, config=config, parameters=model.parameters or {}
        )
        schema_filter = (
            self._create_component_from_model(
                model.schema_filter, config=config, parameters=model.parameters or {}
            )
            if model.schema_filter is not None
            else None
        )

        return DynamicSchemaLoader(
            retriever=retriever,
            config=config,
            schema_transformations=schema_transformations,
            schema_filter=schema_filter,
            schema_type_identifier=schema_type_identifier,
            parameters=model.parameters or {},
        )

    @staticmethod
    def create_json_decoder(model: JsonDecoderModel, config: Config, **kwargs: Any) -> Decoder:
        return JsonDecoder(parameters={})

    def create_csv_decoder(self, model: CsvDecoderModel, config: Config, **kwargs: Any) -> Decoder:
        return CompositeRawDecoder(
            parser=ModelToComponentFactory._get_parser(model, config),
            stream_response=False if self._emit_connector_builder_messages else True,
        )

    def create_jsonl_decoder(
        self, model: JsonlDecoderModel, config: Config, **kwargs: Any
    ) -> Decoder:
        return CompositeRawDecoder(
            parser=ModelToComponentFactory._get_parser(model, config),
            stream_response=False if self._emit_connector_builder_messages else True,
        )

    def create_gzip_decoder(
        self, model: GzipDecoderModel, config: Config, **kwargs: Any
    ) -> Decoder:
        _compressed_response_types = {
            "gzip",
            "x-gzip",
            "gzip, deflate",
            "x-gzip, deflate",
            "application/zip",
            "application/gzip",
            "application/x-gzip",
            "application/x-zip-compressed",
        }

        gzip_parser: GzipParser = ModelToComponentFactory._get_parser(model, config)  # type: ignore  # based on the model, we know this will be a GzipParser

        if self._emit_connector_builder_messages:
            # This is very surprising but if the response is not streamed,
            # CompositeRawDecoder calls response.content and the requests library actually uncompress the data as opposed to response.raw,
            # which uses urllib3 directly and does not uncompress the data.
            return CompositeRawDecoder(gzip_parser.inner_parser, False)

        return CompositeRawDecoder.by_headers(
            [({"Content-Encoding", "Content-Type"}, _compressed_response_types, gzip_parser)],
            stream_response=True,
            fallback_parser=gzip_parser.inner_parser,
        )

    @staticmethod
    def create_incrementing_count_cursor(
        model: IncrementingCountCursorModel, config: Config, **kwargs: Any
    ) -> DatetimeBasedCursor:
        # This should not actually get used anywhere at runtime, but needed to add this to pass checks since
        # we still parse models into components. The issue is that there's no runtime implementation of a
        # IncrementingCountCursor.
        # A known and expected issue with this stub is running a check with the declared IncrementingCountCursor because it is run without ConcurrentCursor.
        return DatetimeBasedCursor(
            cursor_field=model.cursor_field,
            datetime_format="%Y-%m-%d",
            start_datetime="2024-12-12",
            config=config,
            parameters={},
        )

    @staticmethod
    def create_iterable_decoder(
        model: IterableDecoderModel, config: Config, **kwargs: Any
    ) -> IterableDecoder:
        return IterableDecoder(parameters={})

    @staticmethod
    def create_xml_decoder(model: XmlDecoderModel, config: Config, **kwargs: Any) -> XmlDecoder:
        return XmlDecoder(parameters={})

    def create_zipfile_decoder(
        self, model: ZipfileDecoderModel, config: Config, **kwargs: Any
    ) -> ZipfileDecoder:
        return ZipfileDecoder(parser=ModelToComponentFactory._get_parser(model.decoder, config))

    @staticmethod
    def _get_parser(model: BaseModel, config: Config) -> Parser:
        if isinstance(model, JsonDecoderModel):
            # Note that the logic is a bit different from the JsonDecoder as there is some legacy that is maintained to return {} on error cases
            return JsonParser()
        elif isinstance(model, JsonlDecoderModel):
            return JsonLineParser()
        elif isinstance(model, CsvDecoderModel):
            return CsvParser(
                encoding=model.encoding,
                delimiter=model.delimiter,
                set_values_to_none=model.set_values_to_none,
            )
        elif isinstance(model, GzipDecoderModel):
            return GzipParser(
                inner_parser=ModelToComponentFactory._get_parser(model.decoder, config)
            )
        elif isinstance(
            model, (CustomDecoderModel, IterableDecoderModel, XmlDecoderModel, ZipfileDecoderModel)
        ):
            raise ValueError(f"Decoder type {model} does not have parser associated to it")

        raise ValueError(f"Unknown decoder type {model}")

    @staticmethod
    def create_json_file_schema_loader(
        model: JsonFileSchemaLoaderModel, config: Config, **kwargs: Any
    ) -> JsonFileSchemaLoader:
        return JsonFileSchemaLoader(
            file_path=model.file_path or "", config=config, parameters=model.parameters or {}
        )

    @staticmethod
    def create_jwt_authenticator(
        model: JwtAuthenticatorModel, config: Config, **kwargs: Any
    ) -> JwtAuthenticator:
        jwt_headers = model.jwt_headers or JwtHeadersModel(kid=None, typ="JWT", cty=None)
        jwt_payload = model.jwt_payload or JwtPayloadModel(iss=None, sub=None, aud=None)
        return JwtAuthenticator(
            config=config,
            parameters=model.parameters or {},
            algorithm=JwtAlgorithm(model.algorithm.value),
            secret_key=model.secret_key,
            base64_encode_secret_key=model.base64_encode_secret_key,
            token_duration=model.token_duration,
            header_prefix=model.header_prefix,
            kid=jwt_headers.kid,
            typ=jwt_headers.typ,
            cty=jwt_headers.cty,
            iss=jwt_payload.iss,
            sub=jwt_payload.sub,
            aud=jwt_payload.aud,
            additional_jwt_headers=model.additional_jwt_headers,
            additional_jwt_payload=model.additional_jwt_payload,
        )

    def create_list_partition_router(
        self, model: ListPartitionRouterModel, config: Config, **kwargs: Any
    ) -> ListPartitionRouter:
        request_option = (
            self._create_component_from_model(model.request_option, config)
            if model.request_option
            else None
        )
        return ListPartitionRouter(
            cursor_field=model.cursor_field,
            request_option=request_option,
            values=model.values,
            config=config,
            parameters=model.parameters or {},
        )

    @staticmethod
    def create_min_max_datetime(
        model: MinMaxDatetimeModel, config: Config, **kwargs: Any
    ) -> MinMaxDatetime:
        return MinMaxDatetime(
            datetime=model.datetime,
            datetime_format=model.datetime_format or "",
            max_datetime=model.max_datetime or "",
            min_datetime=model.min_datetime or "",
            parameters=model.parameters or {},
        )

    @staticmethod
    def create_no_auth(model: NoAuthModel, config: Config, **kwargs: Any) -> NoAuth:
        return NoAuth(parameters=model.parameters or {})

    @staticmethod
    def create_no_pagination(
        model: NoPaginationModel, config: Config, **kwargs: Any
    ) -> NoPagination:
        return NoPagination(parameters={})

    def create_oauth_authenticator(
        self, model: OAuthAuthenticatorModel, config: Config, **kwargs: Any
    ) -> DeclarativeOauth2Authenticator:
        profile_assertion = (
            self._create_component_from_model(model.profile_assertion, config=config)
            if model.profile_assertion
            else None
        )

        if model.refresh_token_updater:
            # ignore type error because fixing it would have a lot of dependencies, revisit later
            return DeclarativeSingleUseRefreshTokenOauth2Authenticator(  # type: ignore
                config,
                InterpolatedString.create(
                    model.token_refresh_endpoint,  # type: ignore
                    parameters=model.parameters or {},
                ).eval(config),
                access_token_name=InterpolatedString.create(
                    model.access_token_name or "access_token", parameters=model.parameters or {}
                ).eval(config),
                refresh_token_name=model.refresh_token_updater.refresh_token_name,
                expires_in_name=InterpolatedString.create(
                    model.expires_in_name or "expires_in", parameters=model.parameters or {}
                ).eval(config),
                client_id_name=InterpolatedString.create(
                    model.client_id_name or "client_id", parameters=model.parameters or {}
                ).eval(config),
                client_id=InterpolatedString.create(
                    model.client_id, parameters=model.parameters or {}
                ).eval(config)
                if model.client_id
                else model.client_id,
                client_secret_name=InterpolatedString.create(
                    model.client_secret_name or "client_secret", parameters=model.parameters or {}
                ).eval(config),
                client_secret=InterpolatedString.create(
                    model.client_secret, parameters=model.parameters or {}
                ).eval(config)
                if model.client_secret
                else model.client_secret,
                access_token_config_path=model.refresh_token_updater.access_token_config_path,
                refresh_token_config_path=model.refresh_token_updater.refresh_token_config_path,
                token_expiry_date_config_path=model.refresh_token_updater.token_expiry_date_config_path,
                grant_type_name=InterpolatedString.create(
                    model.grant_type_name or "grant_type", parameters=model.parameters or {}
                ).eval(config),
                grant_type=InterpolatedString.create(
                    model.grant_type or "refresh_token", parameters=model.parameters or {}
                ).eval(config),
                refresh_request_body=InterpolatedMapping(
                    model.refresh_request_body or {}, parameters=model.parameters or {}
                ).eval(config),
                refresh_request_headers=InterpolatedMapping(
                    model.refresh_request_headers or {}, parameters=model.parameters or {}
                ).eval(config),
                scopes=model.scopes,
                token_expiry_date_format=model.token_expiry_date_format,
                token_expiry_is_time_of_expiration=bool(model.token_expiry_date_format),
                message_repository=self._message_repository,
                refresh_token_error_status_codes=model.refresh_token_updater.refresh_token_error_status_codes,
                refresh_token_error_key=model.refresh_token_updater.refresh_token_error_key,
                refresh_token_error_values=model.refresh_token_updater.refresh_token_error_values,
            )
        # ignore type error because fixing it would have a lot of dependencies, revisit later
        return DeclarativeOauth2Authenticator(  # type: ignore
            access_token_name=model.access_token_name or "access_token",
            access_token_value=model.access_token_value,
            client_id_name=model.client_id_name or "client_id",
            client_id=model.client_id,
            client_secret_name=model.client_secret_name or "client_secret",
            client_secret=model.client_secret,
            expires_in_name=model.expires_in_name or "expires_in",
            grant_type_name=model.grant_type_name or "grant_type",
            grant_type=model.grant_type or "refresh_token",
            refresh_request_body=model.refresh_request_body,
            refresh_request_headers=model.refresh_request_headers,
            refresh_token_name=model.refresh_token_name or "refresh_token",
            refresh_token=model.refresh_token,
            scopes=model.scopes,
            token_expiry_date=model.token_expiry_date,
            token_expiry_date_format=model.token_expiry_date_format,
            token_expiry_is_time_of_expiration=bool(model.token_expiry_date_format),
            token_refresh_endpoint=model.token_refresh_endpoint,
            config=config,
            parameters=model.parameters or {},
            message_repository=self._message_repository,
            profile_assertion=profile_assertion,
            use_profile_assertion=model.use_profile_assertion,
        )

    def create_offset_increment(
        self,
        model: OffsetIncrementModel,
        config: Config,
        decoder: Decoder,
        extractor_model: Optional[Union[CustomRecordExtractorModel, DpathExtractorModel]] = None,
        **kwargs: Any,
    ) -> OffsetIncrement:
        if isinstance(decoder, PaginationDecoderDecorator):
            inner_decoder = decoder.decoder
        else:
            inner_decoder = decoder
            decoder = PaginationDecoderDecorator(decoder=decoder)

        if self._is_supported_decoder_for_pagination(inner_decoder):
            decoder_to_use = decoder
        else:
            raise ValueError(
                self._UNSUPPORTED_DECODER_ERROR.format(decoder_type=type(inner_decoder))
            )

        # Ideally we would instantiate the runtime extractor from highest most level (in this case the SimpleRetriever)
        # so that it can be shared by OffSetIncrement and RecordSelector. However, due to how we instantiate the
        # decoder with various decorators here, but not in create_record_selector, it is simpler to retain existing
        # behavior by having two separate extractors with identical behavior since they use the same extractor model.
        # When we have more time to investigate we can look into reusing the same component.
        extractor = (
            self._create_component_from_model(
                model=extractor_model, config=config, decoder=decoder_to_use
            )
            if extractor_model
            else None
        )

        return OffsetIncrement(
            page_size=model.page_size,
            config=config,
            decoder=decoder_to_use,
            extractor=extractor,
            inject_on_first_request=model.inject_on_first_request or False,
            parameters=model.parameters or {},
        )

    @staticmethod
    def create_page_increment(
        model: PageIncrementModel, config: Config, **kwargs: Any
    ) -> PageIncrement:
        return PageIncrement(
            page_size=model.page_size,
            config=config,
            start_from_page=model.start_from_page or 0,
            inject_on_first_request=model.inject_on_first_request or False,
            parameters=model.parameters or {},
        )

    def create_parent_stream_config(
        self, model: ParentStreamConfigModel, config: Config, **kwargs: Any
    ) -> ParentStreamConfig:
        declarative_stream = self._create_component_from_model(
            model.stream,
            config=config,
            is_parent=True,
            **kwargs,
        )
        request_option = (
            self._create_component_from_model(model.request_option, config=config)
            if model.request_option
            else None
        )

        if model.lazy_read_pointer and any("*" in pointer for pointer in model.lazy_read_pointer):
            raise ValueError(
                "The '*' wildcard in 'lazy_read_pointer' is not supported — only direct paths are allowed."
            )

        model_lazy_read_pointer: List[Union[InterpolatedString, str]] = (
            [x for x in model.lazy_read_pointer] if model.lazy_read_pointer else []
        )

        return ParentStreamConfig(
            parent_key=model.parent_key,
            request_option=request_option,
            stream=declarative_stream,
            partition_field=model.partition_field,
            config=config,
            incremental_dependency=model.incremental_dependency or False,
            parameters=model.parameters or {},
            extra_fields=model.extra_fields,
            lazy_read_pointer=model_lazy_read_pointer,
        )

    def create_properties_from_endpoint(
        self, model: PropertiesFromEndpointModel, config: Config, **kwargs: Any
    ) -> PropertiesFromEndpoint:
        retriever = self._create_component_from_model(
            model=model.retriever,
            config=config,
            name="dynamic_properties",
            primary_key=None,
            stream_slicer=None,
            transformations=[],
            use_cache=True,  # Enable caching on the HttpRequester/HttpClient because the properties endpoint will be called for every slice being processed, and it is highly unlikely for the response to different
        )
        return PropertiesFromEndpoint(
            property_field_path=model.property_field_path,
            retriever=retriever,
            config=config,
            parameters=model.parameters or {},
        )

    def create_property_chunking(
        self, model: PropertyChunkingModel, config: Config, **kwargs: Any
    ) -> PropertyChunking:
        record_merge_strategy = (
            self._create_component_from_model(
                model=model.record_merge_strategy, config=config, **kwargs
            )
            if model.record_merge_strategy
            else None
        )

        property_limit_type: PropertyLimitType
        match model.property_limit_type:
            case PropertyLimitTypeModel.property_count:
                property_limit_type = PropertyLimitType.property_count
            case PropertyLimitTypeModel.characters:
                property_limit_type = PropertyLimitType.characters
            case _:
                raise ValueError(f"Invalid PropertyLimitType {property_limit_type}")

        return PropertyChunking(
            property_limit_type=property_limit_type,
            property_limit=model.property_limit,
            record_merge_strategy=record_merge_strategy,
            config=config,
            parameters=model.parameters or {},
        )

    def create_query_properties(
        self, model: QueryPropertiesModel, config: Config, **kwargs: Any
    ) -> QueryProperties:
        if isinstance(model.property_list, list):
            property_list = model.property_list
        else:
            property_list = self._create_component_from_model(
                model=model.property_list, config=config, **kwargs
            )

        property_chunking = (
            self._create_component_from_model(
                model=model.property_chunking, config=config, **kwargs
            )
            if model.property_chunking
            else None
        )

        return QueryProperties(
            property_list=property_list,
            always_include_properties=model.always_include_properties,
            property_chunking=property_chunking,
            config=config,
            parameters=model.parameters or {},
        )

    @staticmethod
    def create_record_filter(
        model: RecordFilterModel, config: Config, **kwargs: Any
    ) -> RecordFilter:
        return RecordFilter(
            condition=model.condition or "", config=config, parameters=model.parameters or {}
        )

    @staticmethod
    def create_request_path(model: RequestPathModel, config: Config, **kwargs: Any) -> RequestPath:
        return RequestPath(parameters={})

    @staticmethod
    def create_request_option(
        model: RequestOptionModel, config: Config, **kwargs: Any
    ) -> RequestOption:
        inject_into = RequestOptionType(model.inject_into.value)
        field_path: Optional[List[Union[InterpolatedString, str]]] = (
            [
                InterpolatedString.create(segment, parameters=kwargs.get("parameters", {}))
                for segment in model.field_path
            ]
            if model.field_path
            else None
        )
        field_name = (
            InterpolatedString.create(model.field_name, parameters=kwargs.get("parameters", {}))
            if model.field_name
            else None
        )
        return RequestOption(
            field_name=field_name,
            field_path=field_path,
            inject_into=inject_into,
            parameters=kwargs.get("parameters", {}),
        )

    def create_record_selector(
        self,
        model: RecordSelectorModel,
        config: Config,
        *,
        name: str,
        transformations: List[RecordTransformation] | None = None,
        decoder: Decoder | None = None,
        client_side_incremental_sync: Dict[str, Any] | None = None,
        file_uploader: Optional[DefaultFileUploader] = None,
        **kwargs: Any,
    ) -> RecordSelector:
        extractor = self._create_component_from_model(
            model=model.extractor, decoder=decoder, config=config
        )
        record_filter = (
            self._create_component_from_model(model.record_filter, config=config)
            if model.record_filter
            else None
        )

        transform_before_filtering = (
            False if model.transform_before_filtering is None else model.transform_before_filtering
        )
        if client_side_incremental_sync:
            record_filter = ClientSideIncrementalRecordFilterDecorator(
                config=config,
                parameters=model.parameters,
                condition=model.record_filter.condition
                if (model.record_filter and hasattr(model.record_filter, "condition"))
                else None,
                **client_side_incremental_sync,
            )
            transform_before_filtering = (
                True
                if model.transform_before_filtering is None
                else model.transform_before_filtering
            )

        if model.schema_normalization is None:
            # default to no schema normalization if not set
            model.schema_normalization = SchemaNormalizationModel.None_

        schema_normalization = (
            TypeTransformer(SCHEMA_TRANSFORMER_TYPE_MAPPING[model.schema_normalization])
            if isinstance(model.schema_normalization, SchemaNormalizationModel)
            else self._create_component_from_model(model.schema_normalization, config=config)  # type: ignore[arg-type] # custom normalization model expected here
        )

        return RecordSelector(
            extractor=extractor,
            name=name,
            config=config,
            record_filter=record_filter,
            transformations=transformations or [],
            file_uploader=file_uploader,
            schema_normalization=schema_normalization,
            parameters=model.parameters or {},
            transform_before_filtering=transform_before_filtering,
        )

    @staticmethod
    def create_remove_fields(
        model: RemoveFieldsModel, config: Config, **kwargs: Any
    ) -> RemoveFields:
        return RemoveFields(
            field_pointers=model.field_pointers, condition=model.condition or "", parameters={}
        )

    def create_selective_authenticator(
        self, model: SelectiveAuthenticatorModel, config: Config, **kwargs: Any
    ) -> DeclarativeAuthenticator:
        authenticators = {
            name: self._create_component_from_model(model=auth, config=config)
            for name, auth in model.authenticators.items()
        }
        # SelectiveAuthenticator will return instance of DeclarativeAuthenticator or raise ValueError error
        return SelectiveAuthenticator(  # type: ignore[abstract]
            config=config,
            authenticators=authenticators,
            authenticator_selection_path=model.authenticator_selection_path,
            **kwargs,
        )

    @staticmethod
    def create_legacy_session_token_authenticator(
        model: LegacySessionTokenAuthenticatorModel, config: Config, *, url_base: str, **kwargs: Any
    ) -> LegacySessionTokenAuthenticator:
        return LegacySessionTokenAuthenticator(
            api_url=url_base,
            header=model.header,
            login_url=model.login_url,
            password=model.password or "",
            session_token=model.session_token or "",
            session_token_response_key=model.session_token_response_key or "",
            username=model.username or "",
            validate_session_url=model.validate_session_url,
            config=config,
            parameters=model.parameters or {},
        )

    def create_simple_retriever(
        self,
        model: SimpleRetrieverModel,
        config: Config,
        *,
        name: str,
        primary_key: Optional[Union[str, List[str], List[List[str]]]],
        stream_slicer: Optional[StreamSlicer],
        request_options_provider: Optional[RequestOptionsProvider] = None,
        stop_condition_cursor: Optional[Cursor] = None,
        client_side_incremental_sync: Optional[Dict[str, Any]] = None,
        transformations: List[RecordTransformation],
        file_uploader: Optional[DefaultFileUploader] = None,
        incremental_sync: Optional[
            Union[
                IncrementingCountCursorModel, DatetimeBasedCursorModel, CustomIncrementalSyncModel
            ]
        ] = None,
        use_cache: Optional[bool] = None,
        log_formatter: Optional[Callable[[Response], Any]] = None,
        **kwargs: Any,
    ) -> SimpleRetriever:
        def _get_url() -> str:
            """
            Closure to get the URL from the requester. This is used to get the URL in the case of a lazy retriever.
            This is needed because the URL is not set until the requester is created.
            """

            _url: str = (
                model.requester.url
                if hasattr(model.requester, "url") and model.requester.url is not None
                else requester.get_url()
            )
            _url_base: str = (
                model.requester.url_base
                if hasattr(model.requester, "url_base") and model.requester.url_base is not None
                else requester.get_url_base()
            )

            return _url or _url_base

        decoder = (
            self._create_component_from_model(model=model.decoder, config=config)
            if model.decoder
            else JsonDecoder(parameters={})
        )
        record_selector = self._create_component_from_model(
            model=model.record_selector,
            name=name,
            config=config,
            decoder=decoder,
            transformations=transformations,
            client_side_incremental_sync=client_side_incremental_sync,
            file_uploader=file_uploader,
        )

        query_properties: Optional[QueryProperties] = None
        query_properties_key: Optional[str] = None
        if self._query_properties_in_request_parameters(model.requester):
            # It is better to be explicit about an error if PropertiesFromEndpoint is defined in multiple
            # places instead of default to request_parameters which isn't clearly documented
            if (
                hasattr(model.requester, "fetch_properties_from_endpoint")
                and model.requester.fetch_properties_from_endpoint
            ):
                raise ValueError(
                    f"PropertiesFromEndpoint should only be specified once per stream, but found in {model.requester.type}.fetch_properties_from_endpoint and {model.requester.type}.request_parameters"
                )

            query_properties_definitions = []
            for key, request_parameter in model.requester.request_parameters.items():  # type: ignore # request_parameters is already validated to be a Mapping using _query_properties_in_request_parameters()
                if isinstance(request_parameter, QueryPropertiesModel):
                    query_properties_key = key
                    query_properties_definitions.append(request_parameter)

            if len(query_properties_definitions) > 1:
                raise ValueError(
                    f"request_parameters only supports defining one QueryProperties field, but found {len(query_properties_definitions)} usages"
                )

            if len(query_properties_definitions) == 1:
                query_properties = self._create_component_from_model(
                    model=query_properties_definitions[0], config=config
                )
        elif (
            hasattr(model.requester, "fetch_properties_from_endpoint")
            and model.requester.fetch_properties_from_endpoint
        ):
            # todo: Deprecate this condition once dependent connectors migrate to query_properties
            query_properties_definition = QueryPropertiesModel(
                type="QueryProperties",
                property_list=model.requester.fetch_properties_from_endpoint,
                always_include_properties=None,
                property_chunking=None,
            )  # type: ignore # $parameters has a default value

            query_properties = self.create_query_properties(
                model=query_properties_definition,
                config=config,
            )
        elif hasattr(model.requester, "query_properties") and model.requester.query_properties:
            query_properties = self.create_query_properties(
                model=model.requester.query_properties,
                config=config,
            )

        requester = self._create_component_from_model(
            model=model.requester,
            decoder=decoder,
            name=name,
            query_properties_key=query_properties_key,
            use_cache=use_cache,
            config=config,
        )

        # Define cursor only if per partition or common incremental support is needed
        cursor = stream_slicer if isinstance(stream_slicer, DeclarativeCursor) else None

        if (
            not isinstance(stream_slicer, DatetimeBasedCursor)
            or type(stream_slicer) is not DatetimeBasedCursor
        ):
            # Many of the custom component implementations of DatetimeBasedCursor override get_request_params() (or other methods).
            # Because we're decoupling RequestOptionsProvider from the Cursor, custom components will eventually need to reimplement
            # their own RequestOptionsProvider. However, right now the existing StreamSlicer/Cursor still can act as the SimpleRetriever's
            # request_options_provider
            request_options_provider = stream_slicer or DefaultRequestOptionsProvider(parameters={})
        elif not request_options_provider:
            request_options_provider = DefaultRequestOptionsProvider(parameters={})

        stream_slicer = stream_slicer or SinglePartitionRouter(parameters={})
        if self._should_limit_slices_fetched():
            stream_slicer = cast(
                StreamSlicer,
                StreamSlicerTestReadDecorator(
                    wrapped_slicer=stream_slicer,
                    maximum_number_of_slices=self._limit_slices_fetched or 5,
                ),
            )

        paginator = (
            self._create_component_from_model(
                model=model.paginator,
                config=config,
                url_base=_get_url(),
                extractor_model=model.record_selector.extractor,
                decoder=decoder,
                cursor_used_for_stop_condition=stop_condition_cursor or None,
            )
            if model.paginator
            else NoPagination(parameters={})
        )

        ignore_stream_slicer_parameters_on_paginated_requests = (
            model.ignore_stream_slicer_parameters_on_paginated_requests or False
        )

        if (
            model.partition_router
            and isinstance(model.partition_router, SubstreamPartitionRouterModel)
            and not bool(self._connector_state_manager.get_stream_state(name, None))
            and any(
                parent_stream_config.lazy_read_pointer
                for parent_stream_config in model.partition_router.parent_stream_configs
            )
        ):
            if incremental_sync:
                if incremental_sync.type != "DatetimeBasedCursor":
                    raise ValueError(
                        f"LazySimpleRetriever only supports DatetimeBasedCursor. Found: {incremental_sync.type}."
                    )

                elif incremental_sync.step or incremental_sync.cursor_granularity:
                    raise ValueError(
                        f"Found more that one slice per parent. LazySimpleRetriever only supports single slice read for stream - {name}."
                    )

            if model.decoder and model.decoder.type != "JsonDecoder":
                raise ValueError(
                    f"LazySimpleRetriever only supports JsonDecoder. Found: {model.decoder.type}."
                )

            return LazySimpleRetriever(
                name=name,
                paginator=paginator,
                primary_key=primary_key,
                requester=requester,
                record_selector=record_selector,
                stream_slicer=stream_slicer,
                request_option_provider=request_options_provider,
                cursor=cursor,
                config=config,
                ignore_stream_slicer_parameters_on_paginated_requests=ignore_stream_slicer_parameters_on_paginated_requests,
                parameters=model.parameters or {},
            )

        return SimpleRetriever(
            name=name,
            paginator=paginator,
            primary_key=primary_key,
            requester=requester,
            record_selector=record_selector,
            stream_slicer=stream_slicer,
            request_option_provider=request_options_provider,
            cursor=cursor,
            config=config,
            ignore_stream_slicer_parameters_on_paginated_requests=ignore_stream_slicer_parameters_on_paginated_requests,
            additional_query_properties=query_properties,
            log_formatter=self._get_log_formatter(log_formatter, name),
            parameters=model.parameters or {},
        )

    def _get_log_formatter(
        self, log_formatter: Callable[[Response], Any] | None, name: str
    ) -> Callable[[Response], Any] | None:
        if self._should_limit_slices_fetched():
            return (
                (
                    lambda response: format_http_message(
                        response,
                        f"Stream '{name}' request",
                        f"Request performed in order to extract records for stream '{name}'",
                        name,
                    )
                )
                if not log_formatter
                else log_formatter
            )
        return None

    def _should_limit_slices_fetched(self) -> bool:
        """
        Returns True if the number of slices fetched should be limited, False otherwise.
        This is used to limit the number of slices fetched during tests.
        """
        return bool(self._limit_slices_fetched or self._emit_connector_builder_messages)

    @staticmethod
    def _query_properties_in_request_parameters(
        requester: Union[HttpRequesterModel, CustomRequesterModel],
    ) -> bool:
        if not hasattr(requester, "request_parameters"):
            return False
        request_parameters = requester.request_parameters
        if request_parameters and isinstance(request_parameters, Mapping):
            for request_parameter in request_parameters.values():
                if isinstance(request_parameter, QueryPropertiesModel):
                    return True
        return False

    @staticmethod
    def _remove_query_properties(
        request_parameters: Mapping[str, Union[str, QueryPropertiesModel]],
    ) -> Mapping[str, str]:
        return {
            parameter_field: request_parameter
            for parameter_field, request_parameter in request_parameters.items()
            if not isinstance(request_parameter, QueryPropertiesModel)
        }

    def create_state_delegating_stream(
        self,
        model: StateDelegatingStreamModel,
        config: Config,
        has_parent_state: Optional[bool] = None,
        **kwargs: Any,
    ) -> DeclarativeStream:
        if (
            model.full_refresh_stream.name != model.name
            or model.name != model.incremental_stream.name
        ):
            raise ValueError(
                f"state_delegating_stream, full_refresh_stream name and incremental_stream must have equal names. Instead has {model.name}, {model.full_refresh_stream.name} and {model.incremental_stream.name}."
            )

        stream_model = (
            model.incremental_stream
            if self._connector_state_manager.get_stream_state(model.name, None) or has_parent_state
            else model.full_refresh_stream
        )

        return self._create_component_from_model(stream_model, config=config, **kwargs)  # type: ignore[no-any-return]  # Will be created DeclarativeStream as stream_model is stream description

    def _create_async_job_status_mapping(
        self, model: AsyncJobStatusMapModel, config: Config, **kwargs: Any
    ) -> Mapping[str, AsyncJobStatus]:
        api_status_to_cdk_status = {}
        for cdk_status, api_statuses in model.dict().items():
            if cdk_status == "type":
                # This is an element of the dict because of the typing of the CDK but it is not a CDK status
                continue

            for status in api_statuses:
                if status in api_status_to_cdk_status:
                    raise ValueError(
                        f"API status {status} is already set for CDK status {cdk_status}. Please ensure API statuses are only provided once"
                    )
                api_status_to_cdk_status[status] = self._get_async_job_status(cdk_status)
        return api_status_to_cdk_status

    def _get_async_job_status(self, status: str) -> AsyncJobStatus:
        match status:
            case "running":
                return AsyncJobStatus.RUNNING
            case "completed":
                return AsyncJobStatus.COMPLETED
            case "failed":
                return AsyncJobStatus.FAILED
            case "timeout":
                return AsyncJobStatus.TIMED_OUT
            case _:
                raise ValueError(f"Unsupported CDK status {status}")

    def create_async_retriever(
        self,
        model: AsyncRetrieverModel,
        config: Config,
        *,
        name: str,
        primary_key: Optional[
            Union[str, List[str], List[List[str]]]
        ],  # this seems to be needed to match create_simple_retriever
        stream_slicer: Optional[StreamSlicer],
        client_side_incremental_sync: Optional[Dict[str, Any]] = None,
        transformations: List[RecordTransformation],
        **kwargs: Any,
    ) -> AsyncRetriever:
        def _get_download_retriever() -> SimpleRetriever:
            # We create a record selector for the download retriever
            # with no schema normalization and no transformations, neither record filter
            # as all this occurs in the record_selector of the AsyncRetriever
            record_selector = RecordSelector(
                extractor=download_extractor,
                name=name,
                record_filter=None,
                transformations=[],
                schema_normalization=TypeTransformer(TransformConfig.NoTransform),
                config=config,
                parameters={},
            )
            paginator = (
                self._create_component_from_model(
                    model=model.download_paginator,
                    decoder=decoder,
                    config=config,
                    url_base="",
                )
                if model.download_paginator
                else NoPagination(parameters={})
            )

            return SimpleRetriever(
                requester=download_requester,
                record_selector=record_selector,
                primary_key=None,
                name=name,
                paginator=paginator,
                config=config,
                parameters={},
                log_formatter=self._get_log_formatter(None, name),
            )

        def _get_job_timeout() -> datetime.timedelta:
            user_defined_timeout: Optional[int] = (
                int(
                    InterpolatedString.create(
                        str(model.polling_job_timeout),
                        parameters={},
                    ).eval(config)
                )
                if model.polling_job_timeout
                else None
            )

            # check for user defined timeout during the test read or 15 minutes
            test_read_timeout = datetime.timedelta(minutes=user_defined_timeout or 15)
            # default value for non-connector builder is 60 minutes.
            default_sync_timeout = datetime.timedelta(minutes=user_defined_timeout or 60)

            return (
                test_read_timeout if self._emit_connector_builder_messages else default_sync_timeout
            )

        decoder = (
            self._create_component_from_model(model=model.decoder, config=config)
            if model.decoder
            else JsonDecoder(parameters={})
        )
        record_selector = self._create_component_from_model(
            model=model.record_selector,
            config=config,
            decoder=decoder,
            name=name,
            transformations=transformations,
            client_side_incremental_sync=client_side_incremental_sync,
        )

        stream_slicer = stream_slicer or SinglePartitionRouter(parameters={})
        if self._should_limit_slices_fetched():
            stream_slicer = cast(
                StreamSlicer,
                StreamSlicerTestReadDecorator(
                    wrapped_slicer=stream_slicer,
                    maximum_number_of_slices=self._limit_slices_fetched or 5,
                ),
            )

        creation_requester = self._create_component_from_model(
            model=model.creation_requester,
            decoder=decoder,
            config=config,
            name=f"job creation - {name}",
        )
        polling_requester = self._create_component_from_model(
            model=model.polling_requester,
            decoder=decoder,
            config=config,
            name=f"job polling - {name}",
        )
        job_download_components_name = f"job download - {name}"
        download_decoder = (
            self._create_component_from_model(model=model.download_decoder, config=config)
            if model.download_decoder
            else JsonDecoder(parameters={})
        )
        download_extractor = (
            self._create_component_from_model(
                model=model.download_extractor,
                config=config,
                decoder=download_decoder,
                parameters=model.parameters,
            )
            if model.download_extractor
            else DpathExtractor(
                [],
                config=config,
                decoder=download_decoder,
                parameters=model.parameters or {},
            )
        )
        download_requester = self._create_component_from_model(
            model=model.download_requester,
            decoder=download_decoder,
            config=config,
            name=job_download_components_name,
        )
        download_retriever = _get_download_retriever()
        abort_requester = (
            self._create_component_from_model(
                model=model.abort_requester,
                decoder=decoder,
                config=config,
                name=f"job abort - {name}",
            )
            if model.abort_requester
            else None
        )
        delete_requester = (
            self._create_component_from_model(
                model=model.delete_requester,
                decoder=decoder,
                config=config,
                name=f"job delete - {name}",
            )
            if model.delete_requester
            else None
        )
        download_target_requester = (
            self._create_component_from_model(
                model=model.download_target_requester,
                decoder=decoder,
                config=config,
                name=f"job extract_url - {name}",
            )
            if model.download_target_requester
            else None
        )
        status_extractor = self._create_component_from_model(
            model=model.status_extractor, decoder=decoder, config=config, name=name
        )
        download_target_extractor = self._create_component_from_model(
            model=model.download_target_extractor,
            decoder=decoder,
            config=config,
            name=name,
        )

        job_repository: AsyncJobRepository = AsyncHttpJobRepository(
            creation_requester=creation_requester,
            polling_requester=polling_requester,
            download_retriever=download_retriever,
            download_target_requester=download_target_requester,
            abort_requester=abort_requester,
            delete_requester=delete_requester,
            status_extractor=status_extractor,
            status_mapping=self._create_async_job_status_mapping(model.status_mapping, config),
            download_target_extractor=download_target_extractor,
            job_timeout=_get_job_timeout(),
        )

        async_job_partition_router = AsyncJobPartitionRouter(
            job_orchestrator_factory=lambda stream_slices: AsyncJobOrchestrator(
                job_repository,
                stream_slices,
                self._job_tracker,
                self._message_repository,
                # FIXME work would need to be done here in order to detect if a stream as a parent stream that is bulk
                has_bulk_parent=False,
                # set the `job_max_retry` to 1 for the `Connector Builder`` use-case.
                # `None` == default retry is set to 3 attempts, under the hood.
                job_max_retry=1 if self._emit_connector_builder_messages else None,
            ),
            stream_slicer=stream_slicer,
            config=config,
            parameters=model.parameters or {},
        )

        return AsyncRetriever(
            record_selector=record_selector,
            stream_slicer=async_job_partition_router,
            config=config,
            parameters=model.parameters or {},
        )

    def create_spec(self, model: SpecModel, config: Config, **kwargs: Any) -> Spec:
        config_migrations = [
            self._create_component_from_model(migration, config)
            for migration in (
                model.config_normalization_rules.config_migrations
                if (
                    model.config_normalization_rules
                    and model.config_normalization_rules.config_migrations
                )
                else []
            )
        ]
        config_transformations = [
            self._create_component_from_model(transformation, config)
            for transformation in (
                model.config_normalization_rules.transformations
                if (
                    model.config_normalization_rules
                    and model.config_normalization_rules.transformations
                )
                else []
            )
        ]
        config_validations = [
            self._create_component_from_model(validation, config)
            for validation in (
                model.config_normalization_rules.validations
                if (
                    model.config_normalization_rules
                    and model.config_normalization_rules.validations
                )
                else []
            )
        ]

        return Spec(
            connection_specification=model.connection_specification,
            documentation_url=model.documentation_url,
            advanced_auth=model.advanced_auth,
            parameters={},
            config_migrations=config_migrations,
            config_transformations=config_transformations,
            config_validations=config_validations,
        )

    def create_substream_partition_router(
        self, model: SubstreamPartitionRouterModel, config: Config, **kwargs: Any
    ) -> SubstreamPartitionRouter:
        parent_stream_configs = []
        if model.parent_stream_configs:
            parent_stream_configs.extend(
                [
                    self._create_message_repository_substream_wrapper(
                        model=parent_stream_config, config=config, **kwargs
                    )
                    for parent_stream_config in model.parent_stream_configs
                ]
            )

        return SubstreamPartitionRouter(
            parent_stream_configs=parent_stream_configs,
            parameters=model.parameters or {},
            config=config,
        )

    def _create_message_repository_substream_wrapper(
        self, model: ParentStreamConfigModel, config: Config, **kwargs: Any
    ) -> Any:
        substream_factory = ModelToComponentFactory(
            limit_pages_fetched_per_slice=self._limit_pages_fetched_per_slice,
            limit_slices_fetched=self._limit_slices_fetched,
            emit_connector_builder_messages=self._emit_connector_builder_messages,
            disable_retries=self._disable_retries,
            disable_cache=self._disable_cache,
            message_repository=LogAppenderMessageRepositoryDecorator(
                {"airbyte_cdk": {"stream": {"is_substream": True}}, "http": {"is_auxiliary": True}},
                self._message_repository,
                self._evaluate_log_level(self._emit_connector_builder_messages),
            ),
        )

        # This flag will be used exclusively for StateDelegatingStream when a parent stream is created
        has_parent_state = bool(
            self._connector_state_manager.get_stream_state(kwargs.get("stream_name", ""), None)
            if model.incremental_dependency
            else False
        )
        return substream_factory._create_component_from_model(
            model=model, config=config, has_parent_state=has_parent_state, **kwargs
        )

    @staticmethod
    def create_wait_time_from_header(
        model: WaitTimeFromHeaderModel, config: Config, **kwargs: Any
    ) -> WaitTimeFromHeaderBackoffStrategy:
        return WaitTimeFromHeaderBackoffStrategy(
            header=model.header,
            parameters=model.parameters or {},
            config=config,
            regex=model.regex,
            max_waiting_time_in_seconds=model.max_waiting_time_in_seconds
            if model.max_waiting_time_in_seconds is not None
            else None,
        )

    @staticmethod
    def create_wait_until_time_from_header(
        model: WaitUntilTimeFromHeaderModel, config: Config, **kwargs: Any
    ) -> WaitUntilTimeFromHeaderBackoffStrategy:
        return WaitUntilTimeFromHeaderBackoffStrategy(
            header=model.header,
            parameters=model.parameters or {},
            config=config,
            min_wait=model.min_wait,
            regex=model.regex,
        )

    def get_message_repository(self) -> MessageRepository:
        return self._message_repository

    def _evaluate_log_level(self, emit_connector_builder_messages: bool) -> Level:
        return Level.DEBUG if emit_connector_builder_messages else Level.INFO

    @staticmethod
    def create_components_mapping_definition(
        model: ComponentMappingDefinitionModel, config: Config, **kwargs: Any
    ) -> ComponentMappingDefinition:
        interpolated_value = InterpolatedString.create(
            model.value, parameters=model.parameters or {}
        )
        field_path = [
            InterpolatedString.create(path, parameters=model.parameters or {})
            for path in model.field_path
        ]
        return ComponentMappingDefinition(
            field_path=field_path,  # type: ignore[arg-type] # field_path can be str and InterpolatedString
            value=interpolated_value,
            value_type=ModelToComponentFactory._json_schema_type_name_to_type(model.value_type),
            create_or_update=model.create_or_update,
            condition=model.condition,
            parameters=model.parameters or {},
        )

    def create_http_components_resolver(
        self, model: HttpComponentsResolverModel, config: Config, stream_name: Optional[str] = None
    ) -> Any:
        retriever = self._create_component_from_model(
            model=model.retriever,
            config=config,
            name=f"{stream_name if stream_name else '__http_components_resolver'}",
            primary_key=None,
            stream_slicer=self._build_stream_slicer_from_partition_router(model.retriever, config),
            transformations=[],
        )

        components_mapping = []
        for component_mapping_definition_model in model.components_mapping:
            if component_mapping_definition_model.condition:
                raise ValueError("`condition` is only supported for     `ConfigComponentsResolver`")
            components_mapping.append(
                self._create_component_from_model(
                    model=component_mapping_definition_model,
                    value_type=ModelToComponentFactory._json_schema_type_name_to_type(
                        component_mapping_definition_model.value_type
                    ),
                    config=config,
                )
            )

        return HttpComponentsResolver(
            retriever=retriever,
            config=config,
            components_mapping=components_mapping,
            parameters=model.parameters or {},
        )

    @staticmethod
    def create_stream_config(
        model: StreamConfigModel, config: Config, **kwargs: Any
    ) -> StreamConfig:
        model_configs_pointer: List[Union[InterpolatedString, str]] = (
            [x for x in model.configs_pointer] if model.configs_pointer else []
        )

        return StreamConfig(
            configs_pointer=model_configs_pointer,
            default_values=model.default_values,
            parameters=model.parameters or {},
        )

    def create_config_components_resolver(
        self,
        model: ConfigComponentsResolverModel,
        config: Config,
    ) -> Any:
        model_stream_configs = (
            model.stream_config if isinstance(model.stream_config, list) else [model.stream_config]
        )

        stream_configs = [
            self._create_component_from_model(
                stream_config, config=config, parameters=model.parameters or {}
            )
            for stream_config in model_stream_configs
        ]

        components_mapping = [
            self._create_component_from_model(
                model=components_mapping_definition_model,
                value_type=ModelToComponentFactory._json_schema_type_name_to_type(
                    components_mapping_definition_model.value_type
                ),
                config=config,
                parameters=model.parameters,
            )
            for components_mapping_definition_model in model.components_mapping
        ]

        return ConfigComponentsResolver(
            stream_configs=stream_configs,
            config=config,
            components_mapping=components_mapping,
            parameters=model.parameters or {},
        )

    def create_parametrized_components_resolver(
        self,
        model: ParametrizedComponentsResolverModel,
        config: Config,
    ) -> ParametrizedComponentsResolver:
        stream_parameters = StreamParametersDefinition(
            list_of_parameters_for_stream=model.stream_parameters.list_of_parameters_for_stream
        )

        components_mapping = []
        for components_mapping_definition_model in model.components_mapping:
            if components_mapping_definition_model.condition:
                raise ValueError("`condition` is only supported for `ConfigComponentsResolver`")
            components_mapping.append(
                self._create_component_from_model(
                    model=components_mapping_definition_model,
                    value_type=ModelToComponentFactory._json_schema_type_name_to_type(
                        components_mapping_definition_model.value_type
                    ),
                    config=config,
                )
            )
        return ParametrizedComponentsResolver(
            stream_parameters=stream_parameters,
            config=config,
            components_mapping=components_mapping,
            parameters=model.parameters or {},
        )

    _UNSUPPORTED_DECODER_ERROR = (
        "Specified decoder of {decoder_type} is not supported for pagination."
        "Please set as `JsonDecoder`, `XmlDecoder`, or a `CompositeRawDecoder` with an inner_parser of `JsonParser` or `GzipParser` instead."
        "If using `GzipParser`, please ensure that the lowest level inner_parser is a `JsonParser`."
    )

    def _is_supported_decoder_for_pagination(self, decoder: Decoder) -> bool:
        if isinstance(decoder, (JsonDecoder, XmlDecoder)):
            return True
        elif isinstance(decoder, CompositeRawDecoder):
            return self._is_supported_parser_for_pagination(decoder.parser)
        else:
            return False

    def _is_supported_parser_for_pagination(self, parser: Parser) -> bool:
        if isinstance(parser, JsonParser):
            return True
        elif isinstance(parser, GzipParser):
            return isinstance(parser.inner_parser, JsonParser)
        else:
            return False

    def create_http_api_budget(
        self, model: HTTPAPIBudgetModel, config: Config, **kwargs: Any
    ) -> HttpAPIBudget:
        policies = [
            self._create_component_from_model(model=policy, config=config)
            for policy in model.policies
        ]

        return HttpAPIBudget(
            policies=policies,
            ratelimit_reset_header=model.ratelimit_reset_header or "ratelimit-reset",
            ratelimit_remaining_header=model.ratelimit_remaining_header or "ratelimit-remaining",
            status_codes_for_ratelimit_hit=model.status_codes_for_ratelimit_hit or [429],
        )

    def create_fixed_window_call_rate_policy(
        self, model: FixedWindowCallRatePolicyModel, config: Config, **kwargs: Any
    ) -> FixedWindowCallRatePolicy:
        matchers = [
            self._create_component_from_model(model=matcher, config=config)
            for matcher in model.matchers
        ]

        # Set the initial reset timestamp to 10 days from now.
        # This value will be updated by the first request.
        return FixedWindowCallRatePolicy(
            next_reset_ts=datetime.datetime.now() + datetime.timedelta(days=10),
            period=parse_duration(model.period),
            call_limit=model.call_limit,
            matchers=matchers,
        )

    def create_file_uploader(
        self, model: FileUploaderModel, config: Config, **kwargs: Any
    ) -> FileUploader:
        name = "File Uploader"
        requester = self._create_component_from_model(
            model=model.requester,
            config=config,
            name=name,
            **kwargs,
        )
        download_target_extractor = self._create_component_from_model(
            model=model.download_target_extractor,
            config=config,
            name=name,
            **kwargs,
        )
        emit_connector_builder_messages = self._emit_connector_builder_messages
        file_uploader = DefaultFileUploader(
            requester=requester,
            download_target_extractor=download_target_extractor,
            config=config,
            file_writer=NoopFileWriter()
            if emit_connector_builder_messages
            else LocalFileSystemFileWriter(),
            parameters=model.parameters or {},
            filename_extractor=model.filename_extractor if model.filename_extractor else None,
        )

        return (
            ConnectorBuilderFileUploader(file_uploader)
            if emit_connector_builder_messages
            else file_uploader
        )

    def create_moving_window_call_rate_policy(
        self, model: MovingWindowCallRatePolicyModel, config: Config, **kwargs: Any
    ) -> MovingWindowCallRatePolicy:
        rates = [
            self._create_component_from_model(model=rate, config=config) for rate in model.rates
        ]
        matchers = [
            self._create_component_from_model(model=matcher, config=config)
            for matcher in model.matchers
        ]
        return MovingWindowCallRatePolicy(
            rates=rates,
            matchers=matchers,
        )

    def create_unlimited_call_rate_policy(
        self, model: UnlimitedCallRatePolicyModel, config: Config, **kwargs: Any
    ) -> UnlimitedCallRatePolicy:
        matchers = [
            self._create_component_from_model(model=matcher, config=config)
            for matcher in model.matchers
        ]

        return UnlimitedCallRatePolicy(
            matchers=matchers,
        )

    def create_rate(self, model: RateModel, config: Config, **kwargs: Any) -> Rate:
        interpolated_limit = InterpolatedString.create(str(model.limit), parameters={})
        return Rate(
            limit=int(interpolated_limit.eval(config=config)),
            interval=parse_duration(model.interval),
        )

    def create_http_request_matcher(
        self, model: HttpRequestRegexMatcherModel, config: Config, **kwargs: Any
    ) -> HttpRequestRegexMatcher:
        return HttpRequestRegexMatcher(
            method=model.method,
            url_base=model.url_base,
            url_path_pattern=model.url_path_pattern,
            params=model.params,
            headers=model.headers,
        )

    def set_api_budget(self, component_definition: ComponentDefinition, config: Config) -> None:
        self._api_budget = self.create_component(
            model_type=HTTPAPIBudgetModel, component_definition=component_definition, config=config
        )

    def create_grouping_partition_router(
        self, model: GroupingPartitionRouterModel, config: Config, **kwargs: Any
    ) -> GroupingPartitionRouter:
        underlying_router = self._create_component_from_model(
            model=model.underlying_partition_router, config=config
        )
        if model.group_size < 1:
            raise ValueError(f"Group size must be greater than 0, got {model.group_size}")

        # Request options in underlying partition routers are not supported for GroupingPartitionRouter
        # because they are specific to individual partitions and cannot be aggregated or handled
        # when grouping, potentially leading to incorrect API calls. Any request customization
        # should be managed at the stream level through the requester's configuration.
        if isinstance(underlying_router, SubstreamPartitionRouter):
            if any(
                parent_config.request_option
                for parent_config in underlying_router.parent_stream_configs
            ):
                raise ValueError("Request options are not supported for GroupingPartitionRouter.")

        if isinstance(underlying_router, ListPartitionRouter):
            if underlying_router.request_option:
                raise ValueError("Request options are not supported for GroupingPartitionRouter.")

        return GroupingPartitionRouter(
            group_size=model.group_size,
            underlying_partition_router=underlying_router,
            deduplicate=model.deduplicate if model.deduplicate is not None else True,
            config=config,
        )<|MERGE_RESOLUTION|>--- conflicted
+++ resolved
@@ -2105,16 +2105,10 @@
                 if hasattr(cursor, "cursor_field")
                 else "",  # FIXME we should have the cursor field has part of the interface of cursor,
                 logger=logging.getLogger(f"airbyte.{stream_name}"),
-<<<<<<< HEAD
                 # FIXME this is a breaking change compared to the old implementation which used the source name instead
                 cursor=cursor,
-                supports_file_transfer=hasattr(model, "file_uploader") and bool(model.file_uploader),
-=======
-                # FIXME this is a breaking change compared to the old implementation,
-                cursor=FinalStateCursor(stream_name, None, self._message_repository),
                 supports_file_transfer=hasattr(model, "file_uploader")
                 and bool(model.file_uploader),
->>>>>>> 7f643e4b
             )
 
         cursor_field = model.incremental_sync.cursor_field if model.incremental_sync else None
