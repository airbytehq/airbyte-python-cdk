--- conflicted
+++ resolved
@@ -2093,17 +2093,7 @@
                     retriever,
                     self._message_repository,
                 ),
-<<<<<<< HEAD
-                stream_slicer=cast(
-                    StreamSlicer,
-                    StreamSlicerTestReadDecorator(
-                        wrapped_slicer=stream_slicer,
-                        maximum_number_of_slices=self._limit_slices_fetched or 5,
-                    ),
-                ),
-=======
-                stream_slicer=combined_slicers,
->>>>>>> 2ccff10c
+                stream_slicer=stream_slicer,
             )
             return DefaultStream(
                 partition_generator=partition_generator,
