#
# Copyright (c) 2023 Airbyte, Inc., all rights reserved.
#

from __future__ import annotations

import datetime
import importlib
import inspect
import re
from functools import partial
from typing import (
    Any,
    Callable,
    Dict,
    List,
    Mapping,
    MutableMapping,
    Optional,
    Type,
    Union,
    get_args,
    get_origin,
    get_type_hints,
)

from isodate import parse_duration
from pydantic.v1 import BaseModel

from airbyte_cdk.models import FailureType, Level
from airbyte_cdk.sources.connector_state_manager import ConnectorStateManager
from airbyte_cdk.sources.declarative.async_job.job_orchestrator import AsyncJobOrchestrator
from airbyte_cdk.sources.declarative.async_job.job_tracker import JobTracker
from airbyte_cdk.sources.declarative.async_job.repository import AsyncJobRepository
from airbyte_cdk.sources.declarative.async_job.status import AsyncJobStatus
from airbyte_cdk.sources.declarative.auth import DeclarativeOauth2Authenticator, JwtAuthenticator
from airbyte_cdk.sources.declarative.auth.declarative_authenticator import (
    DeclarativeAuthenticator,
    NoAuth,
)
from airbyte_cdk.sources.declarative.auth.jwt import JwtAlgorithm
from airbyte_cdk.sources.declarative.auth.oauth import (
    DeclarativeSingleUseRefreshTokenOauth2Authenticator,
)
from airbyte_cdk.sources.declarative.auth.selective_authenticator import SelectiveAuthenticator
from airbyte_cdk.sources.declarative.auth.token import (
    ApiKeyAuthenticator,
    BasicHttpAuthenticator,
    BearerAuthenticator,
    LegacySessionTokenAuthenticator,
)
from airbyte_cdk.sources.declarative.auth.token_provider import (
    InterpolatedStringTokenProvider,
    SessionTokenProvider,
    TokenProvider,
)
from airbyte_cdk.sources.declarative.checks import CheckStream
from airbyte_cdk.sources.declarative.concurrency_level import ConcurrencyLevel
from airbyte_cdk.sources.declarative.datetime import MinMaxDatetime
from airbyte_cdk.sources.declarative.declarative_stream import DeclarativeStream
from airbyte_cdk.sources.declarative.decoders import (
    Decoder,
    GzipJsonDecoder,
    IterableDecoder,
    JsonDecoder,
    JsonlDecoder,
    PaginationDecoderDecorator,
    XmlDecoder,
)
from airbyte_cdk.sources.declarative.decoders.composite_raw_decoder import (
    CompositeRawDecoder,
    CsvParser,
    GzipParser,
    JsonLineParser,
    JsonParser,
    Parser,
)
from airbyte_cdk.sources.declarative.extractors import (
    DpathExtractor,
    RecordFilter,
    RecordSelector,
    ResponseToFileExtractor,
)
from airbyte_cdk.sources.declarative.extractors.record_filter import (
    ClientSideIncrementalRecordFilterDecorator,
)
from airbyte_cdk.sources.declarative.incremental import (
    ChildPartitionResumableFullRefreshCursor,
    CursorFactory,
    DatetimeBasedCursor,
    DeclarativeCursor,
    GlobalSubstreamCursor,
    PerPartitionCursor,
    PerPartitionWithGlobalCursor,
    ResumableFullRefreshCursor,
)
from airbyte_cdk.sources.declarative.interpolation import InterpolatedString
from airbyte_cdk.sources.declarative.interpolation.interpolated_mapping import InterpolatedMapping
from airbyte_cdk.sources.declarative.migrations.legacy_to_per_partition_state_migration import (
    LegacyToPerPartitionStateMigration,
)
from airbyte_cdk.sources.declarative.models import (
    CustomStateMigration,
)
from airbyte_cdk.sources.declarative.models.declarative_component_schema import (
    AddedFieldDefinition as AddedFieldDefinitionModel,
)
from airbyte_cdk.sources.declarative.models.declarative_component_schema import (
    AddFields as AddFieldsModel,
)
from airbyte_cdk.sources.declarative.models.declarative_component_schema import (
    ApiKeyAuthenticator as ApiKeyAuthenticatorModel,
)
from airbyte_cdk.sources.declarative.models.declarative_component_schema import (
    AsyncJobStatusMap as AsyncJobStatusMapModel,
)
from airbyte_cdk.sources.declarative.models.declarative_component_schema import (
    AsyncRetriever as AsyncRetrieverModel,
)
from airbyte_cdk.sources.declarative.models.declarative_component_schema import (
    BasicHttpAuthenticator as BasicHttpAuthenticatorModel,
)
from airbyte_cdk.sources.declarative.models.declarative_component_schema import (
    BearerAuthenticator as BearerAuthenticatorModel,
)
from airbyte_cdk.sources.declarative.models.declarative_component_schema import (
    CheckStream as CheckStreamModel,
)
from airbyte_cdk.sources.declarative.models.declarative_component_schema import (
    ComponentMappingDefinition as ComponentMappingDefinitionModel,
)
from airbyte_cdk.sources.declarative.models.declarative_component_schema import (
    CompositeErrorHandler as CompositeErrorHandlerModel,
)
from airbyte_cdk.sources.declarative.models.declarative_component_schema import (
    CompositeRawDecoder as CompositeRawDecoderModel,
)
from airbyte_cdk.sources.declarative.models.declarative_component_schema import (
    ConcurrencyLevel as ConcurrencyLevelModel,
)
from airbyte_cdk.sources.declarative.models.declarative_component_schema import (
    ConfigComponentsResolver as ConfigComponentsResolverModel,
)
from airbyte_cdk.sources.declarative.models.declarative_component_schema import (
    ConstantBackoffStrategy as ConstantBackoffStrategyModel,
)
from airbyte_cdk.sources.declarative.models.declarative_component_schema import (
    CsvParser as CsvParserModel,
)
from airbyte_cdk.sources.declarative.models.declarative_component_schema import (
    CursorPagination as CursorPaginationModel,
)
from airbyte_cdk.sources.declarative.models.declarative_component_schema import (
    CustomAuthenticator as CustomAuthenticatorModel,
)
from airbyte_cdk.sources.declarative.models.declarative_component_schema import (
    CustomBackoffStrategy as CustomBackoffStrategyModel,
)
from airbyte_cdk.sources.declarative.models.declarative_component_schema import (
    CustomDecoder as CustomDecoderModel,
)
from airbyte_cdk.sources.declarative.models.declarative_component_schema import (
    CustomErrorHandler as CustomErrorHandlerModel,
)
from airbyte_cdk.sources.declarative.models.declarative_component_schema import (
    CustomIncrementalSync as CustomIncrementalSyncModel,
)
from airbyte_cdk.sources.declarative.models.declarative_component_schema import (
    CustomPaginationStrategy as CustomPaginationStrategyModel,
)
from airbyte_cdk.sources.declarative.models.declarative_component_schema import (
    CustomPartitionRouter as CustomPartitionRouterModel,
)
from airbyte_cdk.sources.declarative.models.declarative_component_schema import (
    CustomRecordExtractor as CustomRecordExtractorModel,
)
from airbyte_cdk.sources.declarative.models.declarative_component_schema import (
    CustomRecordFilter as CustomRecordFilterModel,
)
from airbyte_cdk.sources.declarative.models.declarative_component_schema import (
    CustomRequester as CustomRequesterModel,
)
from airbyte_cdk.sources.declarative.models.declarative_component_schema import (
    CustomRetriever as CustomRetrieverModel,
)
from airbyte_cdk.sources.declarative.models.declarative_component_schema import (
    CustomSchemaLoader as CustomSchemaLoader,
)
from airbyte_cdk.sources.declarative.models.declarative_component_schema import (
    CustomSchemaNormalization as CustomSchemaNormalizationModel,
)
from airbyte_cdk.sources.declarative.models.declarative_component_schema import (
    CustomTransformation as CustomTransformationModel,
)
from airbyte_cdk.sources.declarative.models.declarative_component_schema import (
    DatetimeBasedCursor as DatetimeBasedCursorModel,
)
from airbyte_cdk.sources.declarative.models.declarative_component_schema import (
    DeclarativeStream as DeclarativeStreamModel,
)
from airbyte_cdk.sources.declarative.models.declarative_component_schema import (
    DefaultErrorHandler as DefaultErrorHandlerModel,
)
from airbyte_cdk.sources.declarative.models.declarative_component_schema import (
    DefaultPaginator as DefaultPaginatorModel,
)
from airbyte_cdk.sources.declarative.models.declarative_component_schema import (
    DpathExtractor as DpathExtractorModel,
)
from airbyte_cdk.sources.declarative.models.declarative_component_schema import (
    DynamicSchemaLoader as DynamicSchemaLoaderModel,
)
from airbyte_cdk.sources.declarative.models.declarative_component_schema import (
    ExponentialBackoffStrategy as ExponentialBackoffStrategyModel,
)
from airbyte_cdk.sources.declarative.models.declarative_component_schema import (
    FlattenFields as FlattenFieldsModel,
)
from airbyte_cdk.sources.declarative.models.declarative_component_schema import (
    GzipJsonDecoder as GzipJsonDecoderModel,
)
from airbyte_cdk.sources.declarative.models.declarative_component_schema import (
    GzipParser as GzipParserModel,
)
from airbyte_cdk.sources.declarative.models.declarative_component_schema import (
    HttpComponentsResolver as HttpComponentsResolverModel,
)
from airbyte_cdk.sources.declarative.models.declarative_component_schema import (
    HttpRequester as HttpRequesterModel,
)
from airbyte_cdk.sources.declarative.models.declarative_component_schema import (
    HttpResponseFilter as HttpResponseFilterModel,
)
from airbyte_cdk.sources.declarative.models.declarative_component_schema import (
    InlineSchemaLoader as InlineSchemaLoaderModel,
)
from airbyte_cdk.sources.declarative.models.declarative_component_schema import (
    IterableDecoder as IterableDecoderModel,
)
from airbyte_cdk.sources.declarative.models.declarative_component_schema import (
    JsonDecoder as JsonDecoderModel,
)
from airbyte_cdk.sources.declarative.models.declarative_component_schema import (
    JsonFileSchemaLoader as JsonFileSchemaLoaderModel,
)
from airbyte_cdk.sources.declarative.models.declarative_component_schema import (
    JsonlDecoder as JsonlDecoderModel,
)
from airbyte_cdk.sources.declarative.models.declarative_component_schema import (
    JsonLineParser as JsonLineParserModel,
)
from airbyte_cdk.sources.declarative.models.declarative_component_schema import (
    JsonParser as JsonParserModel,
)
from airbyte_cdk.sources.declarative.models.declarative_component_schema import (
    JwtAuthenticator as JwtAuthenticatorModel,
)
from airbyte_cdk.sources.declarative.models.declarative_component_schema import (
    JwtHeaders as JwtHeadersModel,
)
from airbyte_cdk.sources.declarative.models.declarative_component_schema import (
    JwtPayload as JwtPayloadModel,
)
from airbyte_cdk.sources.declarative.models.declarative_component_schema import (
    KeysReplace as KeysReplaceModel,
)
from airbyte_cdk.sources.declarative.models.declarative_component_schema import (
    KeysToLower as KeysToLowerModel,
)
from airbyte_cdk.sources.declarative.models.declarative_component_schema import (
    KeysToSnakeCase as KeysToSnakeCaseModel,
)
from airbyte_cdk.sources.declarative.models.declarative_component_schema import (
    LegacySessionTokenAuthenticator as LegacySessionTokenAuthenticatorModel,
)
from airbyte_cdk.sources.declarative.models.declarative_component_schema import (
    LegacyToPerPartitionStateMigration as LegacyToPerPartitionStateMigrationModel,
)
from airbyte_cdk.sources.declarative.models.declarative_component_schema import (
    ListPartitionRouter as ListPartitionRouterModel,
)
from airbyte_cdk.sources.declarative.models.declarative_component_schema import (
    MinMaxDatetime as MinMaxDatetimeModel,
)
from airbyte_cdk.sources.declarative.models.declarative_component_schema import (
    NoAuth as NoAuthModel,
)
from airbyte_cdk.sources.declarative.models.declarative_component_schema import (
    NoPagination as NoPaginationModel,
)
from airbyte_cdk.sources.declarative.models.declarative_component_schema import (
    OAuthAuthenticator as OAuthAuthenticatorModel,
)
from airbyte_cdk.sources.declarative.models.declarative_component_schema import (
    OffsetIncrement as OffsetIncrementModel,
)
from airbyte_cdk.sources.declarative.models.declarative_component_schema import (
    PageIncrement as PageIncrementModel,
)
from airbyte_cdk.sources.declarative.models.declarative_component_schema import (
    ParentStreamConfig as ParentStreamConfigModel,
)
from airbyte_cdk.sources.declarative.models.declarative_component_schema import (
    RecordFilter as RecordFilterModel,
)
from airbyte_cdk.sources.declarative.models.declarative_component_schema import (
    RecordSelector as RecordSelectorModel,
)
from airbyte_cdk.sources.declarative.models.declarative_component_schema import (
    RemoveFields as RemoveFieldsModel,
)
from airbyte_cdk.sources.declarative.models.declarative_component_schema import (
    RequestOption as RequestOptionModel,
)
from airbyte_cdk.sources.declarative.models.declarative_component_schema import (
    RequestPath as RequestPathModel,
)
from airbyte_cdk.sources.declarative.models.declarative_component_schema import (
    ResponseToFileExtractor as ResponseToFileExtractorModel,
)
from airbyte_cdk.sources.declarative.models.declarative_component_schema import (
    SchemaNormalization as SchemaNormalizationModel,
)
from airbyte_cdk.sources.declarative.models.declarative_component_schema import (
    SchemaTypeIdentifier as SchemaTypeIdentifierModel,
)
from airbyte_cdk.sources.declarative.models.declarative_component_schema import (
    SelectiveAuthenticator as SelectiveAuthenticatorModel,
)
from airbyte_cdk.sources.declarative.models.declarative_component_schema import (
    SessionTokenAuthenticator as SessionTokenAuthenticatorModel,
)
from airbyte_cdk.sources.declarative.models.declarative_component_schema import (
    SimpleRetriever as SimpleRetrieverModel,
)
from airbyte_cdk.sources.declarative.models.declarative_component_schema import Spec as SpecModel
from airbyte_cdk.sources.declarative.models.declarative_component_schema import (
    StreamConfig as StreamConfigModel,
)
from airbyte_cdk.sources.declarative.models.declarative_component_schema import (
    SubstreamPartitionRouter as SubstreamPartitionRouterModel,
)
from airbyte_cdk.sources.declarative.models.declarative_component_schema import (
    TypesMap as TypesMapModel,
)
from airbyte_cdk.sources.declarative.models.declarative_component_schema import ValueType
from airbyte_cdk.sources.declarative.models.declarative_component_schema import (
    WaitTimeFromHeader as WaitTimeFromHeaderModel,
)
from airbyte_cdk.sources.declarative.models.declarative_component_schema import (
    WaitUntilTimeFromHeader as WaitUntilTimeFromHeaderModel,
)
from airbyte_cdk.sources.declarative.models.declarative_component_schema import (
    XmlDecoder as XmlDecoderModel,
)
from airbyte_cdk.sources.declarative.partition_routers import (
    CartesianProductStreamSlicer,
    ListPartitionRouter,
    PartitionRouter,
    SinglePartitionRouter,
    SubstreamPartitionRouter,
)
from airbyte_cdk.sources.declarative.partition_routers.async_job_partition_router import (
    AsyncJobPartitionRouter,
)
from airbyte_cdk.sources.declarative.partition_routers.substream_partition_router import (
    ParentStreamConfig,
)
from airbyte_cdk.sources.declarative.requesters import HttpRequester, RequestOption
from airbyte_cdk.sources.declarative.requesters.error_handlers import (
    CompositeErrorHandler,
    DefaultErrorHandler,
    HttpResponseFilter,
)
from airbyte_cdk.sources.declarative.requesters.error_handlers.backoff_strategies import (
    ConstantBackoffStrategy,
    ExponentialBackoffStrategy,
    WaitTimeFromHeaderBackoffStrategy,
    WaitUntilTimeFromHeaderBackoffStrategy,
)
from airbyte_cdk.sources.declarative.requesters.http_job_repository import AsyncHttpJobRepository
from airbyte_cdk.sources.declarative.requesters.paginators import (
    DefaultPaginator,
    NoPagination,
    PaginatorTestReadDecorator,
)
from airbyte_cdk.sources.declarative.requesters.paginators.strategies import (
    CursorPaginationStrategy,
    CursorStopCondition,
    OffsetIncrement,
    PageIncrement,
    StopConditionPaginationStrategyDecorator,
)
from airbyte_cdk.sources.declarative.requesters.request_option import RequestOptionType
from airbyte_cdk.sources.declarative.requesters.request_options import (
    DatetimeBasedRequestOptionsProvider,
    DefaultRequestOptionsProvider,
    InterpolatedRequestOptionsProvider,
    RequestOptionsProvider,
)
from airbyte_cdk.sources.declarative.requesters.request_path import RequestPath
from airbyte_cdk.sources.declarative.requesters.requester import HttpMethod
from airbyte_cdk.sources.declarative.resolvers import (
    ComponentMappingDefinition,
    ConfigComponentsResolver,
    HttpComponentsResolver,
    StreamConfig,
)
from airbyte_cdk.sources.declarative.retrievers import (
    AsyncRetriever,
    SimpleRetriever,
    SimpleRetrieverTestReadDecorator,
)
from airbyte_cdk.sources.declarative.schema import (
    DefaultSchemaLoader,
    DynamicSchemaLoader,
    InlineSchemaLoader,
    JsonFileSchemaLoader,
    SchemaTypeIdentifier,
    TypesMap,
)
from airbyte_cdk.sources.declarative.spec import Spec
from airbyte_cdk.sources.declarative.stream_slicers import StreamSlicer
from airbyte_cdk.sources.declarative.transformations import (
    AddFields,
    RecordTransformation,
    RemoveFields,
)
from airbyte_cdk.sources.declarative.transformations.add_fields import AddedFieldDefinition
from airbyte_cdk.sources.declarative.transformations.flatten_fields import (
    FlattenFields,
)
from airbyte_cdk.sources.declarative.transformations.keys_replace_transformation import (
    KeysReplaceTransformation,
)
from airbyte_cdk.sources.declarative.transformations.keys_to_lower_transformation import (
    KeysToLowerTransformation,
)
from airbyte_cdk.sources.declarative.transformations.keys_to_snake_transformation import (
    KeysToSnakeCaseTransformation,
)
from airbyte_cdk.sources.message import (
    InMemoryMessageRepository,
    LogAppenderMessageRepositoryDecorator,
    MessageRepository,
)
from airbyte_cdk.sources.streams.concurrent.cursor import ConcurrentCursor, CursorField
from airbyte_cdk.sources.streams.concurrent.state_converters.datetime_stream_state_converter import (
    CustomFormatConcurrentStreamStateConverter,
    DateTimeStreamStateConverter,
)
from airbyte_cdk.sources.streams.http.error_handlers.response_models import ResponseAction
from airbyte_cdk.sources.types import Config
from airbyte_cdk.sources.utils.transform import TransformConfig, TypeTransformer

ComponentDefinition = Mapping[str, Any]

SCHEMA_TRANSFORMER_TYPE_MAPPING = {
    SchemaNormalizationModel.None_: TransformConfig.NoTransform,
    SchemaNormalizationModel.Default: TransformConfig.DefaultSchemaNormalization,
}


class ModelToComponentFactory:
    EPOCH_DATETIME_FORMAT = "%s"

    def __init__(
        self,
        limit_pages_fetched_per_slice: Optional[int] = None,
        limit_slices_fetched: Optional[int] = None,
        emit_connector_builder_messages: bool = False,
        disable_retries: bool = False,
        disable_cache: bool = False,
        disable_resumable_full_refresh: bool = False,
        message_repository: Optional[MessageRepository] = None,
    ):
        self._init_mappings()
        self._limit_pages_fetched_per_slice = limit_pages_fetched_per_slice
        self._limit_slices_fetched = limit_slices_fetched
        self._emit_connector_builder_messages = emit_connector_builder_messages
        self._disable_retries = disable_retries
        self._disable_cache = disable_cache
        self._disable_resumable_full_refresh = disable_resumable_full_refresh
        self._message_repository = message_repository or InMemoryMessageRepository(
            self._evaluate_log_level(emit_connector_builder_messages)
        )

    def _init_mappings(self) -> None:
        self.PYDANTIC_MODEL_TO_CONSTRUCTOR: Mapping[Type[BaseModel], Callable[..., Any]] = {
            AddedFieldDefinitionModel: self.create_added_field_definition,
            AddFieldsModel: self.create_add_fields,
            ApiKeyAuthenticatorModel: self.create_api_key_authenticator,
            BasicHttpAuthenticatorModel: self.create_basic_http_authenticator,
            BearerAuthenticatorModel: self.create_bearer_authenticator,
            CheckStreamModel: self.create_check_stream,
            CompositeErrorHandlerModel: self.create_composite_error_handler,
            CompositeRawDecoderModel: self.create_composite_raw_decoder,
            ConcurrencyLevelModel: self.create_concurrency_level,
            ConstantBackoffStrategyModel: self.create_constant_backoff_strategy,
            CursorPaginationModel: self.create_cursor_pagination,
            CustomAuthenticatorModel: self.create_custom_component,
            CustomBackoffStrategyModel: self.create_custom_component,
            CustomDecoderModel: self.create_custom_component,
            CustomErrorHandlerModel: self.create_custom_component,
            CustomIncrementalSyncModel: self.create_custom_component,
            CustomRecordExtractorModel: self.create_custom_component,
            CustomRecordFilterModel: self.create_custom_component,
            CustomRequesterModel: self.create_custom_component,
            CustomRetrieverModel: self.create_custom_component,
            CustomSchemaLoader: self.create_custom_component,
            CustomSchemaNormalizationModel: self.create_custom_component,
            CustomStateMigration: self.create_custom_component,
            CustomPaginationStrategyModel: self.create_custom_component,
            CustomPartitionRouterModel: self.create_custom_component,
            CustomTransformationModel: self.create_custom_component,
            DatetimeBasedCursorModel: self.create_datetime_based_cursor,
            DeclarativeStreamModel: self.create_declarative_stream,
            DefaultErrorHandlerModel: self.create_default_error_handler,
            DefaultPaginatorModel: self.create_default_paginator,
            DpathExtractorModel: self.create_dpath_extractor,
            ResponseToFileExtractorModel: self.create_response_to_file_extractor,
            ExponentialBackoffStrategyModel: self.create_exponential_backoff_strategy,
            SessionTokenAuthenticatorModel: self.create_session_token_authenticator,
            HttpRequesterModel: self.create_http_requester,
            HttpResponseFilterModel: self.create_http_response_filter,
            InlineSchemaLoaderModel: self.create_inline_schema_loader,
            JsonDecoderModel: self.create_json_decoder,
            JsonlDecoderModel: self.create_jsonl_decoder,
            JsonLineParserModel: self.create_json_line_parser,
            JsonParserModel: self.create_json_parser,
            GzipJsonDecoderModel: self.create_gzipjson_decoder,
            GzipParserModel: self.create_gzip_parser,
            KeysToLowerModel: self.create_keys_to_lower_transformation,
            KeysToSnakeCaseModel: self.create_keys_to_snake_transformation,
            KeysReplaceModel: self.create_keys_replace_transformation,
            FlattenFieldsModel: self.create_flatten_fields,
            IterableDecoderModel: self.create_iterable_decoder,
            XmlDecoderModel: self.create_xml_decoder,
            JsonFileSchemaLoaderModel: self.create_json_file_schema_loader,
            DynamicSchemaLoaderModel: self.create_dynamic_schema_loader,
            SchemaTypeIdentifierModel: self.create_schema_type_identifier,
            TypesMapModel: self.create_types_map,
            JwtAuthenticatorModel: self.create_jwt_authenticator,
            LegacyToPerPartitionStateMigrationModel: self.create_legacy_to_per_partition_state_migration,
            ListPartitionRouterModel: self.create_list_partition_router,
            MinMaxDatetimeModel: self.create_min_max_datetime,
            NoAuthModel: self.create_no_auth,
            NoPaginationModel: self.create_no_pagination,
            OAuthAuthenticatorModel: self.create_oauth_authenticator,
            OffsetIncrementModel: self.create_offset_increment,
            PageIncrementModel: self.create_page_increment,
            ParentStreamConfigModel: self.create_parent_stream_config,
            RecordFilterModel: self.create_record_filter,
            RecordSelectorModel: self.create_record_selector,
            RemoveFieldsModel: self.create_remove_fields,
            RequestPathModel: self.create_request_path,
            RequestOptionModel: self.create_request_option,
            LegacySessionTokenAuthenticatorModel: self.create_legacy_session_token_authenticator,
            SelectiveAuthenticatorModel: self.create_selective_authenticator,
            SimpleRetrieverModel: self.create_simple_retriever,
            SpecModel: self.create_spec,
            SubstreamPartitionRouterModel: self.create_substream_partition_router,
            WaitTimeFromHeaderModel: self.create_wait_time_from_header,
            WaitUntilTimeFromHeaderModel: self.create_wait_until_time_from_header,
            AsyncRetrieverModel: self.create_async_retriever,
            HttpComponentsResolverModel: self.create_http_components_resolver,
            ConfigComponentsResolverModel: self.create_config_components_resolver,
            StreamConfigModel: self.create_stream_config,
            ComponentMappingDefinitionModel: self.create_components_mapping_definition,
        }

        # Needed for the case where we need to perform a second parse on the fields of a custom component
        self.TYPE_NAME_TO_MODEL = {cls.__name__: cls for cls in self.PYDANTIC_MODEL_TO_CONSTRUCTOR}

    def create_component(
        self,
        model_type: Type[BaseModel],
        component_definition: ComponentDefinition,
        config: Config,
        **kwargs: Any,
    ) -> Any:
        """
        Takes a given Pydantic model type and Mapping representing a component definition and creates a declarative component and
        subcomponents which will be used at runtime. This is done by first parsing the mapping into a Pydantic model and then creating
        creating declarative components from that model.

        :param model_type: The type of declarative component that is being initialized
        :param component_definition: The mapping that represents a declarative component
        :param config: The connector config that is provided by the customer
        :return: The declarative component to be used at runtime
        """

        component_type = component_definition.get("type")
        if component_definition.get("type") != model_type.__name__:
            raise ValueError(
                f"Expected manifest component of type {model_type.__name__}, but received {component_type} instead"
            )

        declarative_component_model = model_type.parse_obj(component_definition)

        if not isinstance(declarative_component_model, model_type):
            raise ValueError(
                f"Expected {model_type.__name__} component, but received {declarative_component_model.__class__.__name__}"
            )

        return self._create_component_from_model(
            model=declarative_component_model, config=config, **kwargs
        )

    def _create_component_from_model(self, model: BaseModel, config: Config, **kwargs: Any) -> Any:
        if model.__class__ not in self.PYDANTIC_MODEL_TO_CONSTRUCTOR:
            raise ValueError(
                f"{model.__class__} with attributes {model} is not a valid component type"
            )
        component_constructor = self.PYDANTIC_MODEL_TO_CONSTRUCTOR.get(model.__class__)
        if not component_constructor:
            raise ValueError(f"Could not find constructor for {model.__class__}")
        return component_constructor(model=model, config=config, **kwargs)

    @staticmethod
    def create_added_field_definition(
        model: AddedFieldDefinitionModel, config: Config, **kwargs: Any
    ) -> AddedFieldDefinition:
        interpolated_value = InterpolatedString.create(
            model.value, parameters=model.parameters or {}
        )
        return AddedFieldDefinition(
            path=model.path,
            value=interpolated_value,
            value_type=ModelToComponentFactory._json_schema_type_name_to_type(model.value_type),
            parameters=model.parameters or {},
        )

    def create_add_fields(self, model: AddFieldsModel, config: Config, **kwargs: Any) -> AddFields:
        added_field_definitions = [
            self._create_component_from_model(
                model=added_field_definition_model,
                value_type=ModelToComponentFactory._json_schema_type_name_to_type(
                    added_field_definition_model.value_type
                ),
                config=config,
            )
            for added_field_definition_model in model.fields
        ]
        return AddFields(fields=added_field_definitions, parameters=model.parameters or {})

    def create_keys_to_lower_transformation(
        self, model: KeysToLowerModel, config: Config, **kwargs: Any
    ) -> KeysToLowerTransformation:
        return KeysToLowerTransformation()

    def create_keys_to_snake_transformation(
        self, model: KeysToSnakeCaseModel, config: Config, **kwargs: Any
    ) -> KeysToSnakeCaseTransformation:
        return KeysToSnakeCaseTransformation()

    def create_keys_replace_transformation(
        self, model: KeysReplaceModel, config: Config, **kwargs: Any
    ) -> KeysReplaceTransformation:
        return KeysReplaceTransformation(
            old=model.old, new=model.new, parameters=model.parameters or {}
        )

    def create_flatten_fields(
        self, model: FlattenFieldsModel, config: Config, **kwargs: Any
    ) -> FlattenFields:
        return FlattenFields(
            flatten_lists=model.flatten_lists if model.flatten_lists is not None else True
        )

    @staticmethod
    def _json_schema_type_name_to_type(value_type: Optional[ValueType]) -> Optional[Type[Any]]:
        if not value_type:
            return None
        names_to_types = {
            ValueType.string: str,
            ValueType.number: float,
            ValueType.integer: int,
            ValueType.boolean: bool,
        }
        return names_to_types[value_type]

    @staticmethod
    def create_api_key_authenticator(
        model: ApiKeyAuthenticatorModel,
        config: Config,
        token_provider: Optional[TokenProvider] = None,
        **kwargs: Any,
    ) -> ApiKeyAuthenticator:
        if model.inject_into is None and model.header is None:
            raise ValueError(
                "Expected either inject_into or header to be set for ApiKeyAuthenticator"
            )

        if model.inject_into is not None and model.header is not None:
            raise ValueError(
                "inject_into and header cannot be set both for ApiKeyAuthenticator - remove the deprecated header option"
            )

        if token_provider is not None and model.api_token != "":
            raise ValueError(
                "If token_provider is set, api_token is ignored and has to be set to empty string."
            )

        request_option = (
            RequestOption(
                inject_into=RequestOptionType(model.inject_into.inject_into.value),
                field_name=model.inject_into.field_name,
                parameters=model.parameters or {},
            )
            if model.inject_into
            else RequestOption(
                inject_into=RequestOptionType.header,
                field_name=model.header or "",
                parameters=model.parameters or {},
            )
        )
        return ApiKeyAuthenticator(
            token_provider=(
                token_provider
                if token_provider is not None
                else InterpolatedStringTokenProvider(
                    api_token=model.api_token or "",
                    config=config,
                    parameters=model.parameters or {},
                )
            ),
            request_option=request_option,
            config=config,
            parameters=model.parameters or {},
        )

    def create_legacy_to_per_partition_state_migration(
        self,
        model: LegacyToPerPartitionStateMigrationModel,
        config: Mapping[str, Any],
        declarative_stream: DeclarativeStreamModel,
    ) -> LegacyToPerPartitionStateMigration:
        retriever = declarative_stream.retriever
        if not isinstance(retriever, SimpleRetrieverModel):
            raise ValueError(
                f"LegacyToPerPartitionStateMigrations can only be applied on a DeclarativeStream with a SimpleRetriever. Got {type(retriever)}"
            )
        partition_router = retriever.partition_router
        if not isinstance(
            partition_router, (SubstreamPartitionRouterModel, CustomPartitionRouterModel)
        ):
            raise ValueError(
                f"LegacyToPerPartitionStateMigrations can only be applied on a SimpleRetriever with a Substream partition router. Got {type(partition_router)}"
            )
        if not hasattr(partition_router, "parent_stream_configs"):
            raise ValueError(
                "LegacyToPerPartitionStateMigrations can only be applied with a parent stream configuration."
            )

        if not hasattr(declarative_stream, "incremental_sync"):
            raise ValueError(
                "LegacyToPerPartitionStateMigrations can only be applied with an incremental_sync configuration."
            )

        return LegacyToPerPartitionStateMigration(
            partition_router,  # type: ignore # was already checked above
            declarative_stream.incremental_sync,  # type: ignore # was already checked. Migration can be applied only to incremental streams.
            config,
            declarative_stream.parameters,  # type: ignore # different type is expected here Mapping[str, Any], got Dict[str, Any]
        )

    def create_session_token_authenticator(
        self, model: SessionTokenAuthenticatorModel, config: Config, name: str, **kwargs: Any
    ) -> Union[ApiKeyAuthenticator, BearerAuthenticator]:
        decoder = (
            self._create_component_from_model(model=model.decoder, config=config)
            if model.decoder
            else JsonDecoder(parameters={})
        )
        login_requester = self._create_component_from_model(
            model=model.login_requester,
            config=config,
            name=f"{name}_login_requester",
            decoder=decoder,
        )
        token_provider = SessionTokenProvider(
            login_requester=login_requester,
            session_token_path=model.session_token_path,
            expiration_duration=parse_duration(model.expiration_duration)
            if model.expiration_duration
            else None,
            parameters=model.parameters or {},
            message_repository=self._message_repository,
            decoder=decoder,
        )
        if model.request_authentication.type == "Bearer":
            return ModelToComponentFactory.create_bearer_authenticator(
                BearerAuthenticatorModel(type="BearerAuthenticator", api_token=""),  # type: ignore # $parameters has a default value
                config,
                token_provider=token_provider,
            )
        else:
            return ModelToComponentFactory.create_api_key_authenticator(
                ApiKeyAuthenticatorModel(
                    type="ApiKeyAuthenticator",
                    api_token="",
                    inject_into=model.request_authentication.inject_into,
                ),  # type: ignore # $parameters and headers default to None
                config=config,
                token_provider=token_provider,
            )

    @staticmethod
    def create_basic_http_authenticator(
        model: BasicHttpAuthenticatorModel, config: Config, **kwargs: Any
    ) -> BasicHttpAuthenticator:
        return BasicHttpAuthenticator(
            password=model.password or "",
            username=model.username,
            config=config,
            parameters=model.parameters or {},
        )

    @staticmethod
    def create_bearer_authenticator(
        model: BearerAuthenticatorModel,
        config: Config,
        token_provider: Optional[TokenProvider] = None,
        **kwargs: Any,
    ) -> BearerAuthenticator:
        if token_provider is not None and model.api_token != "":
            raise ValueError(
                "If token_provider is set, api_token is ignored and has to be set to empty string."
            )
        return BearerAuthenticator(
            token_provider=(
                token_provider
                if token_provider is not None
                else InterpolatedStringTokenProvider(
                    api_token=model.api_token or "",
                    config=config,
                    parameters=model.parameters or {},
                )
            ),
            config=config,
            parameters=model.parameters or {},
        )

    @staticmethod
    def create_check_stream(model: CheckStreamModel, config: Config, **kwargs: Any) -> CheckStream:
        return CheckStream(stream_names=model.stream_names, parameters={})

    def create_composite_error_handler(
        self, model: CompositeErrorHandlerModel, config: Config, **kwargs: Any
    ) -> CompositeErrorHandler:
        error_handlers = [
            self._create_component_from_model(model=error_handler_model, config=config)
            for error_handler_model in model.error_handlers
        ]
        return CompositeErrorHandler(
            error_handlers=error_handlers, parameters=model.parameters or {}
        )

    @staticmethod
    def create_concurrency_level(
        model: ConcurrencyLevelModel, config: Config, **kwargs: Any
    ) -> ConcurrencyLevel:
        return ConcurrencyLevel(
            default_concurrency=model.default_concurrency,
            max_concurrency=model.max_concurrency,
            config=config,
            parameters={},
        )

    def create_concurrent_cursor_from_datetime_based_cursor(
        self,
        state_manager: ConnectorStateManager,
        model_type: Type[BaseModel],
        component_definition: ComponentDefinition,
        stream_name: str,
        stream_namespace: Optional[str],
        config: Config,
        stream_state: MutableMapping[str, Any],
        **kwargs: Any,
    ) -> ConcurrentCursor:
        component_type = component_definition.get("type")
        if component_definition.get("type") != model_type.__name__:
            raise ValueError(
                f"Expected manifest component of type {model_type.__name__}, but received {component_type} instead"
            )

        datetime_based_cursor_model = model_type.parse_obj(component_definition)

        if not isinstance(datetime_based_cursor_model, DatetimeBasedCursorModel):
            raise ValueError(
                f"Expected {model_type.__name__} component, but received {datetime_based_cursor_model.__class__.__name__}"
            )

        interpolated_cursor_field = InterpolatedString.create(
            datetime_based_cursor_model.cursor_field,
            parameters=datetime_based_cursor_model.parameters or {},
        )
        cursor_field = CursorField(interpolated_cursor_field.eval(config=config))

        interpolated_partition_field_start = InterpolatedString.create(
            datetime_based_cursor_model.partition_field_start or "start_time",
            parameters=datetime_based_cursor_model.parameters or {},
        )
        interpolated_partition_field_end = InterpolatedString.create(
            datetime_based_cursor_model.partition_field_end or "end_time",
            parameters=datetime_based_cursor_model.parameters or {},
        )

        slice_boundary_fields = (
            interpolated_partition_field_start.eval(config=config),
            interpolated_partition_field_end.eval(config=config),
        )

        datetime_format = datetime_based_cursor_model.datetime_format

        cursor_granularity = (
            parse_duration(datetime_based_cursor_model.cursor_granularity)
            if datetime_based_cursor_model.cursor_granularity
            else None
        )

        lookback_window = None
        interpolated_lookback_window = (
            InterpolatedString.create(
                datetime_based_cursor_model.lookback_window,
                parameters=datetime_based_cursor_model.parameters or {},
            )
            if datetime_based_cursor_model.lookback_window
            else None
        )
        if interpolated_lookback_window:
            evaluated_lookback_window = interpolated_lookback_window.eval(config=config)
            if evaluated_lookback_window:
                lookback_window = parse_duration(evaluated_lookback_window)

        connector_state_converter: DateTimeStreamStateConverter
        connector_state_converter = CustomFormatConcurrentStreamStateConverter(
            datetime_format=datetime_format,
            input_datetime_formats=datetime_based_cursor_model.cursor_datetime_formats,
            is_sequential_state=True,
            cursor_granularity=cursor_granularity,
        )

        start_date_runtime_value: Union[InterpolatedString, str, MinMaxDatetime]
        if isinstance(datetime_based_cursor_model.start_datetime, MinMaxDatetimeModel):
            start_date_runtime_value = self.create_min_max_datetime(
                model=datetime_based_cursor_model.start_datetime, config=config
            )
        else:
            start_date_runtime_value = datetime_based_cursor_model.start_datetime

        end_date_runtime_value: Optional[Union[InterpolatedString, str, MinMaxDatetime]]
        if isinstance(datetime_based_cursor_model.end_datetime, MinMaxDatetimeModel):
            end_date_runtime_value = self.create_min_max_datetime(
                model=datetime_based_cursor_model.end_datetime, config=config
            )
        else:
            end_date_runtime_value = datetime_based_cursor_model.end_datetime

        interpolated_start_date = MinMaxDatetime.create(
            interpolated_string_or_min_max_datetime=start_date_runtime_value,
            parameters=datetime_based_cursor_model.parameters,
        )
        interpolated_end_date = (
            None
            if not end_date_runtime_value
            else MinMaxDatetime.create(
                end_date_runtime_value, datetime_based_cursor_model.parameters
            )
        )

        # If datetime format is not specified then start/end datetime should inherit it from the stream slicer
        if not interpolated_start_date.datetime_format:
            interpolated_start_date.datetime_format = datetime_format
        if interpolated_end_date and not interpolated_end_date.datetime_format:
            interpolated_end_date.datetime_format = datetime_format

        start_date = interpolated_start_date.get_datetime(config=config)
        end_date_provider = (
            partial(interpolated_end_date.get_datetime, config)
            if interpolated_end_date
            else connector_state_converter.get_end_provider()
        )

        if (
            datetime_based_cursor_model.step and not datetime_based_cursor_model.cursor_granularity
        ) or (
            not datetime_based_cursor_model.step and datetime_based_cursor_model.cursor_granularity
        ):
            raise ValueError(
                f"If step is defined, cursor_granularity should be as well and vice-versa. "
                f"Right now, step is `{datetime_based_cursor_model.step}` and cursor_granularity is `{datetime_based_cursor_model.cursor_granularity}`"
            )

        # When step is not defined, default to a step size from the starting date to the present moment
        step_length = datetime.timedelta.max
        interpolated_step = (
            InterpolatedString.create(
                datetime_based_cursor_model.step,
                parameters=datetime_based_cursor_model.parameters or {},
            )
            if datetime_based_cursor_model.step
            else None
        )
        if interpolated_step:
            evaluated_step = interpolated_step.eval(config)
            if evaluated_step:
                step_length = parse_duration(evaluated_step)

        return ConcurrentCursor(
            stream_name=stream_name,
            stream_namespace=stream_namespace,
            stream_state=stream_state,
            message_repository=self._message_repository,
            connector_state_manager=state_manager,
            connector_state_converter=connector_state_converter,
            cursor_field=cursor_field,
            slice_boundary_fields=slice_boundary_fields,
            start=start_date,  # type: ignore  # Having issues w/ inspection for GapType and CursorValueType as shown in existing tests. Confirmed functionality is working in practice
            end_provider=end_date_provider,  # type: ignore  # Having issues w/ inspection for GapType and CursorValueType as shown in existing tests. Confirmed functionality is working in practice
            lookback_window=lookback_window,
            slice_range=step_length,
            cursor_granularity=cursor_granularity,
        )

    @staticmethod
    def create_constant_backoff_strategy(
        model: ConstantBackoffStrategyModel, config: Config, **kwargs: Any
    ) -> ConstantBackoffStrategy:
        return ConstantBackoffStrategy(
            backoff_time_in_seconds=model.backoff_time_in_seconds,
            config=config,
            parameters=model.parameters or {},
        )

    def create_cursor_pagination(
        self, model: CursorPaginationModel, config: Config, decoder: Decoder, **kwargs: Any
    ) -> CursorPaginationStrategy:
        if isinstance(decoder, PaginationDecoderDecorator):
            inner_decoder = decoder.decoder
        else:
            inner_decoder = decoder
            decoder = PaginationDecoderDecorator(decoder=decoder)

        if self._is_supported_decoder_for_pagination(inner_decoder):
            decoder_to_use = decoder
        else:
            raise ValueError(
                self._UNSUPPORTED_DECODER_ERROR.format(decoder_type=type(inner_decoder))
            )

        return CursorPaginationStrategy(
            cursor_value=model.cursor_value,
            decoder=decoder_to_use,
            page_size=model.page_size,
            stop_condition=model.stop_condition,
            config=config,
            parameters=model.parameters or {},
        )

    def create_custom_component(self, model: Any, config: Config, **kwargs: Any) -> Any:
        """
        Generically creates a custom component based on the model type and a class_name reference to the custom Python class being
        instantiated. Only the model's additional properties that match the custom class definition are passed to the constructor
        :param model: The Pydantic model of the custom component being created
        :param config: The custom defined connector config
        :return: The declarative component built from the Pydantic model to be used at runtime
        """

        custom_component_class = self._get_class_from_fully_qualified_class_name(model.class_name)
        component_fields = get_type_hints(custom_component_class)
        model_args = model.dict()
        model_args["config"] = config

        # There are cases where a parent component will pass arguments to a child component via kwargs. When there are field collisions
        # we defer to these arguments over the component's definition
        for key, arg in kwargs.items():
            model_args[key] = arg

        # Pydantic is unable to parse a custom component's fields that are subcomponents into models because their fields and types are not
        # defined in the schema. The fields and types are defined within the Python class implementation. Pydantic can only parse down to
        # the custom component and this code performs a second parse to convert the sub-fields first into models, then declarative components
        for model_field, model_value in model_args.items():
            # If a custom component field doesn't have a type set, we try to use the type hints to infer the type
            if (
                isinstance(model_value, dict)
                and "type" not in model_value
                and model_field in component_fields
            ):
                derived_type = self._derive_component_type_from_type_hints(
                    component_fields.get(model_field)
                )
                if derived_type:
                    model_value["type"] = derived_type

            if self._is_component(model_value):
                model_args[model_field] = self._create_nested_component(
                    model, model_field, model_value, config
                )
            elif isinstance(model_value, list):
                vals = []
                for v in model_value:
                    if isinstance(v, dict) and "type" not in v and model_field in component_fields:
                        derived_type = self._derive_component_type_from_type_hints(
                            component_fields.get(model_field)
                        )
                        if derived_type:
                            v["type"] = derived_type
                    if self._is_component(v):
                        vals.append(self._create_nested_component(model, model_field, v, config))
                    else:
                        vals.append(v)
                model_args[model_field] = vals

        kwargs = {
            class_field: model_args[class_field]
            for class_field in component_fields.keys()
            if class_field in model_args
        }
        return custom_component_class(**kwargs)

    @staticmethod
    def _get_class_from_fully_qualified_class_name(full_qualified_class_name: str) -> Any:
        split = full_qualified_class_name.split(".")
        module = ".".join(split[:-1])
        class_name = split[-1]
        try:
            return getattr(importlib.import_module(module), class_name)
        except AttributeError:
            raise ValueError(f"Could not load class {full_qualified_class_name}.")

    @staticmethod
    def _derive_component_type_from_type_hints(field_type: Any) -> Optional[str]:
        interface = field_type
        while True:
            origin = get_origin(interface)
            if origin:
                # Unnest types until we reach the raw type
                # List[T] -> T
                # Optional[List[T]] -> T
                args = get_args(interface)
                interface = args[0]
            else:
                break
        if isinstance(interface, type) and not ModelToComponentFactory.is_builtin_type(interface):
            return interface.__name__
        return None

    @staticmethod
    def is_builtin_type(cls: Optional[Type[Any]]) -> bool:
        if not cls:
            return False
        return cls.__module__ == "builtins"

    @staticmethod
    def _extract_missing_parameters(error: TypeError) -> List[str]:
        parameter_search = re.search(r"keyword-only.*:\s(.*)", str(error))
        if parameter_search:
            return re.findall(r"\'(.+?)\'", parameter_search.group(1))
        else:
            return []

    def _create_nested_component(
        self, model: Any, model_field: str, model_value: Any, config: Config
    ) -> Any:
        type_name = model_value.get("type", None)
        if not type_name:
            # If no type is specified, we can assume this is a dictionary object which can be returned instead of a subcomponent
            return model_value

        model_type = self.TYPE_NAME_TO_MODEL.get(type_name, None)
        if model_type:
            parsed_model = model_type.parse_obj(model_value)
            try:
                # To improve usability of the language, certain fields are shared between components. This can come in the form of
                # a parent component passing some of its fields to a child component or the parent extracting fields from other child
                # components and passing it to others. One example is the DefaultPaginator referencing the HttpRequester url_base
                # while constructing a SimpleRetriever. However, custom components don't support this behavior because they are created
                # generically in create_custom_component(). This block allows developers to specify extra arguments in $parameters that
                # are needed by a component and could not be shared.
                model_constructor = self.PYDANTIC_MODEL_TO_CONSTRUCTOR.get(parsed_model.__class__)
                constructor_kwargs = inspect.getfullargspec(model_constructor).kwonlyargs
                model_parameters = model_value.get("$parameters", {})
                matching_parameters = {
                    kwarg: model_parameters[kwarg]
                    for kwarg in constructor_kwargs
                    if kwarg in model_parameters
                }
                return self._create_component_from_model(
                    model=parsed_model, config=config, **matching_parameters
                )
            except TypeError as error:
                missing_parameters = self._extract_missing_parameters(error)
                if missing_parameters:
                    raise ValueError(
                        f"Error creating component '{type_name}' with parent custom component {model.class_name}: Please provide "
                        + ", ".join(
                            (
                                f"{type_name}.$parameters.{parameter}"
                                for parameter in missing_parameters
                            )
                        )
                    )
                raise TypeError(
                    f"Error creating component '{type_name}' with parent custom component {model.class_name}: {error}"
                )
        else:
            raise ValueError(
                f"Error creating custom component {model.class_name}. Subcomponent creation has not been implemented for '{type_name}'"
            )

    @staticmethod
    def _is_component(model_value: Any) -> bool:
        return isinstance(model_value, dict) and model_value.get("type") is not None

    def create_datetime_based_cursor(
        self, model: DatetimeBasedCursorModel, config: Config, **kwargs: Any
    ) -> DatetimeBasedCursor:
        start_datetime: Union[str, MinMaxDatetime] = (
            model.start_datetime
            if isinstance(model.start_datetime, str)
            else self.create_min_max_datetime(model.start_datetime, config)
        )
        end_datetime: Union[str, MinMaxDatetime, None] = None
        if model.is_data_feed and model.end_datetime:
            raise ValueError("Data feed does not support end_datetime")
        if model.is_data_feed and model.is_client_side_incremental:
            raise ValueError(
                "`Client side incremental` cannot be applied with `data feed`. Choose only 1 from them."
            )
        if model.end_datetime:
            end_datetime = (
                model.end_datetime
                if isinstance(model.end_datetime, str)
                else self.create_min_max_datetime(model.end_datetime, config)
            )

        end_time_option = (
            RequestOption(
                inject_into=RequestOptionType(model.end_time_option.inject_into.value),
                field_name=model.end_time_option.field_name,
                parameters=model.parameters or {},
            )
            if model.end_time_option
            else None
        )
        start_time_option = (
            RequestOption(
                inject_into=RequestOptionType(model.start_time_option.inject_into.value),
                field_name=model.start_time_option.field_name,
                parameters=model.parameters or {},
            )
            if model.start_time_option
            else None
        )

        return DatetimeBasedCursor(
            cursor_field=model.cursor_field,
            cursor_datetime_formats=model.cursor_datetime_formats
            if model.cursor_datetime_formats
            else [],
            cursor_granularity=model.cursor_granularity,
            datetime_format=model.datetime_format,
            end_datetime=end_datetime,
            start_datetime=start_datetime,
            step=model.step,
            end_time_option=end_time_option,
            lookback_window=model.lookback_window,
            start_time_option=start_time_option,
            partition_field_end=model.partition_field_end,
            partition_field_start=model.partition_field_start,
            message_repository=self._message_repository,
            is_compare_strictly=model.is_compare_strictly,
            config=config,
            parameters=model.parameters or {},
        )

    def create_declarative_stream(
        self, model: DeclarativeStreamModel, config: Config, **kwargs: Any
    ) -> DeclarativeStream:
        # When constructing a declarative stream, we assemble the incremental_sync component and retriever's partition_router field
        # components if they exist into a single CartesianProductStreamSlicer. This is then passed back as an argument when constructing the
        # Retriever. This is done in the declarative stream not the retriever to support custom retrievers. The custom create methods in
        # the factory only support passing arguments to the component constructors, whereas this performs a merge of all slicers into one.
        combined_slicers = self._merge_stream_slicers(model=model, config=config)

        primary_key = model.primary_key.__root__ if model.primary_key else None
        stop_condition_on_cursor = (
            model.incremental_sync
            and hasattr(model.incremental_sync, "is_data_feed")
            and model.incremental_sync.is_data_feed
        )
        client_side_incremental_sync = None
        if (
            model.incremental_sync
            and hasattr(model.incremental_sync, "is_client_side_incremental")
            and model.incremental_sync.is_client_side_incremental
        ):
            supported_slicers = (
                DatetimeBasedCursor,
                GlobalSubstreamCursor,
                PerPartitionWithGlobalCursor,
            )
            if combined_slicers and not isinstance(combined_slicers, supported_slicers):
                raise ValueError(
                    "Unsupported Slicer is used. PerPartitionWithGlobalCursor should be used here instead"
                )
            client_side_incremental_sync = {
                "date_time_based_cursor": self._create_component_from_model(
                    model=model.incremental_sync, config=config
                ),
                "substream_cursor": (
                    combined_slicers
                    if isinstance(
                        combined_slicers, (PerPartitionWithGlobalCursor, GlobalSubstreamCursor)
                    )
                    else None
                ),
            }

        if model.incremental_sync and isinstance(model.incremental_sync, DatetimeBasedCursorModel):
            cursor_model = model.incremental_sync

            end_time_option = (
                RequestOption(
                    inject_into=RequestOptionType(cursor_model.end_time_option.inject_into.value),
                    field_name=cursor_model.end_time_option.field_name,
                    parameters=cursor_model.parameters or {},
                )
                if cursor_model.end_time_option
                else None
            )
            start_time_option = (
                RequestOption(
                    inject_into=RequestOptionType(cursor_model.start_time_option.inject_into.value),
                    field_name=cursor_model.start_time_option.field_name,
                    parameters=cursor_model.parameters or {},
                )
                if cursor_model.start_time_option
                else None
            )

            request_options_provider = DatetimeBasedRequestOptionsProvider(
                start_time_option=start_time_option,
                end_time_option=end_time_option,
                partition_field_start=cursor_model.partition_field_end,
                partition_field_end=cursor_model.partition_field_end,
                config=config,
                parameters=model.parameters or {},
            )
        else:
            request_options_provider = None

        transformations = []
        if model.transformations:
            for transformation_model in model.transformations:
                transformations.append(
                    self._create_component_from_model(model=transformation_model, config=config)
                )
        retriever = self._create_component_from_model(
            model=model.retriever,
            config=config,
            name=model.name,
            primary_key=primary_key,
            stream_slicer=combined_slicers,
            request_options_provider=request_options_provider,
            stop_condition_on_cursor=stop_condition_on_cursor,
            client_side_incremental_sync=client_side_incremental_sync,
            transformations=transformations,
        )
        cursor_field = model.incremental_sync.cursor_field if model.incremental_sync else None

        if model.state_migrations:
            state_transformations = [
                self._create_component_from_model(state_migration, config, declarative_stream=model)
                for state_migration in model.state_migrations
            ]
        else:
            state_transformations = []

        if model.schema_loader:
            schema_loader = self._create_component_from_model(
                model=model.schema_loader, config=config
            )
        else:
            options = model.parameters or {}
            if "name" not in options:
                options["name"] = model.name
            schema_loader = DefaultSchemaLoader(config=config, parameters=options)

        return DeclarativeStream(
            name=model.name or "",
            primary_key=primary_key,
            retriever=retriever,
            schema_loader=schema_loader,
            stream_cursor_field=cursor_field or "",
            state_migrations=state_transformations,
            config=config,
            parameters=model.parameters or {},
        )

    def _build_stream_slicer_from_partition_router(
        self,
        model: Union[AsyncRetrieverModel, CustomRetrieverModel, SimpleRetrieverModel],
        config: Config,
    ) -> Optional[PartitionRouter]:
        if (
            hasattr(model, "partition_router")
            and isinstance(model, SimpleRetrieverModel)
            and model.partition_router
        ):
            stream_slicer_model = model.partition_router

            if isinstance(stream_slicer_model, list):
                return CartesianProductStreamSlicer(
                    [
                        self._create_component_from_model(model=slicer, config=config)
                        for slicer in stream_slicer_model
                    ],
                    parameters={},
                )
            else:
                return self._create_component_from_model(model=stream_slicer_model, config=config)  # type: ignore[no-any-return]
                # Will be created PartitionRouter as stream_slicer_model is model.partition_router
        return None

    def _build_resumable_cursor_from_paginator(
        self,
        model: Union[AsyncRetrieverModel, CustomRetrieverModel, SimpleRetrieverModel],
        stream_slicer: Optional[StreamSlicer],
    ) -> Optional[StreamSlicer]:
        if hasattr(model, "paginator") and model.paginator and not stream_slicer:
            # For the regular Full-Refresh streams, we use the high level `ResumableFullRefreshCursor`
            return ResumableFullRefreshCursor(parameters={})
        return None

    def _merge_stream_slicers(
        self, model: DeclarativeStreamModel, config: Config
    ) -> Optional[StreamSlicer]:
        stream_slicer = self._build_stream_slicer_from_partition_router(model.retriever, config)

        if model.incremental_sync and stream_slicer:
            incremental_sync_model = model.incremental_sync
            if (
                hasattr(incremental_sync_model, "global_substream_cursor")
                and incremental_sync_model.global_substream_cursor
            ):
                cursor_component = self._create_component_from_model(
                    model=incremental_sync_model, config=config
                )
                return GlobalSubstreamCursor(
                    stream_cursor=cursor_component, partition_router=stream_slicer
                )
            else:
                cursor_component = self._create_component_from_model(
                    model=incremental_sync_model, config=config
                )
                return PerPartitionWithGlobalCursor(
                    cursor_factory=CursorFactory(
                        lambda: self._create_component_from_model(
                            model=incremental_sync_model, config=config
                        ),
                    ),
                    partition_router=stream_slicer,
                    stream_cursor=cursor_component,
                )
        elif model.incremental_sync:
            return (
                self._create_component_from_model(model=model.incremental_sync, config=config)
                if model.incremental_sync
                else None
            )
        elif self._disable_resumable_full_refresh:
            return stream_slicer
        elif stream_slicer:
            # For the Full-Refresh sub-streams, we use the nested `ChildPartitionResumableFullRefreshCursor`
            return PerPartitionCursor(
                cursor_factory=CursorFactory(
                    create_function=partial(ChildPartitionResumableFullRefreshCursor, {})
                ),
                partition_router=stream_slicer,
            )
        return self._build_resumable_cursor_from_paginator(model.retriever, stream_slicer)

    def create_default_error_handler(
        self, model: DefaultErrorHandlerModel, config: Config, **kwargs: Any
    ) -> DefaultErrorHandler:
        backoff_strategies = []
        if model.backoff_strategies:
            for backoff_strategy_model in model.backoff_strategies:
                backoff_strategies.append(
                    self._create_component_from_model(model=backoff_strategy_model, config=config)
                )

        response_filters = []
        if model.response_filters:
            for response_filter_model in model.response_filters:
                response_filters.append(
                    self._create_component_from_model(model=response_filter_model, config=config)
                )
        response_filters.append(
            HttpResponseFilter(config=config, parameters=model.parameters or {})
        )

        return DefaultErrorHandler(
            backoff_strategies=backoff_strategies,
            max_retries=model.max_retries,
            response_filters=response_filters,
            config=config,
            parameters=model.parameters or {},
        )

    def create_default_paginator(
        self,
        model: DefaultPaginatorModel,
        config: Config,
        *,
        url_base: str,
        decoder: Optional[Decoder] = None,
        cursor_used_for_stop_condition: Optional[DeclarativeCursor] = None,
    ) -> Union[DefaultPaginator, PaginatorTestReadDecorator]:
        if decoder:
            if self._is_supported_decoder_for_pagination(decoder):
                decoder_to_use = PaginationDecoderDecorator(decoder=decoder)
            else:
                raise ValueError(self._UNSUPPORTED_DECODER_ERROR.format(decoder_type=type(decoder)))
        else:
            decoder_to_use = PaginationDecoderDecorator(decoder=JsonDecoder(parameters={}))
        page_size_option = (
            self._create_component_from_model(model=model.page_size_option, config=config)
            if model.page_size_option
            else None
        )
        page_token_option = (
            self._create_component_from_model(model=model.page_token_option, config=config)
            if model.page_token_option
            else None
        )
        pagination_strategy = self._create_component_from_model(
            model=model.pagination_strategy, config=config, decoder=decoder_to_use
        )
        if cursor_used_for_stop_condition:
            pagination_strategy = StopConditionPaginationStrategyDecorator(
                pagination_strategy, CursorStopCondition(cursor_used_for_stop_condition)
            )
        paginator = DefaultPaginator(
            decoder=decoder_to_use,
            page_size_option=page_size_option,
            page_token_option=page_token_option,
            pagination_strategy=pagination_strategy,
            url_base=url_base,
            config=config,
            parameters=model.parameters or {},
        )
        if self._limit_pages_fetched_per_slice:
            return PaginatorTestReadDecorator(paginator, self._limit_pages_fetched_per_slice)
        return paginator

    def create_dpath_extractor(
        self,
        model: DpathExtractorModel,
        config: Config,
        decoder: Optional[Decoder] = None,
        **kwargs: Any,
    ) -> DpathExtractor:
        if decoder:
            decoder_to_use = decoder
        else:
            decoder_to_use = JsonDecoder(parameters={})
        model_field_path: List[Union[InterpolatedString, str]] = [x for x in model.field_path]
        return DpathExtractor(
            decoder=decoder_to_use,
            field_path=model_field_path,
            config=config,
            parameters=model.parameters or {},
        )

    def create_response_to_file_extractor(
        self,
        model: ResponseToFileExtractorModel,
        **kwargs: Any,
    ) -> ResponseToFileExtractor:
        return ResponseToFileExtractor(parameters=model.parameters or {})

    @staticmethod
    def create_exponential_backoff_strategy(
        model: ExponentialBackoffStrategyModel, config: Config
    ) -> ExponentialBackoffStrategy:
        return ExponentialBackoffStrategy(
            factor=model.factor or 5, parameters=model.parameters or {}, config=config
        )

    def create_http_requester(
        self,
        model: HttpRequesterModel,
        config: Config,
        decoder: Decoder = JsonDecoder(parameters={}),
        *,
        name: str,
    ) -> HttpRequester:
        authenticator = (
            self._create_component_from_model(
                model=model.authenticator,
                config=config,
                url_base=model.url_base,
                name=name,
                decoder=decoder,
            )
            if model.authenticator
            else None
        )
        error_handler = (
            self._create_component_from_model(model=model.error_handler, config=config)
            if model.error_handler
            else DefaultErrorHandler(
                backoff_strategies=[],
                response_filters=[],
                config=config,
                parameters=model.parameters or {},
            )
        )

        request_options_provider = InterpolatedRequestOptionsProvider(
            request_body_data=model.request_body_data,
            request_body_json=model.request_body_json,
            request_headers=model.request_headers,
            request_parameters=model.request_parameters,
            config=config,
            parameters=model.parameters or {},
        )

        assert model.use_cache is not None  # for mypy
        assert model.http_method is not None  # for mypy

        use_cache = model.use_cache and not self._disable_cache

        return HttpRequester(
            name=name,
            url_base=model.url_base,
            path=model.path,
            authenticator=authenticator,
            error_handler=error_handler,
            http_method=HttpMethod[model.http_method.value],
            request_options_provider=request_options_provider,
            config=config,
            disable_retries=self._disable_retries,
            parameters=model.parameters or {},
            message_repository=self._message_repository,
            use_cache=use_cache,
            decoder=decoder,
            stream_response=decoder.is_stream_response() if decoder else False,
        )

    @staticmethod
    def create_http_response_filter(
        model: HttpResponseFilterModel, config: Config, **kwargs: Any
    ) -> HttpResponseFilter:
        if model.action:
            action = ResponseAction(model.action.value)
        else:
            action = None

        failure_type = FailureType(model.failure_type.value) if model.failure_type else None

        http_codes = (
            set(model.http_codes) if model.http_codes else set()
        )  # JSON schema notation has no set data type. The schema enforces an array of unique elements

        return HttpResponseFilter(
            action=action,
            failure_type=failure_type,
            error_message=model.error_message or "",
            error_message_contains=model.error_message_contains or "",
            http_codes=http_codes,
            predicate=model.predicate or "",
            config=config,
            parameters=model.parameters or {},
        )

    @staticmethod
    def create_inline_schema_loader(
        model: InlineSchemaLoaderModel, config: Config, **kwargs: Any
    ) -> InlineSchemaLoader:
        return InlineSchemaLoader(schema=model.schema_ or {}, parameters={})

    @staticmethod
    def create_types_map(model: TypesMapModel, **kwargs: Any) -> TypesMap:
        return TypesMap(target_type=model.target_type, current_type=model.current_type)

    def create_schema_type_identifier(
        self, model: SchemaTypeIdentifierModel, config: Config, **kwargs: Any
    ) -> SchemaTypeIdentifier:
        types_mapping = []
        if model.types_mapping:
            types_mapping.extend(
                [
                    self._create_component_from_model(types_map, config=config)
                    for types_map in model.types_mapping
                ]
            )
        model_schema_pointer: List[Union[InterpolatedString, str]] = (
            [x for x in model.schema_pointer] if model.schema_pointer else []
        )
        model_key_pointer: List[Union[InterpolatedString, str]] = [x for x in model.key_pointer]
        model_type_pointer: Optional[List[Union[InterpolatedString, str]]] = (
            [x for x in model.type_pointer] if model.type_pointer else None
        )

        return SchemaTypeIdentifier(
            schema_pointer=model_schema_pointer,
            key_pointer=model_key_pointer,
            type_pointer=model_type_pointer,
            types_mapping=types_mapping,
            parameters=model.parameters or {},
        )

    def create_dynamic_schema_loader(
        self, model: DynamicSchemaLoaderModel, config: Config, **kwargs: Any
    ) -> DynamicSchemaLoader:
        stream_slicer = self._build_stream_slicer_from_partition_router(model.retriever, config)
        combined_slicers = self._build_resumable_cursor_from_paginator(
            model.retriever, stream_slicer
        )

        schema_transformations = []
        if model.schema_transformations:
            for transformation_model in model.schema_transformations:
                schema_transformations.append(
                    self._create_component_from_model(model=transformation_model, config=config)
                )

        retriever = self._create_component_from_model(
            model=model.retriever,
            config=config,
            name="",
            primary_key=None,
            stream_slicer=combined_slicers,
            transformations=[],
        )
        schema_type_identifier = self._create_component_from_model(
            model.schema_type_identifier, config=config, parameters=model.parameters or {}
        )
        return DynamicSchemaLoader(
            retriever=retriever,
            config=config,
            schema_transformations=schema_transformations,
            schema_type_identifier=schema_type_identifier,
            parameters=model.parameters or {},
        )

    @staticmethod
    def create_json_decoder(model: JsonDecoderModel, config: Config, **kwargs: Any) -> JsonDecoder:
        return JsonDecoder(parameters={})

    @staticmethod
    def create_json_parser(model: JsonParserModel, config: Config, **kwargs: Any) -> JsonParser:
        encoding = model.encoding if model.encoding else "utf-8"
        return JsonParser(encoding=encoding)

    @staticmethod
    def create_jsonl_decoder(
        model: JsonlDecoderModel, config: Config, **kwargs: Any
    ) -> JsonlDecoder:
        return JsonlDecoder(parameters={})

    @staticmethod
    def create_json_line_parser(
        model: JsonLineParserModel, config: Config, **kwargs: Any
    ) -> JsonLineParser:
        return JsonLineParser(encoding=model.encoding)

    @staticmethod
    def create_iterable_decoder(
        model: IterableDecoderModel, config: Config, **kwargs: Any
    ) -> IterableDecoder:
        return IterableDecoder(parameters={})

    @staticmethod
    def create_xml_decoder(model: XmlDecoderModel, config: Config, **kwargs: Any) -> XmlDecoder:
        return XmlDecoder(parameters={})

    @staticmethod
    def create_gzipjson_decoder(
        model: GzipJsonDecoderModel, config: Config, **kwargs: Any
    ) -> GzipJsonDecoder:
        return GzipJsonDecoder(parameters={}, encoding=model.encoding)

    def create_gzip_parser(
        self, model: GzipParserModel, config: Config, **kwargs: Any
    ) -> GzipParser:
        inner_parser = self._create_component_from_model(model=model.inner_parser, config=config)
        return GzipParser(inner_parser=inner_parser)

    @staticmethod
    def create_csv_parser(model: CsvParserModel, config: Config, **kwargs: Any) -> CsvParser:
        return CsvParser(encoding=model.encoding, delimiter=model.delimiter)

    def create_composite_raw_decoder(
        self, model: CompositeRawDecoderModel, config: Config, **kwargs: Any
    ) -> CompositeRawDecoder:
        parser = self._create_component_from_model(model=model.parser, config=config)
        return CompositeRawDecoder(parser=parser)

    @staticmethod
    def create_json_file_schema_loader(
        model: JsonFileSchemaLoaderModel, config: Config, **kwargs: Any
    ) -> JsonFileSchemaLoader:
        return JsonFileSchemaLoader(
            file_path=model.file_path or "", config=config, parameters=model.parameters or {}
        )

    @staticmethod
    def create_jwt_authenticator(
        model: JwtAuthenticatorModel, config: Config, **kwargs: Any
    ) -> JwtAuthenticator:
        jwt_headers = model.jwt_headers or JwtHeadersModel(kid=None, typ="JWT", cty=None)
        jwt_payload = model.jwt_payload or JwtPayloadModel(iss=None, sub=None, aud=None)
        return JwtAuthenticator(
            config=config,
            parameters=model.parameters or {},
            algorithm=JwtAlgorithm(model.algorithm.value),
            secret_key=model.secret_key,
            base64_encode_secret_key=model.base64_encode_secret_key,
            token_duration=model.token_duration,
            header_prefix=model.header_prefix,
            kid=jwt_headers.kid,
            typ=jwt_headers.typ,
            cty=jwt_headers.cty,
            iss=jwt_payload.iss,
            sub=jwt_payload.sub,
            aud=jwt_payload.aud,
            additional_jwt_headers=model.additional_jwt_headers,
            additional_jwt_payload=model.additional_jwt_payload,
        )

    @staticmethod
    def create_list_partition_router(
        model: ListPartitionRouterModel, config: Config, **kwargs: Any
    ) -> ListPartitionRouter:
        request_option = (
            RequestOption(
                inject_into=RequestOptionType(model.request_option.inject_into.value),
                field_name=model.request_option.field_name,
                parameters=model.parameters or {},
            )
            if model.request_option
            else None
        )
        return ListPartitionRouter(
            cursor_field=model.cursor_field,
            request_option=request_option,
            values=model.values,
            config=config,
            parameters=model.parameters or {},
        )

    @staticmethod
    def create_min_max_datetime(
        model: MinMaxDatetimeModel, config: Config, **kwargs: Any
    ) -> MinMaxDatetime:
        return MinMaxDatetime(
            datetime=model.datetime,
            datetime_format=model.datetime_format or "",
            max_datetime=model.max_datetime or "",
            min_datetime=model.min_datetime or "",
            parameters=model.parameters or {},
        )

    @staticmethod
    def create_no_auth(model: NoAuthModel, config: Config, **kwargs: Any) -> NoAuth:
        return NoAuth(parameters=model.parameters or {})

    @staticmethod
    def create_no_pagination(
        model: NoPaginationModel, config: Config, **kwargs: Any
    ) -> NoPagination:
        return NoPagination(parameters={})

    def create_oauth_authenticator(
        self, model: OAuthAuthenticatorModel, config: Config, **kwargs: Any
    ) -> DeclarativeOauth2Authenticator:
        if model.refresh_token_updater:
            # ignore type error because fixing it would have a lot of dependencies, revisit later
            return DeclarativeSingleUseRefreshTokenOauth2Authenticator(  # type: ignore
                config,
                InterpolatedString.create(
                    model.token_refresh_endpoint,  # type: ignore
                    parameters=model.parameters or {},
                ).eval(config),
                access_token_name=InterpolatedString.create(
                    model.access_token_name or "access_token", parameters=model.parameters or {}
                ).eval(config),
                refresh_token_name=model.refresh_token_updater.refresh_token_name,
                expires_in_name=InterpolatedString.create(
                    model.expires_in_name or "expires_in", parameters=model.parameters or {}
                ).eval(config),
                client_id_name=InterpolatedString.create(
                    model.client_id_name or "client_id", parameters=model.parameters or {}
                ).eval(config),
                client_id=InterpolatedString.create(
                    model.client_id, parameters=model.parameters or {}
                ).eval(config),
                client_secret_name=InterpolatedString.create(
                    model.client_secret_name or "client_secret", parameters=model.parameters or {}
                ).eval(config),
                client_secret=InterpolatedString.create(
                    model.client_secret, parameters=model.parameters or {}
                ).eval(config),
                access_token_config_path=model.refresh_token_updater.access_token_config_path,
                refresh_token_config_path=model.refresh_token_updater.refresh_token_config_path,
                token_expiry_date_config_path=model.refresh_token_updater.token_expiry_date_config_path,
                grant_type_name=InterpolatedString.create(
                    model.grant_type_name or "grant_type", parameters=model.parameters or {}
                ).eval(config),
                grant_type=InterpolatedString.create(
                    model.grant_type or "refresh_token", parameters=model.parameters or {}
                ).eval(config),
                refresh_request_body=InterpolatedMapping(
                    model.refresh_request_body or {}, parameters=model.parameters or {}
                ).eval(config),
                refresh_request_headers=InterpolatedMapping(
                    model.refresh_request_headers or {}, parameters=model.parameters or {}
                ).eval(config),
                scopes=model.scopes,
                token_expiry_date_format=model.token_expiry_date_format,
                message_repository=self._message_repository,
                refresh_token_error_status_codes=model.refresh_token_updater.refresh_token_error_status_codes,
                refresh_token_error_key=model.refresh_token_updater.refresh_token_error_key,
                refresh_token_error_values=model.refresh_token_updater.refresh_token_error_values,
            )
        # ignore type error because fixing it would have a lot of dependencies, revisit later
        return DeclarativeOauth2Authenticator(  # type: ignore
            access_token_name=model.access_token_name or "access_token",
            access_token_value=model.access_token_value,
            client_id_name=model.client_id_name or "client_id",
            client_id=model.client_id,
            client_secret_name=model.client_secret_name or "client_secret",
            client_secret=model.client_secret,
            expires_in_name=model.expires_in_name or "expires_in",
            grant_type_name=model.grant_type_name or "grant_type",
            grant_type=model.grant_type or "refresh_token",
            refresh_request_body=model.refresh_request_body,
<<<<<<< HEAD
            refresh_request_headers=model.refresh_request_headers,
=======
            refresh_token_name=model.refresh_token_name or "refresh_token",
>>>>>>> 40a9f1e1
            refresh_token=model.refresh_token,
            scopes=model.scopes,
            token_expiry_date=model.token_expiry_date,
            token_expiry_date_format=model.token_expiry_date_format,
            token_expiry_is_time_of_expiration=bool(model.token_expiry_date_format),
            token_refresh_endpoint=model.token_refresh_endpoint,
            config=config,
            parameters=model.parameters or {},
            message_repository=self._message_repository,
        )

    def create_offset_increment(
        self, model: OffsetIncrementModel, config: Config, decoder: Decoder, **kwargs: Any
    ) -> OffsetIncrement:
        if isinstance(decoder, PaginationDecoderDecorator):
            inner_decoder = decoder.decoder
        else:
            inner_decoder = decoder
            decoder = PaginationDecoderDecorator(decoder=decoder)

        if self._is_supported_decoder_for_pagination(inner_decoder):
            decoder_to_use = decoder
        else:
            raise ValueError(
                self._UNSUPPORTED_DECODER_ERROR.format(decoder_type=type(inner_decoder))
            )

        return OffsetIncrement(
            page_size=model.page_size,
            config=config,
            decoder=decoder_to_use,
            inject_on_first_request=model.inject_on_first_request or False,
            parameters=model.parameters or {},
        )

    @staticmethod
    def create_page_increment(
        model: PageIncrementModel, config: Config, **kwargs: Any
    ) -> PageIncrement:
        return PageIncrement(
            page_size=model.page_size,
            config=config,
            start_from_page=model.start_from_page or 0,
            inject_on_first_request=model.inject_on_first_request or False,
            parameters=model.parameters or {},
        )

    def create_parent_stream_config(
        self, model: ParentStreamConfigModel, config: Config, **kwargs: Any
    ) -> ParentStreamConfig:
        declarative_stream = self._create_component_from_model(model.stream, config=config)
        request_option = (
            self._create_component_from_model(model.request_option, config=config)
            if model.request_option
            else None
        )
        return ParentStreamConfig(
            parent_key=model.parent_key,
            request_option=request_option,
            stream=declarative_stream,
            partition_field=model.partition_field,
            config=config,
            incremental_dependency=model.incremental_dependency or False,
            parameters=model.parameters or {},
            extra_fields=model.extra_fields,
        )

    @staticmethod
    def create_record_filter(
        model: RecordFilterModel, config: Config, **kwargs: Any
    ) -> RecordFilter:
        return RecordFilter(
            condition=model.condition or "", config=config, parameters=model.parameters or {}
        )

    @staticmethod
    def create_request_path(model: RequestPathModel, config: Config, **kwargs: Any) -> RequestPath:
        return RequestPath(parameters={})

    @staticmethod
    def create_request_option(
        model: RequestOptionModel, config: Config, **kwargs: Any
    ) -> RequestOption:
        inject_into = RequestOptionType(model.inject_into.value)
        return RequestOption(field_name=model.field_name, inject_into=inject_into, parameters={})

    def create_record_selector(
        self,
        model: RecordSelectorModel,
        config: Config,
        *,
        name: str,
        transformations: List[RecordTransformation] | None = None,
        decoder: Decoder | None = None,
        client_side_incremental_sync: Dict[str, Any] | None = None,
        **kwargs: Any,
    ) -> RecordSelector:
        extractor = self._create_component_from_model(
            model=model.extractor, decoder=decoder, config=config
        )
        record_filter = (
            self._create_component_from_model(model.record_filter, config=config)
            if model.record_filter
            else None
        )
        if client_side_incremental_sync:
            record_filter = ClientSideIncrementalRecordFilterDecorator(
                config=config,
                parameters=model.parameters,
                condition=model.record_filter.condition
                if (model.record_filter and hasattr(model.record_filter, "condition"))
                else None,
                **client_side_incremental_sync,
            )
        schema_normalization = (
            TypeTransformer(SCHEMA_TRANSFORMER_TYPE_MAPPING[model.schema_normalization])
            if isinstance(model.schema_normalization, SchemaNormalizationModel)
            else self._create_component_from_model(model.schema_normalization, config=config)  # type: ignore[arg-type] # custom normalization model expected here
        )

        return RecordSelector(
            extractor=extractor,
            name=name,
            config=config,
            record_filter=record_filter,
            transformations=transformations or [],
            schema_normalization=schema_normalization,
            parameters=model.parameters or {},
        )

    @staticmethod
    def create_remove_fields(
        model: RemoveFieldsModel, config: Config, **kwargs: Any
    ) -> RemoveFields:
        return RemoveFields(
            field_pointers=model.field_pointers, condition=model.condition or "", parameters={}
        )

    def create_selective_authenticator(
        self, model: SelectiveAuthenticatorModel, config: Config, **kwargs: Any
    ) -> DeclarativeAuthenticator:
        authenticators = {
            name: self._create_component_from_model(model=auth, config=config)
            for name, auth in model.authenticators.items()
        }
        # SelectiveAuthenticator will return instance of DeclarativeAuthenticator or raise ValueError error
        return SelectiveAuthenticator(  # type: ignore[abstract]
            config=config,
            authenticators=authenticators,
            authenticator_selection_path=model.authenticator_selection_path,
            **kwargs,
        )

    @staticmethod
    def create_legacy_session_token_authenticator(
        model: LegacySessionTokenAuthenticatorModel, config: Config, *, url_base: str, **kwargs: Any
    ) -> LegacySessionTokenAuthenticator:
        return LegacySessionTokenAuthenticator(
            api_url=url_base,
            header=model.header,
            login_url=model.login_url,
            password=model.password or "",
            session_token=model.session_token or "",
            session_token_response_key=model.session_token_response_key or "",
            username=model.username or "",
            validate_session_url=model.validate_session_url,
            config=config,
            parameters=model.parameters or {},
        )

    def create_simple_retriever(
        self,
        model: SimpleRetrieverModel,
        config: Config,
        *,
        name: str,
        primary_key: Optional[Union[str, List[str], List[List[str]]]],
        stream_slicer: Optional[StreamSlicer],
        request_options_provider: Optional[RequestOptionsProvider] = None,
        stop_condition_on_cursor: bool = False,
        client_side_incremental_sync: Optional[Dict[str, Any]] = None,
        transformations: List[RecordTransformation],
    ) -> SimpleRetriever:
        decoder = (
            self._create_component_from_model(model=model.decoder, config=config)
            if model.decoder
            else JsonDecoder(parameters={})
        )
        requester = self._create_component_from_model(
            model=model.requester, decoder=decoder, config=config, name=name
        )
        record_selector = self._create_component_from_model(
            model=model.record_selector,
            name=name,
            config=config,
            decoder=decoder,
            transformations=transformations,
            client_side_incremental_sync=client_side_incremental_sync,
        )
        url_base = (
            model.requester.url_base
            if hasattr(model.requester, "url_base")
            else requester.get_url_base()
        )

        # Define cursor only if per partition or common incremental support is needed
        cursor = stream_slicer if isinstance(stream_slicer, DeclarativeCursor) else None

        if (
            not isinstance(stream_slicer, DatetimeBasedCursor)
            or type(stream_slicer) is not DatetimeBasedCursor
        ):
            # Many of the custom component implementations of DatetimeBasedCursor override get_request_params() (or other methods).
            # Because we're decoupling RequestOptionsProvider from the Cursor, custom components will eventually need to reimplement
            # their own RequestOptionsProvider. However, right now the existing StreamSlicer/Cursor still can act as the SimpleRetriever's
            # request_options_provider
            request_options_provider = stream_slicer or DefaultRequestOptionsProvider(parameters={})
        elif not request_options_provider:
            request_options_provider = DefaultRequestOptionsProvider(parameters={})

        stream_slicer = stream_slicer or SinglePartitionRouter(parameters={})

        cursor_used_for_stop_condition = cursor if stop_condition_on_cursor else None
        paginator = (
            self._create_component_from_model(
                model=model.paginator,
                config=config,
                url_base=url_base,
                decoder=decoder,
                cursor_used_for_stop_condition=cursor_used_for_stop_condition,
            )
            if model.paginator
            else NoPagination(parameters={})
        )

        ignore_stream_slicer_parameters_on_paginated_requests = (
            model.ignore_stream_slicer_parameters_on_paginated_requests or False
        )

        if self._limit_slices_fetched or self._emit_connector_builder_messages:
            return SimpleRetrieverTestReadDecorator(
                name=name,
                paginator=paginator,
                primary_key=primary_key,
                requester=requester,
                record_selector=record_selector,
                stream_slicer=stream_slicer,
                request_option_provider=request_options_provider,
                cursor=cursor,
                config=config,
                maximum_number_of_slices=self._limit_slices_fetched or 5,
                ignore_stream_slicer_parameters_on_paginated_requests=ignore_stream_slicer_parameters_on_paginated_requests,
                parameters=model.parameters or {},
            )
        return SimpleRetriever(
            name=name,
            paginator=paginator,
            primary_key=primary_key,
            requester=requester,
            record_selector=record_selector,
            stream_slicer=stream_slicer,
            request_option_provider=request_options_provider,
            cursor=cursor,
            config=config,
            ignore_stream_slicer_parameters_on_paginated_requests=ignore_stream_slicer_parameters_on_paginated_requests,
            parameters=model.parameters or {},
        )

    def _create_async_job_status_mapping(
        self, model: AsyncJobStatusMapModel, config: Config, **kwargs: Any
    ) -> Mapping[str, AsyncJobStatus]:
        api_status_to_cdk_status = {}
        for cdk_status, api_statuses in model.dict().items():
            if cdk_status == "type":
                # This is an element of the dict because of the typing of the CDK but it is not a CDK status
                continue

            for status in api_statuses:
                if status in api_status_to_cdk_status:
                    raise ValueError(
                        f"API status {status} is already set for CDK status {cdk_status}. Please ensure API statuses are only provided once"
                    )
                api_status_to_cdk_status[status] = self._get_async_job_status(cdk_status)
        return api_status_to_cdk_status

    def _get_async_job_status(self, status: str) -> AsyncJobStatus:
        match status:
            case "running":
                return AsyncJobStatus.RUNNING
            case "completed":
                return AsyncJobStatus.COMPLETED
            case "failed":
                return AsyncJobStatus.FAILED
            case "timeout":
                return AsyncJobStatus.TIMED_OUT
            case _:
                raise ValueError(f"Unsupported CDK status {status}")

    def create_async_retriever(
        self,
        model: AsyncRetrieverModel,
        config: Config,
        *,
        name: str,
        primary_key: Optional[
            Union[str, List[str], List[List[str]]]
        ],  # this seems to be needed to match create_simple_retriever
        stream_slicer: Optional[StreamSlicer],
        client_side_incremental_sync: Optional[Dict[str, Any]] = None,
        transformations: List[RecordTransformation],
        **kwargs: Any,
    ) -> AsyncRetriever:
        decoder = (
            self._create_component_from_model(model=model.decoder, config=config)
            if model.decoder
            else JsonDecoder(parameters={})
        )
        record_selector = self._create_component_from_model(
            model=model.record_selector,
            config=config,
            decoder=decoder,
            name=name,
            transformations=transformations,
            client_side_incremental_sync=client_side_incremental_sync,
        )
        stream_slicer = stream_slicer or SinglePartitionRouter(parameters={})
        creation_requester = self._create_component_from_model(
            model=model.creation_requester,
            decoder=decoder,
            config=config,
            name=f"job creation - {name}",
        )
        polling_requester = self._create_component_from_model(
            model=model.polling_requester,
            decoder=decoder,
            config=config,
            name=f"job polling - {name}",
        )
        job_download_components_name = f"job download - {name}"
        download_decoder = (
            self._create_component_from_model(model=model.download_decoder, config=config)
            if model.download_decoder
            else JsonDecoder(parameters={})
        )
        download_extractor = (
            self._create_component_from_model(
                model=model.download_extractor,
                config=config,
                decoder=download_decoder,
                parameters=model.parameters,
            )
            if model.download_extractor
            else DpathExtractor(
                [],
                config=config,
                decoder=download_decoder,
                parameters=model.parameters or {},
            )
        )
        download_requester = self._create_component_from_model(
            model=model.download_requester,
            decoder=download_decoder,
            config=config,
            name=job_download_components_name,
        )
        download_retriever = SimpleRetriever(
            requester=download_requester,
            record_selector=RecordSelector(
                extractor=download_extractor,
                name=name,
                record_filter=None,
                transformations=transformations,
                schema_normalization=TypeTransformer(TransformConfig.NoTransform),
                config=config,
                parameters={},
            ),
            primary_key=None,
            name=job_download_components_name,
            paginator=(
                self._create_component_from_model(
                    model=model.download_paginator, decoder=decoder, config=config, url_base=""
                )
                if model.download_paginator
                else NoPagination(parameters={})
            ),
            config=config,
            parameters={},
        )
        abort_requester = (
            self._create_component_from_model(
                model=model.abort_requester,
                decoder=decoder,
                config=config,
                name=f"job abort - {name}",
            )
            if model.abort_requester
            else None
        )
        delete_requester = (
            self._create_component_from_model(
                model=model.delete_requester,
                decoder=decoder,
                config=config,
                name=f"job delete - {name}",
            )
            if model.delete_requester
            else None
        )
        url_requester = (
            self._create_component_from_model(
                model=model.url_requester,
                decoder=decoder,
                config=config,
                name=f"job extract_url - {name}",
            )
            if model.url_requester
            else None
        )
        status_extractor = self._create_component_from_model(
            model=model.status_extractor, decoder=decoder, config=config, name=name
        )
        urls_extractor = self._create_component_from_model(
            model=model.urls_extractor, decoder=decoder, config=config, name=name
        )
        job_repository: AsyncJobRepository = AsyncHttpJobRepository(
            creation_requester=creation_requester,
            polling_requester=polling_requester,
            download_retriever=download_retriever,
            url_requester=url_requester,
            abort_requester=abort_requester,
            delete_requester=delete_requester,
            status_extractor=status_extractor,
            status_mapping=self._create_async_job_status_mapping(model.status_mapping, config),
            urls_extractor=urls_extractor,
        )

        async_job_partition_router = AsyncJobPartitionRouter(
            job_orchestrator_factory=lambda stream_slices: AsyncJobOrchestrator(
                job_repository,
                stream_slices,
                JobTracker(1),
                # FIXME eventually make the number of concurrent jobs in the API configurable. Until then, we limit to 1
                self._message_repository,
                has_bulk_parent=False,
                # FIXME work would need to be done here in order to detect if a stream as a parent stream that is bulk
            ),
            stream_slicer=stream_slicer,
            config=config,
            parameters=model.parameters or {},
        )

        return AsyncRetriever(
            record_selector=record_selector,
            stream_slicer=async_job_partition_router,
            config=config,
            parameters=model.parameters or {},
        )

    @staticmethod
    def create_spec(model: SpecModel, config: Config, **kwargs: Any) -> Spec:
        return Spec(
            connection_specification=model.connection_specification,
            documentation_url=model.documentation_url,
            advanced_auth=model.advanced_auth,
            parameters={},
        )

    def create_substream_partition_router(
        self, model: SubstreamPartitionRouterModel, config: Config, **kwargs: Any
    ) -> SubstreamPartitionRouter:
        parent_stream_configs = []
        if model.parent_stream_configs:
            parent_stream_configs.extend(
                [
                    self._create_message_repository_substream_wrapper(
                        model=parent_stream_config, config=config
                    )
                    for parent_stream_config in model.parent_stream_configs
                ]
            )

        return SubstreamPartitionRouter(
            parent_stream_configs=parent_stream_configs,
            parameters=model.parameters or {},
            config=config,
        )

    def _create_message_repository_substream_wrapper(
        self, model: ParentStreamConfigModel, config: Config
    ) -> Any:
        substream_factory = ModelToComponentFactory(
            limit_pages_fetched_per_slice=self._limit_pages_fetched_per_slice,
            limit_slices_fetched=self._limit_slices_fetched,
            emit_connector_builder_messages=self._emit_connector_builder_messages,
            disable_retries=self._disable_retries,
            disable_cache=self._disable_cache,
            message_repository=LogAppenderMessageRepositoryDecorator(
                {"airbyte_cdk": {"stream": {"is_substream": True}}, "http": {"is_auxiliary": True}},
                self._message_repository,
                self._evaluate_log_level(self._emit_connector_builder_messages),
            ),
        )
        return substream_factory._create_component_from_model(model=model, config=config)

    @staticmethod
    def create_wait_time_from_header(
        model: WaitTimeFromHeaderModel, config: Config, **kwargs: Any
    ) -> WaitTimeFromHeaderBackoffStrategy:
        return WaitTimeFromHeaderBackoffStrategy(
            header=model.header,
            parameters=model.parameters or {},
            config=config,
            regex=model.regex,
            max_waiting_time_in_seconds=model.max_waiting_time_in_seconds
            if model.max_waiting_time_in_seconds is not None
            else None,
        )

    @staticmethod
    def create_wait_until_time_from_header(
        model: WaitUntilTimeFromHeaderModel, config: Config, **kwargs: Any
    ) -> WaitUntilTimeFromHeaderBackoffStrategy:
        return WaitUntilTimeFromHeaderBackoffStrategy(
            header=model.header,
            parameters=model.parameters or {},
            config=config,
            min_wait=model.min_wait,
            regex=model.regex,
        )

    def get_message_repository(self) -> MessageRepository:
        return self._message_repository

    def _evaluate_log_level(self, emit_connector_builder_messages: bool) -> Level:
        return Level.DEBUG if emit_connector_builder_messages else Level.INFO

    @staticmethod
    def create_components_mapping_definition(
        model: ComponentMappingDefinitionModel, config: Config, **kwargs: Any
    ) -> ComponentMappingDefinition:
        interpolated_value = InterpolatedString.create(
            model.value, parameters=model.parameters or {}
        )
        field_path = [
            InterpolatedString.create(path, parameters=model.parameters or {})
            for path in model.field_path
        ]
        return ComponentMappingDefinition(
            field_path=field_path,  # type: ignore[arg-type] # field_path can be str and InterpolatedString
            value=interpolated_value,
            value_type=ModelToComponentFactory._json_schema_type_name_to_type(model.value_type),
            parameters=model.parameters or {},
        )

    def create_http_components_resolver(
        self, model: HttpComponentsResolverModel, config: Config
    ) -> Any:
        stream_slicer = self._build_stream_slicer_from_partition_router(model.retriever, config)
        combined_slicers = self._build_resumable_cursor_from_paginator(
            model.retriever, stream_slicer
        )

        retriever = self._create_component_from_model(
            model=model.retriever,
            config=config,
            name="",
            primary_key=None,
            stream_slicer=stream_slicer if stream_slicer else combined_slicers,
            transformations=[],
        )

        components_mapping = [
            self._create_component_from_model(
                model=components_mapping_definition_model,
                value_type=ModelToComponentFactory._json_schema_type_name_to_type(
                    components_mapping_definition_model.value_type
                ),
                config=config,
            )
            for components_mapping_definition_model in model.components_mapping
        ]

        return HttpComponentsResolver(
            retriever=retriever,
            config=config,
            components_mapping=components_mapping,
            parameters=model.parameters or {},
        )

    @staticmethod
    def create_stream_config(
        model: StreamConfigModel, config: Config, **kwargs: Any
    ) -> StreamConfig:
        model_configs_pointer: List[Union[InterpolatedString, str]] = (
            [x for x in model.configs_pointer] if model.configs_pointer else []
        )

        return StreamConfig(
            configs_pointer=model_configs_pointer,
            parameters=model.parameters or {},
        )

    def create_config_components_resolver(
        self, model: ConfigComponentsResolverModel, config: Config
    ) -> Any:
        stream_config = self._create_component_from_model(
            model.stream_config, config=config, parameters=model.parameters or {}
        )

        components_mapping = [
            self._create_component_from_model(
                model=components_mapping_definition_model,
                value_type=ModelToComponentFactory._json_schema_type_name_to_type(
                    components_mapping_definition_model.value_type
                ),
                config=config,
            )
            for components_mapping_definition_model in model.components_mapping
        ]

        return ConfigComponentsResolver(
            stream_config=stream_config,
            config=config,
            components_mapping=components_mapping,
            parameters=model.parameters or {},
        )

    _UNSUPPORTED_DECODER_ERROR = (
        "Specified decoder of {decoder_type} is not supported for pagination."
        "Please set as `JsonDecoder`, `XmlDecoder`, or a `CompositeRawDecoder` with an inner_parser of `JsonParser` or `GzipParser` instead."
        "If using `GzipParser`, please ensure that the lowest level inner_parser is a `JsonParser`."
    )

    def _is_supported_decoder_for_pagination(self, decoder: Decoder) -> bool:
        if isinstance(decoder, (JsonDecoder, XmlDecoder)):
            return True
        elif isinstance(decoder, CompositeRawDecoder):
            return self._is_supported_parser_for_pagination(decoder.parser)
        else:
            return False

    def _is_supported_parser_for_pagination(self, parser: Parser) -> bool:
        if isinstance(parser, JsonParser):
            return True
        elif isinstance(parser, GzipParser):
            return isinstance(parser.inner_parser, JsonParser)
        else:
            return False<|MERGE_RESOLUTION|>--- conflicted
+++ resolved
@@ -1941,11 +1941,8 @@
             grant_type_name=model.grant_type_name or "grant_type",
             grant_type=model.grant_type or "refresh_token",
             refresh_request_body=model.refresh_request_body,
-<<<<<<< HEAD
             refresh_request_headers=model.refresh_request_headers,
-=======
             refresh_token_name=model.refresh_token_name or "refresh_token",
->>>>>>> 40a9f1e1
             refresh_token=model.refresh_token,
             scopes=model.scopes,
             token_expiry_date=model.token_expiry_date,
