--- conflicted
+++ resolved
@@ -3027,12 +3027,8 @@
             self._create_component_from_model(
                 model=model.paginator,
                 config=config,
-<<<<<<< HEAD
                 url_base=_get_url(),
-=======
-                url_base=url_base,
                 extractor_model=model.record_selector.extractor,
->>>>>>> bf998bd7
                 decoder=decoder,
                 cursor_used_for_stop_condition=cursor_used_for_stop_condition,
             )
