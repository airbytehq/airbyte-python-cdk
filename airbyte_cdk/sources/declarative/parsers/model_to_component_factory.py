--- conflicted
+++ resolved
@@ -2054,18 +2054,10 @@
                 options["name"] = model.name
             schema_loader = DefaultSchemaLoader(config=config, parameters=options)
 
-<<<<<<< HEAD
         if (
-            (
-                isinstance(combined_slicers, PartitionRouter)
-                or isinstance(concurrent_cursor, ConcurrentCursor)
-            )
-            and not is_parent
-            and not self._emit_connector_builder_messages
-        ):
-=======
-        if isinstance(combined_slicers, PartitionRouter) and not is_parent:
->>>>>>> e31fed96
+            isinstance(combined_slicers, PartitionRouter)
+            or isinstance(concurrent_cursor, ConcurrentCursor)
+        ) and not is_parent:
             # We are starting to migrate streams to instantiate directly the DefaultStream instead of instantiating the
             # DeclarativeStream and assembling the DefaultStream from that. The plan is the following:
             # * Streams without partition router nor cursors and streams with only partition router. This is the `isinstance(combined_slicers, PartitionRouter)` condition as the first kind with have a SinglePartitionRouter
@@ -2101,17 +2093,13 @@
                     retriever,
                     self._message_repository,
                 ),
-<<<<<<< HEAD
-                stream_slicer,
-=======
                 stream_slicer=cast(
                     StreamSlicer,
                     StreamSlicerTestReadDecorator(
-                        wrapped_slicer=combined_slicers,
+                        wrapped_slicer=stream_slicer,
                         maximum_number_of_slices=self._limit_slices_fetched or 5,
                     ),
                 ),
->>>>>>> e31fed96
             )
 
             return DefaultStream(
