--- conflicted
+++ resolved
@@ -8,11 +8,8 @@
 from pathlib import Path
 from typing import TYPE_CHECKING, cast
 
-<<<<<<< HEAD
 import yaml
 from airbyte_protocol_dataclasses.models.airbyte_protocol import AirbyteConnectionStatus
-=======
->>>>>>> 312f2e1c
 from boltons.typeutils import classproperty
 
 from airbyte_cdk.models import Status
@@ -124,7 +121,6 @@
             connector_root=self.get_connector_root_dir(),
         )
         assert len(result.connection_status_messages) == 1, (
-<<<<<<< HEAD
             f"Expected exactly one CONNECTION_STATUS message. Got {len(result.connection_status_messages)}: \n"
             + "\n".join([str(m) for m in result._messages])
             + "\nErrors: "
@@ -195,9 +191,4 @@
             if test.configured_catalog_path:
                 test.configured_catalog_path = connector_root / test.configured_catalog_path
 
-        return test_scenarios
-=======
-            f"Expected exactly one CONNECTION_STATUS message. "
-            "Got: {result.connection_status_messages!s}"
-        )
->>>>>>> 312f2e1c
+        return test_scenarios