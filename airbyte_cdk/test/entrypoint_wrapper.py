# Copyright (c) 2023 Airbyte, Inc., all rights reserved.

"""
The AirbyteEntrypoint is important because it is a service layer that orchestrate how we execute commands from the
[common interface](https://docs.airbyte.com/understanding-airbyte/airbyte-protocol#common-interface) through the source Python
implementation. There is some logic about which message we send to the platform and when which is relevant for integration testing. Other
than that, there are integrations point that are annoying to integrate with using Python code:
* Sources communicate with the platform using stdout. The implication is that the source could just print every message instead of
    returning things to source.<method> or to using the message repository. WARNING: As part of integration testing, we will not support
    messages that are simply printed. The reason is that capturing stdout relies on overriding sys.stdout (see
    https://docs.python.org/3/library/contextlib.html#contextlib.redirect_stdout) which clashes with how pytest captures logs and brings
    considerations for multithreaded applications. If code you work with uses `print` statements, please migrate to
    source.message_repository to emit those messages
* The entrypoint interface relies on file being written on the file system
"""

import json
import logging
import re
import tempfile
import traceback
from collections import deque
from collections.abc import Generator, Mapping
from dataclasses import dataclass
from io import StringIO
from pathlib import Path
from typing import Any, List, Literal, Optional, Union, final, overload

import orjson
from pydantic import ValidationError as V2ValidationError
from serpyco_rs import SchemaValidationError

from airbyte_cdk.entrypoint import AirbyteEntrypoint
from airbyte_cdk.exception_handler import assemble_uncaught_exception
from airbyte_cdk.logger import AirbyteLogFormatter
from airbyte_cdk.models import (
    AirbyteLogMessage,
    AirbyteMessage,
    AirbyteMessageSerializer,
    AirbyteStateMessage,
    AirbyteStateMessageSerializer,
    AirbyteStreamState,
    AirbyteStreamStatus,
    ConfiguredAirbyteCatalog,
    ConfiguredAirbyteCatalogSerializer,
    Level,
    TraceType,
    Type,
)
from airbyte_cdk.sources import Source
from airbyte_cdk.test.models.scenario import ExpectedOutcome


class AirbyteEntrypointException(Exception):
    """Exception raised for errors in the AirbyteEntrypoint execution.

    Used to provide details of an Airbyte connector execution failure in the output
    captured in an `EntrypointOutput` object. Use `EntrypointOutput.as_exception()` to
    convert it to an exception.

    Example Usage:
        output = EntrypointOutput(...)
        if output.errors:
            raise output.as_exception()
    """

<<<<<<< HEAD
    message: str
=======
    message: str = ""

    def __post_init__(self) -> None:
        super().__init__(self.message)
>>>>>>> 65041481


class EntrypointOutput:
    """A class to encapsulate the output of an Airbyte connector's execution.

    This class can be initialized with a list of messages or a file containing messages.
    It provides methods to access different types of messages produced during the execution
    of an Airbyte connector, including both successful messages and error messages.

    When working with records and state messages, it provides both a list and an iterator
    implementation. Lists are easier to work with, but generators are better suited to handle
    large volumes of messages without overflowing the available memory.
    """

    def __init__(
        self,
        messages: list[str] | None = None,
        uncaught_exception: Optional[BaseException] = None,
        *,
        command: list[str] | None = None,
        message_file: Path | None = None,
    ) -> None:
        if messages is None and message_file is None:
            raise ValueError("Either messages or message_file must be provided")
        if messages is not None and message_file is not None:
            raise ValueError("Only one of messages or message_file can be provided")

        self._command = command
        self._messages: list[AirbyteMessage] | None = None
        self._message_file: Path | None = message_file
        if messages:
            try:
                self._messages = [self._parse_message(message) for message in messages]
            except V2ValidationError as exception:
                raise ValueError("All messages are expected to be AirbyteMessage") from exception

        if uncaught_exception:
            if self._messages is None:
                self._messages = []

            self._messages.append(
                assemble_uncaught_exception(
                    type(uncaught_exception), uncaught_exception
                ).as_airbyte_message()
            )

    @staticmethod
    def _parse_message(message: str) -> AirbyteMessage:
        try:
            return AirbyteMessageSerializer.load(orjson.loads(message))
        except (orjson.JSONDecodeError, SchemaValidationError):
            # The platform assumes that logs that are not of AirbyteMessage format are log messages
            return AirbyteMessage(
                type=Type.LOG, log=AirbyteLogMessage(level=Level.INFO, message=message)
            )

    @property
    def records_and_state_messages(
        self,
    ) -> list[AirbyteMessage]:
        return self.get_message_by_types(
            message_types=[Type.RECORD, Type.STATE],
            safe_iterator=False,
        )

    def records_and_state_messages_iterator(
        self,
    ) -> Generator[AirbyteMessage, None, None]:
        """Returns a generator that yields record and state messages one by one.

        Use this instead of `records_and_state_messages` when the volume of messages could be large
        enough to overload available memory.
        """
        return self.get_message_by_types(
            message_types=[Type.RECORD, Type.STATE],
            safe_iterator=True,
        )

    @property
    def records(self) -> List[AirbyteMessage]:
        return self.get_message_by_types([Type.RECORD])

    @property
    def records_iterator(self) -> Generator[AirbyteMessage, None, None]:
        """Returns a generator that yields record messages one by one.

        Use this instead of `records` when the volume of records could be large
        enough to overload available memory.
        """
        return self.get_message_by_types([Type.RECORD], safe_iterator=True)

    @property
    def state_messages(self) -> List[AirbyteMessage]:
        return self.get_message_by_types([Type.STATE])

    @property
    def spec_messages(self) -> List[AirbyteMessage]:
        return self.get_message_by_types([Type.SPEC])

    @property
    def connection_status_messages(self) -> List[AirbyteMessage]:
        return self.get_message_by_types([Type.CONNECTION_STATUS])

    @property
    def most_recent_state(self) -> AirbyteStreamState | None:
        state_message_iterator = self.get_message_by_types(
            [Type.STATE],
            safe_iterator=True,
        )
        # Use a deque with maxlen=1 to efficiently get the last state message
        double_ended_queue = deque(state_message_iterator, maxlen=1)
        try:
            final_state_message: AirbyteMessage = double_ended_queue.pop()
        except IndexError:
            raise ValueError(
                "Can't provide most recent state as there are no state messages."
            ) from None

        return final_state_message.state.stream  # type: ignore[union-attr] # state has `stream`

    @property
    def logs(self) -> List[AirbyteMessage]:
        return self.get_message_by_types([Type.LOG])

    @property
    def trace_messages(self) -> List[AirbyteMessage]:
        return self.get_message_by_types([Type.TRACE])

    @property
    def analytics_messages(self) -> List[AirbyteMessage]:
        return self._get_trace_message_by_trace_type(TraceType.ANALYTICS)

    @property
    def errors(self) -> List[AirbyteMessage]:
        return self._get_trace_message_by_trace_type(TraceType.ERROR)

    def get_formatted_error_message(self) -> str:
        """Returns a human-readable error message with the contents.

        If there are no errors, returns an empty string.
        """
        errors = self.errors
        if not errors:
            # If there are no errors, return an empty string.
            return ""

        result = "Failed to run airbyte command"
        result += ": " + " ".join(self._command) if self._command else "."
        result += "\n" + "\n".join(
            [str(error.trace.error).replace("\\n", "\n") for error in errors if error.trace],
        )
        return result

    def as_exception(self) -> AirbyteEntrypointException:
        """Convert the output to an exception."""
        return AirbyteEntrypointException(self.get_formatted_error_message())

    def raise_if_errors(
        self,
    ) -> None:
        """Raise an exception if there are errors in the output.

        Otherwise, do nothing.
        """
        if not self.errors:
            return None

        raise self.as_exception()

    @property
    def catalog(self) -> AirbyteMessage:
        catalog = self.get_message_by_types([Type.CATALOG])
        if len(catalog) != 1:
            raise ValueError(f"Expected exactly one catalog but got {len(catalog)}")
        return catalog[0]

    def get_stream_statuses(self, stream_name: str) -> List[AirbyteStreamStatus]:
        status_messages = map(
            lambda message: message.trace.stream_status.status,  # type: ignore
            filter(
                lambda message: message.trace.stream_status.stream_descriptor.name == stream_name,  # type: ignore # callable; trace has `stream_status`
                self._get_trace_message_by_trace_type(TraceType.STREAM_STATUS),
            ),
        )
        return list(status_messages)

    def get_message_iterator(self) -> Generator[AirbyteMessage, None, None]:
        """Creates a generator which yields messages one by one.

        This will iterate over all messages in the output file (if provided) or the messages
        provided during initialization. File results are provided first, followed by any
        messages that were passed in directly.
        """
        if self._message_file:
            try:
                with open(self._message_file, "r", encoding="utf-8") as file:
                    for line in file:
                        if not line.strip():
                            # Skip empty lines
                            continue

                        yield self._parse_message(line.strip())
            except FileNotFoundError:
                raise ValueError(f"Message file {self._message_file} not found")

        if self._messages is not None:
            yield from self._messages

    # Overloads to provide proper type hints for different usages of `get_message_by_types`.

    @overload
    def get_message_by_types(
        self,
        message_types: list[Type],
    ) -> list[AirbyteMessage]: ...

    @overload
    def get_message_by_types(
        self,
        message_types: list[Type],
        *,
        safe_iterator: Literal[False],
    ) -> list[AirbyteMessage]: ...

    @overload
    def get_message_by_types(
        self,
        message_types: list[Type],
        *,
        safe_iterator: Literal[True],
    ) -> Generator[AirbyteMessage, None, None]: ...

    def get_message_by_types(
        self,
        message_types: list[Type],
        *,
        safe_iterator: bool = False,
    ) -> list[AirbyteMessage] | Generator[AirbyteMessage, None, None]:
        """Get messages of specific types.

        If `safe_iterator` is True, returns a generator that yields messages one by one.
        If `safe_iterator` is False, returns a list of messages.

        Use `safe_iterator=True` when the volume of messages could overload the available
        memory.
        """
        message_generator = self.get_message_iterator()

        if safe_iterator:
            return (message for message in message_generator if message.type in message_types)

        return [message for message in message_generator if message.type in message_types]

    def _get_trace_message_by_trace_type(self, trace_type: TraceType) -> List[AirbyteMessage]:
        return [
            message
            for message in self.get_message_by_types(
                [Type.TRACE],
                safe_iterator=True,
            )
            if message.trace.type == trace_type  # type: ignore[union-attr] # trace has `type`
        ]

    def is_in_logs(self, pattern: str) -> bool:
        """Check if any log message case-insensitive matches the pattern."""
        return any(
            re.search(
                pattern,
                entry.log.message,  # type: ignore[union-attr] # log has `message`
                flags=re.IGNORECASE,
            )
            for entry in self.logs
        )

    def is_not_in_logs(self, pattern: str) -> bool:
        """Check if no log message matches the case-insensitive pattern."""
        return not self.is_in_logs(pattern)


def _run_command(
    source: Source,
    args: List[str],
    expecting_exception: bool | None = None,  # Deprecated, use `expected_outcome` instead.
    *,
    expected_outcome: ExpectedOutcome | None = None,
) -> EntrypointOutput:
    """Internal function to run a command with the AirbyteEntrypoint.

    Note: Even though this function is private, some connectors do call it directly.

    Note: The `expecting_exception` arg is now deprecated in favor of the tri-state
    `expected_outcome` arg. The old argument is supported (for now) for backwards compatibility.
    """
    expected_outcome = expected_outcome or ExpectedOutcome.from_expecting_exception_bool(
        expecting_exception,
    )
    log_capture_buffer = StringIO()
    stream_handler = logging.StreamHandler(log_capture_buffer)
    stream_handler.setLevel(logging.INFO)
    stream_handler.setFormatter(AirbyteLogFormatter())
    parent_logger = logging.getLogger("")
    parent_logger.addHandler(stream_handler)

    parsed_args = AirbyteEntrypoint.parse_args(args)

    source_entrypoint = AirbyteEntrypoint(source)
    messages: list[str] = []
    uncaught_exception = None
    try:
        for message in source_entrypoint.run(parsed_args):
            messages.append(message)
    except Exception as exception:
        if expected_outcome.expect_success():
            print("Printing unexpected error from entrypoint_wrapper")
            print("".join(traceback.format_exception(None, exception, exception.__traceback__)))

        uncaught_exception = exception

    captured_logs = log_capture_buffer.getvalue().split("\n")[:-1]

    parent_logger.removeHandler(stream_handler)
    return EntrypointOutput(
        messages=messages + captured_logs,
        uncaught_exception=uncaught_exception,
    )


def discover(
    source: Source,
    config: Mapping[str, Any],
    expecting_exception: bool | None = None,  # Deprecated, use `expected_outcome` instead.
    *,
    expected_outcome: ExpectedOutcome | None = None,
) -> EntrypointOutput:
    """
    config must be json serializable
    :param expected_outcome: By default if there is an uncaught exception, the exception will be printed out. If this is expected, please
        provide `expected_outcome=ExpectedOutcome.EXPECT_FAILURE` so that the test output logs are cleaner
    """

    with tempfile.TemporaryDirectory() as tmp_directory:
        tmp_directory_path = Path(tmp_directory)
        config_file = make_file(tmp_directory_path / "config.json", config)

        return _run_command(
            source,
            ["discover", "--config", config_file, "--debug"],
            expecting_exception=expecting_exception,  # Deprecated, but still supported.
            expected_outcome=expected_outcome,
        )


def read(
    source: Source,
    config: Mapping[str, Any],
    catalog: ConfiguredAirbyteCatalog,
    state: Optional[List[AirbyteStateMessage]] = None,
    expecting_exception: bool | None = None,  # Deprecated, use `expected_outcome` instead.
    *,
    expected_outcome: ExpectedOutcome | None = None,
    debug: bool = False,
) -> EntrypointOutput:
    """
    config and state must be json serializable

    :param expected_outcome: By default if there is an uncaught exception, the exception will be printed out. If this is expected, please
        provide `expected_outcome=ExpectedOutcome.EXPECT_FAILURE` so that the test output logs are cleaner.
    """
    with tempfile.TemporaryDirectory() as tmp_directory:
        tmp_directory_path = Path(tmp_directory)
        config_file = make_file(tmp_directory_path / "config.json", config)
        catalog_file = make_file(
            tmp_directory_path / "catalog.json",
            orjson.dumps(ConfiguredAirbyteCatalogSerializer.dump(catalog)).decode(),
        )
        args = [
            "read",
            "--config",
            config_file,
            "--catalog",
            catalog_file,
        ]
        if debug:
            args.append("--debug")
        if state is not None:
            args.extend(
                [
                    "--state",
                    make_file(
                        tmp_directory_path / "state.json",
                        f"[{','.join([orjson.dumps(AirbyteStateMessageSerializer.dump(stream_state)).decode() for stream_state in state])}]",
                    ),
                ]
            )

        return _run_command(
            source,
            args,
            expecting_exception=expecting_exception,  # Deprecated, but still supported.
            expected_outcome=expected_outcome,
        )


def make_file(
    path: Path, file_contents: Optional[Union[str, Mapping[str, Any], List[Mapping[str, Any]]]]
) -> str:
    if isinstance(file_contents, str):
        path.write_text(file_contents)
    else:
        path.write_text(json.dumps(file_contents))
    return str(path)<|MERGE_RESOLUTION|>--- conflicted
+++ resolved
@@ -64,15 +64,10 @@
             raise output.as_exception()
     """
 
-<<<<<<< HEAD
-    message: str
-=======
     message: str = ""
 
     def __post_init__(self) -> None:
         super().__init__(self.message)
->>>>>>> 65041481
-
 
 class EntrypointOutput:
     """A class to encapsulate the output of an Airbyte connector's execution.
