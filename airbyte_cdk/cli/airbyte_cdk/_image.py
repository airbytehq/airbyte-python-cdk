# Copyright (c) 2025 Airbyte, Inc., all rights reserved.
"""Airbyte CDK 'image' commands.

The `airbyte-cdk image build` command provides a simple way to work with Airbyte
connector images.
"""

import sys
from pathlib import Path

import rich_click as click

<<<<<<< HEAD
from airbyte_cdk.cli.airbyte_cdk._util import resolve_connector_name_and_directory
from airbyte_cdk.models.connector_metadata import MetadataFile
=======
from airbyte_cdk.models.connector_metadata import MetadataFile
from airbyte_cdk.utils.connector_paths import resolve_connector_name_and_directory
>>>>>>> d09c2ec2
from airbyte_cdk.utils.docker import (
    ConnectorImageBuildError,
    build_connector_image,
    verify_docker_installation,
)


@click.group(
    name="image",
    help=__doc__.replace("\n", "\n\n"),  # Render docstring as help text (markdown)
)
def image_cli_group() -> None:
    """Commands for working with connector Docker images."""


@image_cli_group.command()
<<<<<<< HEAD
@click.option(
    "--connector-name",
    type=str,
    help="Name of the connector to test. Ignored if --connector-directory is provided.",
)
@click.option(
    "--connector-directory",
    type=click.Path(exists=True, file_okay=False, path_type=Path),
    help="Path to the connector directory.",
)
@click.option("--tag", default="dev", help="Tag to apply to the built image (default: dev)")
@click.option("--no-verify", is_flag=True, help="Skip verification of the built image")
def build(
    connector_name: str | None = None,
    connector_directory: Path | None = None,
    *,
    tag: str = "dev",
    no_verify: bool = False,
) -> None:
    """Build a connector Docker image.

    This command builds a Docker image for a connector, using either
    the connector's Dockerfile or a base image specified in the metadata.
    The image is built for both AMD64 and ARM64 architectures.
=======
@click.argument(
    "connector",
    required=False,
    type=str,
    metavar="[CONNECTOR]",
)
@click.option("--tag", default="dev", help="Tag to apply to the built image (default: dev)")
@click.option("--no-verify", is_flag=True, help="Skip verification of the built image")
@click.option(
    "--dockerfile",
    type=click.Path(exists=True, file_okay=True, path_type=Path),
    help="Optional. Override the Dockerfile used for building the image.",
)
def build(
    connector: str | None = None,
    *,
    tag: str = "dev",
    no_verify: bool = False,
    dockerfile: Path | None = None,
) -> None:
    """Build a connector Docker image.

    [CONNECTOR] can be a connector name (e.g. 'source-pokeapi'), a path to a connector directory, or omitted to use the current working directory.
    If a string containing '/' is provided, it is treated as a path. Otherwise, it is treated as a connector name.
>>>>>>> d09c2ec2
    """
    if not verify_docker_installation():
        click.echo(
            "Docker is not installed or not running. Please install Docker and try again.", err=True
        )
        sys.exit(1)

<<<<<<< HEAD
    connector_name, connector_directory = resolve_connector_name_and_directory(
        connector_name=connector_name,
        connector_directory=connector_directory,
    )

    click.echo(f"Building '{tag}' Image for Connector '{connector_name}':")
=======
    connector_name, connector_directory = resolve_connector_name_and_directory(connector)

    metadata_file_path: Path = connector_directory / "metadata.yaml"
    try:
        metadata = MetadataFile.from_file(metadata_file_path)
    except (FileNotFoundError, ValueError) as e:
        click.echo(
            f"Error loading metadata file '{metadata_file_path}': {e!s}",
            err=True,
        )
        sys.exit(1)
    click.echo(f"Building Image for Connector: {metadata.data.dockerRepository}:{tag}")
>>>>>>> d09c2ec2
    try:
        build_connector_image(
            connector_directory=connector_directory,
            connector_name=connector_name,
<<<<<<< HEAD
            tag=tag,
            no_verify=no_verify,
=======
            metadata=metadata,
            tag=tag,
            no_verify=no_verify,
            dockerfile_override=dockerfile or None,
>>>>>>> d09c2ec2
        )
    except ConnectorImageBuildError as e:
        click.echo(
            f"Error building connector image: {e!s}",
            err=True,
        )
        sys.exit(1)


__all__ = [
    "image_cli_group",
]<|MERGE_RESOLUTION|>--- conflicted
+++ resolved
@@ -10,13 +10,8 @@
 
 import rich_click as click
 
-<<<<<<< HEAD
-from airbyte_cdk.cli.airbyte_cdk._util import resolve_connector_name_and_directory
-from airbyte_cdk.models.connector_metadata import MetadataFile
-=======
 from airbyte_cdk.models.connector_metadata import MetadataFile
 from airbyte_cdk.utils.connector_paths import resolve_connector_name_and_directory
->>>>>>> d09c2ec2
 from airbyte_cdk.utils.docker import (
     ConnectorImageBuildError,
     build_connector_image,
@@ -33,32 +28,6 @@
 
 
 @image_cli_group.command()
-<<<<<<< HEAD
-@click.option(
-    "--connector-name",
-    type=str,
-    help="Name of the connector to test. Ignored if --connector-directory is provided.",
-)
-@click.option(
-    "--connector-directory",
-    type=click.Path(exists=True, file_okay=False, path_type=Path),
-    help="Path to the connector directory.",
-)
-@click.option("--tag", default="dev", help="Tag to apply to the built image (default: dev)")
-@click.option("--no-verify", is_flag=True, help="Skip verification of the built image")
-def build(
-    connector_name: str | None = None,
-    connector_directory: Path | None = None,
-    *,
-    tag: str = "dev",
-    no_verify: bool = False,
-) -> None:
-    """Build a connector Docker image.
-
-    This command builds a Docker image for a connector, using either
-    the connector's Dockerfile or a base image specified in the metadata.
-    The image is built for both AMD64 and ARM64 architectures.
-=======
 @click.argument(
     "connector",
     required=False,
@@ -74,6 +43,7 @@
 )
 def build(
     connector: str | None = None,
+    connector_directory: Path | None = None,
     *,
     tag: str = "dev",
     no_verify: bool = False,
@@ -81,9 +51,12 @@
 ) -> None:
     """Build a connector Docker image.
 
+    This command builds a Docker image for a connector, using either
+    the connector's Dockerfile or a base image specified in the metadata.
+    The image is built for both AMD64 and ARM64 architectures.
+
     [CONNECTOR] can be a connector name (e.g. 'source-pokeapi'), a path to a connector directory, or omitted to use the current working directory.
     If a string containing '/' is provided, it is treated as a path. Otherwise, it is treated as a connector name.
->>>>>>> d09c2ec2
     """
     if not verify_docker_installation():
         click.echo(
@@ -91,14 +64,6 @@
         )
         sys.exit(1)
 
-<<<<<<< HEAD
-    connector_name, connector_directory = resolve_connector_name_and_directory(
-        connector_name=connector_name,
-        connector_directory=connector_directory,
-    )
-
-    click.echo(f"Building '{tag}' Image for Connector '{connector_name}':")
-=======
     connector_name, connector_directory = resolve_connector_name_and_directory(connector)
 
     metadata_file_path: Path = connector_directory / "metadata.yaml"
@@ -111,20 +76,14 @@
         )
         sys.exit(1)
     click.echo(f"Building Image for Connector: {metadata.data.dockerRepository}:{tag}")
->>>>>>> d09c2ec2
     try:
         build_connector_image(
             connector_directory=connector_directory,
             connector_name=connector_name,
-<<<<<<< HEAD
-            tag=tag,
-            no_verify=no_verify,
-=======
             metadata=metadata,
             tag=tag,
             no_verify=no_verify,
             dockerfile_override=dockerfile or None,
->>>>>>> d09c2ec2
         )
     except ConnectorImageBuildError as e:
         click.echo(
