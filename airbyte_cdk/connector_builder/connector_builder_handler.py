--- conflicted
+++ resolved
@@ -56,7 +56,6 @@
     return TestLimits(max_records, max_pages_per_slice, max_slices, max_streams)
 
 
-<<<<<<< HEAD
 def should_migrate_manifest(config: Mapping[str, Any]) -> bool:
     """
     Determines whether the manifest should be migrated,
@@ -65,7 +64,7 @@
     This flag is set by the UI.
     """
     return config.get("__should_migrate", False)
-=======
+
 def should_normalize_manifest(config: Mapping[str, Any]) -> bool:
     """
     Check if the manifest should be normalized.
@@ -73,7 +72,6 @@
     :return: True if the manifest should be normalized, False otherwise.
     """
     return config.get("__should_normalize", False)
->>>>>>> 5a1644d9
 
 
 def create_source(config: Mapping[str, Any], limits: TestLimits) -> ManifestDeclarativeSource:
@@ -82,11 +80,8 @@
         config=config,
         emit_connector_builder_messages=True,
         source_config=manifest,
-<<<<<<< HEAD
         migrate_manifest=should_migrate_manifest(config),
-=======
         normalize_manifest=should_normalize_manifest(config),
->>>>>>> 5a1644d9
         component_factory=ModelToComponentFactory(
             emit_connector_builder_messages=True,
             limit_pages_fetched_per_slice=limits.max_pages_per_slice,
